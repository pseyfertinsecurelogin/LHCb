--- conflicted
+++ resolved
@@ -35,10 +35,6 @@
             elements = [elem.getAttribute('name') + '.h' for elem in dom.getElementsByTagName('class') + dom.getElementsByTagName('namespace')]
         products[key].update(join(opts.src_output,elem)
                              for elem in elements)
-<<<<<<< HEAD
-        print products[key]
-=======
->>>>>>> 1a9e50f3
 
     old_data = open(cmake_info).read() if exists(cmake_info) else ''
     data = ''
