--- conflicted
+++ resolved
@@ -1,9 +1,4 @@
-<<<<<<< HEAD
-// $Id: L0CaloCheckCalibCte.h,v 1.1 2009-11-24 17:42:50 robbep Exp $
 #ifndef L0CALO_L0CALOCHECKCALIBCTE_H
-=======
-#ifndef L0CALO_L0CALOCHECKCALIBCTE_H 
->>>>>>> f36092ee
 #define L0CALO_L0CALOCHECKCALIBCTE_H 1
 
 // Include files
