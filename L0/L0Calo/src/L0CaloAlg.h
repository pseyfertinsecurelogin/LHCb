--- conflicted
+++ resolved
@@ -122,27 +122,15 @@
 
   std::vector<std::vector<unsigned int> > m_rawOutput ; ///< RAW output bank
 
-<<<<<<< HEAD
-  double m_totRawSize;
-  int    m_nbEvents;
+  double m_totRawSize = 0.0 ;
+  int    m_nbEvents   = 0   ;
 
-  int m_bankVersion ; ///< Version of the bank to simulate
-  int m_nbValidation ; ///< Number of validation boards
-
-  std::vector< int > m_spdMult            ; ///< Multiplicity of Spd
-
-  Condition * m_l0Cond ; ///< Pointer to the L0 conditions
-=======
-  double m_totRawSize = 0.0 ;
-  int    m_nbEvents   = 0   ;  
-  
   int m_bankVersion   = 1; ///< Version of the bank to simulate
   int m_nbValidation  = 0; ///< Number of validation boards
 
   std::vector< int > m_spdMult            ; ///< Multiplicity of Spd
 
-  Condition * m_l0Cond = nullptr; ///< Pointer to the L0 conditions 
->>>>>>> f36092ee
+  Condition * m_l0Cond = nullptr; ///< Pointer to the L0 conditions
 
   /// Call back function to check condition database content
   StatusCode updateL0Calibration() ;
