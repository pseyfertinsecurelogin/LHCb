#include "Event/HCDigit.h"
#include "Event/L0ProcessorData.h"

// Local
#include "L0HCAlg.h"

DECLARE_ALGORITHM_FACTORY(L0HCAlg)

//=============================================================================
// Constructor
//=============================================================================
L0HCAlg::L0HCAlg(const std::string &name, ISvcLocator *pSvcLocator)
    : L0AlgBase(name, pSvcLocator) {
  declareProperty("L0DigitLocation",
                  m_l0digitLocation = LHCb::HCDigitLocation::L0);
  declareProperty("DigitLocation",
                  m_digitLocation = LHCb::HCDigitLocation::Default);
  declareProperty("TriggerBitsFromADCs", m_triggerBitsFromADCs = false);
  declareProperty("FakeHCL0Digits", m_fakeHCL0Digits = false);

  declareProperty("ChannelsB0", m_channelsB0);
  declareProperty("ChannelsB1", m_channelsB1);
  declareProperty("ChannelsB2", m_channelsB2);
  declareProperty("ChannelsF1", m_channelsF1);
  declareProperty("ChannelsF2", m_channelsF2);

  declareProperty("ThresholdsB0", m_thresholdsB0 = {0, 0, 0, 0});
  declareProperty("ThresholdsB1", m_thresholdsB1 = {0, 0, 0, 0});
  declareProperty("ThresholdsB2", m_thresholdsB2 = {0, 0, 0, 0});
  declareProperty("ThresholdsF1", m_thresholdsF1 = {0, 0, 0, 0});
  declareProperty("ThresholdsF2", m_thresholdsF2 = {0, 0, 0, 0});
}

//=============================================================================
// Destructor
//=============================================================================
L0HCAlg::~L0HCAlg() {}

//=============================================================================
// Initialization
//=============================================================================
StatusCode L0HCAlg::initialize() {
  StatusCode sc = L0AlgBase::initialize();
  if (sc.isFailure()) return sc;

  // Set the thresholds.
  m_thresholds.assign(5, std::vector<int>(4, 0));
  if (m_triggerBitsFromADCs) {
    if (m_thresholdsB0.size() == 4) m_thresholds[0] = m_thresholdsB0;
    if (m_thresholdsB1.size() == 4) m_thresholds[1] = m_thresholdsB1;
    if (m_thresholdsB2.size() == 4) m_thresholds[2] = m_thresholdsB2;
    if (m_thresholdsF1.size() == 4) m_thresholds[3] = m_thresholdsF1;
    if (m_thresholdsF2.size() == 4) m_thresholds[4] = m_thresholdsF2;
  }

  // Check if the mapping is available in the conditions database.
  const std::string location = "Conditions/ReadoutConf/HC/Mapping";
  if (existDet<Condition>(location)) {
    registerCondition(location, m_cond, &L0HCAlg::cacheMapping);
    // First update.
    sc = updMgrSvc()->update(this);
    if (sc.isFailure()) {
      return Error("Cannot update mapping.", StatusCode::FAILURE);
    }
  } else {
    warning() << "Cannot find " << location << " in database" << endmsg;
    mapChannels(m_channelsB0, 0, true);
    mapChannels(m_channelsB1, 1, true);
    mapChannels(m_channelsB2, 2, true);
    mapChannels(m_channelsF1, 1, false);
    mapChannels(m_channelsF2, 2, false);
  }

  return StatusCode::SUCCESS;
}

//=============================================================================
// Execute
//=============================================================================
StatusCode L0HCAlg::execute() {

  // Retrieve the Herschel (L0) digits.
  const auto location =
      m_triggerBitsFromADCs ? m_digitLocation : m_l0digitLocation;
  LHCb::HCDigits *digits = getIfExists<LHCb::HCDigits>(location);
  if (!digits) {
<<<<<<< HEAD
    Warning("Cannot retrieve HC digits from " + location).ignore();
    Warning("Will assume all counters are above threshold.").ignore();
    m_fakeHCL0Digits = true;
=======
    Warning("Cannot retrieve HC digits from " + m_digitLocation).ignore();
  }
  
  // If EITHER the raw or L0 Herschel digits are absent, fake the Herschel L0 multiplicity to be all-counters saturated
  if (!l0digits || !digits) {
  	Warning("Either the raw or L0 Herschel digits are absent. Will fake Herschel L0 multiplicity as if all counters saturated").ignore();
  	m_fakeHCL0Digits = true ;
  }
  			
  unsigned int multB = 0;
  unsigned int multF = 0;
  
  if (m_fakeHCL0Digits) {
    Warning("Cannot retrieve HC L0digits from " + m_l0digitLocation).ignore();
  	multB = 12 ; // Set all B and F counter trigger bits over-threshold
  	multF = 8  ;
  }
  else {
    // Construct B-side sum
    for (unsigned int i = 0; i < 3; ++i) {
      // Loop over all quadrants on this station
      for (unsigned int j = 0; j < 4; ++j) {
        // Find the cell ID for this quadrant
        LHCb::HCCellID id(m_channels[i][j]);
      
        // If emulating the Herschel FE trigPGA then determine the HC trig bit from the raw data
        if (m_emulateHCFETrigPGA) {
          // Retrieve the digit
          const LHCb::HCDigit* digit = digits->object(id);
          if (!digit) {
            const std::string ch = "B" + std::to_string(i) + std::to_string(j);
            Warning("Cannot retrieve digit for " + ch).ignore();
            continue;
          }
          if (digit->adc() > 300) ++multB;
        } 
        else { // otherwise simply extract the L0 HCDigit and pass it on
          // Retrieve the L0 digit
          const LHCb::HCDigit* l0digit = l0digits->object(id);
          if (!l0digit) {
            const std::string ch = "B" + std::to_string(i) + std::to_string(j);
            Warning("Cannot retrieve digit for " + ch).ignore();
            continue;
          }
          multB += l0digit->adc() ;
        }
      }
    }
    
    // Construct F-side sum
    for (unsigned int i = 3; i < 5; ++i) {
      // Loop over all quadrants on this station
      for (unsigned int j = 0; j < 4; ++j) {
        // Find the cell ID for this quadrant
        LHCb::HCCellID id(m_channels[i][j]);
      
        // If emulating the Herschel FE trigPGA then determine the HC trig bit from the raw data
        if (m_emulateHCFETrigPGA) {
          // Retrieve the digit
          const LHCb::HCDigit* digit = digits->object(id);
          if (!digit) {
            const std::string ch = "F" + std::to_string(i - 2) + std::to_string(j);
            Warning("Cannot retrieve digit for " + ch).ignore();
            continue;
          }
          if (digit->adc() > 300) ++multF;
        }
        else { // otherwise simply extract the L0 HCDigit and pass it on
          // Retrieve the L0 digit
          const LHCb::HCDigit* l0digit = l0digits->object(id);
          if (!l0digit) {
            const std::string ch = "F" + std::to_string(i) + std::to_string(j);
            Warning("Cannot retrieve digit for " + ch).ignore();
            continue;
          }
          multF += l0digit->adc() ;
        }     
      }
    }
>>>>>>> 073ef49d
  }

  const unsigned int multB =
      m_fakeHCL0Digits ? 12 : multiplicity(*digits, true);
  const unsigned int multF =
      m_fakeHCL0Digits ? 8 : multiplicity(*digits, false);

  // Save the candidates in HCProcessor data location (for L0DU).
  LHCb::L0ProcessorDatas *L0HC = new LHCb::L0ProcessorDatas();
  put(L0HC, LHCb::L0ProcessorDataLocation::HC);

  // Using the same bit-shift as for Calo Pi0Global/Local data word; Et goes in
  // bits 1-8 of the 32
  const unsigned int codeB = 0x10000 + (multB << L0DUBase::Calo::Et::Shift);
  L0HC->add(new LHCb::L0ProcessorData(L0DUBase::Fiber::CaloPi0Global, codeB));

  const unsigned int codeF = 0x10000 + (multF << L0DUBase::Calo::Et::Shift);
  L0HC->add(new LHCb::L0ProcessorData(L0DUBase::Fiber::CaloPi0Local, codeF));

  if (msgLevel(MSG::DEBUG)) {
    // Print the L0 candidates
    for (LHCb::L0ProcessorData *cand : *L0HC) {
      debug() << format("Key %2d Word %8x", cand->key(), cand->word())
              << endmsg;
    }
  }

  return StatusCode::SUCCESS;
}

unsigned int L0HCAlg::multiplicity(const LHCb::HCDigits &digits,
                                   const bool bwd) const {
  const unsigned int i0 = bwd ? 0 : 3;
  const unsigned int i1 = bwd ? 3 : 5;

  unsigned int sum = 0;
  // Loop over the stations.
  for (unsigned int i = i0; i < i1; ++i) {
    // Loop over the quadrants.
    for (unsigned int j = 0; j < 4; ++j) {
      // Find the cell ID for this quadrant.
      LHCb::HCCellID id(m_channels[i][j]);
      // Retrieve the digit.
      const LHCb::HCDigit *digit = digits.object(id);
      if (!digit) {
        const std::string ch =
            bwd ? "B" + std::to_string(i) + std::to_string(j)
                : "F" + std::to_string(i - 2) + std::to_string(j);
        Warning("Cannot retrieve digit for " + ch).ignore();
        continue;
      }
      if (digit->adc() > m_thresholds[i][j]) ++sum;
    }
  }
  return sum;
}

//=============================================================================
//  Save the Herschel channel mapping
//=============================================================================
StatusCode L0HCAlg::cacheMapping() {
  // Extract crate IDs and channel numbers from CondDB
  m_crateB = m_cond->param<int>("CrateB");
  m_crateF = m_cond->param<int>("CrateF");
  m_channelsB0 = m_cond->paramVect<int>("ChannelsB0");
  m_channelsB1 = m_cond->paramVect<int>("ChannelsB1");
  m_channelsB2 = m_cond->paramVect<int>("ChannelsB2");
  m_channelsF1 = m_cond->paramVect<int>("ChannelsF1");
  m_channelsF2 = m_cond->paramVect<int>("ChannelsF2");
  mapChannels(m_channelsB0, 0, true);
  mapChannels(m_channelsB1, 1, true);
  mapChannels(m_channelsB2, 2, true);
  mapChannels(m_channelsF1, 1, false);
  mapChannels(m_channelsF2, 2, false);
  return StatusCode::SUCCESS;
}

//=============================================================================
// Setup the channel map for a given station.
//=============================================================================
bool L0HCAlg::mapChannels(const std::vector<int> &channels,
                          const unsigned int station, const bool bwd) {
  // Indices 0, 1, 2 are B-side; 3, 4 are F-side.
  const unsigned int offset = bwd ? 0 : 2;

<<<<<<< HEAD
  // Check if the input is valid.
=======
  // Check if the input is valid and if not return 0 mapping
>>>>>>> 073ef49d
  if (channels.size() != 4) {
    std::string s = bwd ? "B" : "F";
    s += std::to_string(station);
    Warning("Invalid channel map for station " + s).ignore();
    m_channels[station + offset].assign(4, 0);
    return false;
  }

  // Determine whether dealing with F-side or B-side crate
  const unsigned int crate = bwd ? m_crateB : m_crateF;
  // Loop over the four quadrants and assign channel numbers
  m_channels[station + offset].resize(4);
  for (unsigned int i = 0; i < 4; ++i) {
    if (channels[i] < 0) {
      std::string s = bwd ? "B" : "F";
      s += std::to_string(station);
      warning() << "Invalid channel number " << channels[i] << " for quadrant "
                << s << i << endmsg;
      continue;
    }
    m_channels[station + offset][i] = (crate << 6) | channels[i];
  }
  return true;
}<|MERGE_RESOLUTION|>--- conflicted
+++ resolved
@@ -84,91 +84,9 @@
       m_triggerBitsFromADCs ? m_digitLocation : m_l0digitLocation;
   LHCb::HCDigits *digits = getIfExists<LHCb::HCDigits>(location);
   if (!digits) {
-<<<<<<< HEAD
     Warning("Cannot retrieve HC digits from " + location).ignore();
     Warning("Will assume all counters are above threshold.").ignore();
     m_fakeHCL0Digits = true;
-=======
-    Warning("Cannot retrieve HC digits from " + m_digitLocation).ignore();
-  }
-  
-  // If EITHER the raw or L0 Herschel digits are absent, fake the Herschel L0 multiplicity to be all-counters saturated
-  if (!l0digits || !digits) {
-  	Warning("Either the raw or L0 Herschel digits are absent. Will fake Herschel L0 multiplicity as if all counters saturated").ignore();
-  	m_fakeHCL0Digits = true ;
-  }
-  			
-  unsigned int multB = 0;
-  unsigned int multF = 0;
-  
-  if (m_fakeHCL0Digits) {
-    Warning("Cannot retrieve HC L0digits from " + m_l0digitLocation).ignore();
-  	multB = 12 ; // Set all B and F counter trigger bits over-threshold
-  	multF = 8  ;
-  }
-  else {
-    // Construct B-side sum
-    for (unsigned int i = 0; i < 3; ++i) {
-      // Loop over all quadrants on this station
-      for (unsigned int j = 0; j < 4; ++j) {
-        // Find the cell ID for this quadrant
-        LHCb::HCCellID id(m_channels[i][j]);
-      
-        // If emulating the Herschel FE trigPGA then determine the HC trig bit from the raw data
-        if (m_emulateHCFETrigPGA) {
-          // Retrieve the digit
-          const LHCb::HCDigit* digit = digits->object(id);
-          if (!digit) {
-            const std::string ch = "B" + std::to_string(i) + std::to_string(j);
-            Warning("Cannot retrieve digit for " + ch).ignore();
-            continue;
-          }
-          if (digit->adc() > 300) ++multB;
-        } 
-        else { // otherwise simply extract the L0 HCDigit and pass it on
-          // Retrieve the L0 digit
-          const LHCb::HCDigit* l0digit = l0digits->object(id);
-          if (!l0digit) {
-            const std::string ch = "B" + std::to_string(i) + std::to_string(j);
-            Warning("Cannot retrieve digit for " + ch).ignore();
-            continue;
-          }
-          multB += l0digit->adc() ;
-        }
-      }
-    }
-    
-    // Construct F-side sum
-    for (unsigned int i = 3; i < 5; ++i) {
-      // Loop over all quadrants on this station
-      for (unsigned int j = 0; j < 4; ++j) {
-        // Find the cell ID for this quadrant
-        LHCb::HCCellID id(m_channels[i][j]);
-      
-        // If emulating the Herschel FE trigPGA then determine the HC trig bit from the raw data
-        if (m_emulateHCFETrigPGA) {
-          // Retrieve the digit
-          const LHCb::HCDigit* digit = digits->object(id);
-          if (!digit) {
-            const std::string ch = "F" + std::to_string(i - 2) + std::to_string(j);
-            Warning("Cannot retrieve digit for " + ch).ignore();
-            continue;
-          }
-          if (digit->adc() > 300) ++multF;
-        }
-        else { // otherwise simply extract the L0 HCDigit and pass it on
-          // Retrieve the L0 digit
-          const LHCb::HCDigit* l0digit = l0digits->object(id);
-          if (!l0digit) {
-            const std::string ch = "F" + std::to_string(i) + std::to_string(j);
-            Warning("Cannot retrieve digit for " + ch).ignore();
-            continue;
-          }
-          multF += l0digit->adc() ;
-        }     
-      }
-    }
->>>>>>> 073ef49d
   }
 
   const unsigned int multB =
@@ -254,11 +172,7 @@
   // Indices 0, 1, 2 are B-side; 3, 4 are F-side.
   const unsigned int offset = bwd ? 0 : 2;
 
-<<<<<<< HEAD
   // Check if the input is valid.
-=======
-  // Check if the input is valid and if not return 0 mapping
->>>>>>> 073ef49d
   if (channels.size() != 4) {
     std::string s = bwd ? "B" : "F";
     s += std::to_string(station);
