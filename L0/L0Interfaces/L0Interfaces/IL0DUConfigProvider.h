<<<<<<< HEAD
// $Id: IL0DUConfigProvider.h,v 1.2 2010-01-20 16:06:46 odescham Exp $
#ifndef IL0DUCONFIGPROVIDER_H
=======
#ifndef IL0DUCONFIGPROVIDER_H 
>>>>>>> 9f1d5bde
#define IL0DUCONFIGPROVIDER_H 1

// Include files
// from STL
#include <string>
// from Gaudi
#include "GaudiKernel/IAlgTool.h"
//from Event
#include "Event/L0DUConfig.h"

<<<<<<< HEAD
static const InterfaceID IID_IL0DUConfigProvider ( "IL0DUConfigProvider", 3, 0 );
=======
>>>>>>> 9f1d5bde

/** @class IL0DUConfigProvider IL0DUConfigProvider.h
 *
 *
 *  @author Olivier Deschamps
 *  @date   2007-09-19
 */
<<<<<<< HEAD
class IL0DUConfigProvider : virtual public IAlgTool {
public:
=======
struct IL0DUConfigProvider : extend_interfaces<IAlgTool> {
>>>>>>> 9f1d5bde

  // Declare the interface ID
  DeclareInterfaceID( IL0DUConfigProvider, 3, 0 );

  virtual LHCb::L0DUConfig* config(long tck,std::string slot="T0")=0;
  virtual LHCb::L0DUConfig::Container* configs(std::string slot="T0")=0;
<<<<<<< HEAD


protected:

private:


=======
>>>>>>> 9f1d5bde

};
#endif // IL0DUCONFIGPROVIDER_H<|MERGE_RESOLUTION|>--- conflicted
+++ resolved
@@ -1,9 +1,4 @@
-<<<<<<< HEAD
-// $Id: IL0DUConfigProvider.h,v 1.2 2010-01-20 16:06:46 odescham Exp $
 #ifndef IL0DUCONFIGPROVIDER_H
-=======
-#ifndef IL0DUCONFIGPROVIDER_H 
->>>>>>> 9f1d5bde
 #define IL0DUCONFIGPROVIDER_H 1
 
 // Include files
@@ -14,10 +9,6 @@
 //from Event
 #include "Event/L0DUConfig.h"
 
-<<<<<<< HEAD
-static const InterfaceID IID_IL0DUConfigProvider ( "IL0DUConfigProvider", 3, 0 );
-=======
->>>>>>> 9f1d5bde
 
 /** @class IL0DUConfigProvider IL0DUConfigProvider.h
  *
@@ -25,28 +16,13 @@
  *  @author Olivier Deschamps
  *  @date   2007-09-19
  */
-<<<<<<< HEAD
-class IL0DUConfigProvider : virtual public IAlgTool {
-public:
-=======
 struct IL0DUConfigProvider : extend_interfaces<IAlgTool> {
->>>>>>> 9f1d5bde
 
   // Declare the interface ID
   DeclareInterfaceID( IL0DUConfigProvider, 3, 0 );
 
   virtual LHCb::L0DUConfig* config(long tck,std::string slot="T0")=0;
   virtual LHCb::L0DUConfig::Container* configs(std::string slot="T0")=0;
-<<<<<<< HEAD
-
-
-protected:
-
-private:
-
-
-=======
->>>>>>> 9f1d5bde
 
 };
 #endif // IL0DUCONFIGPROVIDER_H