"""
High level configuration tools for the detector description.
"""
__author__ = "Marco Clemencic <Marco.Clemencic@cern.ch>"

import re
from Gaudi.Configuration import *
from Configurables import ( CondDBEntityResolver,
                            XmlCnvSvc,
                            XmlParserSvc )


GIT_CONDDBS = {}

# GitEntityResolver may not be available
import Configurables
if ('EntityResolverDispatcher' in Configurables.__all__ and
        'GitEntityResolver' in Configurables.__all__):
    from Configurables import EntityResolverDispatcher, GitEntityResolver
    # look for git DBs
    def _gitconddbpath():
        from os.path import join, isdir
        from itertools import ifilter, imap, chain

        def pathenv(name):
            from os import environ as env, pathsep
            return env.get(name, '').split(pathsep)

        def deduplicate(iterable):
            used = set()
            for i in iterable:
                if i not in used:
                    used.add(i)
                    yield i

        user_path = pathenv('GITCONDDBPATH')
        main_path = imap(lambda p: join(p, 'git-conddb'),
                         pathenv('CMAKE_PREFIX_PATH') +
                         pathenv('CMTPROJECTPATH'))

        return ifilter(isdir, deduplicate(chain(user_path, main_path)))

    for p in _gitconddbpath():
        for dbname in [f.split('.')[0] for f in os.listdir(p)
                       if re.match(r'^[A-Z0-9_]+(\.git)?$', f)]:
            if dbname not in GIT_CONDDBS:
                if os.path.isdir(os.path.join(p, dbname, '.git')):
                    GIT_CONDDBS[dbname] = os.path.join(p, dbname)
                elif os.path.isdir(os.path.join(p, dbname + '.git')):
                    GIT_CONDDBS[dbname] = os.path.join(p, dbname + '.git')
    # allow forcing COOL CondDB if Git CondDBs are found
    if 'NO_GIT_CONDDB' in os.environ:
        GIT_CONDDBS = {}


from DetCond.Configuration import CondDB
from datetime import datetime, timedelta
import xmlrpclib

__all__ = ["DDDBConf"]

class DDDBConf(ConfigurableUser):
    """
    ConfigurableUser for the configuration of the detector description.
    """
    __slots__ = { "DbRoot"    : "git:/lhcb.xml" if "DDDB" in GIT_CONDDBS else "conddb:/lhcb.xml",
                  "DataType"  : "2012",
                  "Simulation": False,
                  "AutoTags"  : False,
                  "InitialTime" : "Safe",
                  "OnlineMode" : False,
                  "IgnoreHeartBeat": False,
                  "EnableRunStampCheck": False
                   }
    _propertyDocDct = {
                       'DbRoot' : """ Root file of the detector description """,
                       'DataType' : """ Symbolic name for the data type. Allowed values: ["2017", "2016", "2015", "2013", "2012", "2011", "2010", "2009","2008","Upgrade"] """,
                       'Simulation' : """ Boolean flag to select the simulation or real-data configuration """,
                       'AutoTags'  : """ Perform automatic resolution of CondDB tags """,
                       'InitialTime' : """ How to set the initial time. None/'Safe' uses a list of dummy times for each year and sets that time. 'Now' uses the current time. Sepcifying a number assumes that is a time in utc.""",
                       'OnlineMode' : """ To use to run online jobs (Monitoring, ...) """,
                       'IgnoreHeartBeat': """ Disable check on latest update of ONLINE CondDB """,
                       'EnableRunStampCheck': """ Enable the check for run stamp (valid data for the run) """
                       }

    __used_configurables__ = [ CondDB ]

    def __apply_configuration__(self):
        """
        Converts the high-level information passed as properties into low-level configuration.
        """
        ##########################################################################
        # Detector Transient Store Configuration
        ##########################################################################
        # Notes:
        #   - DetDbLocation must use '/' because it is a URL (never use '\')
        #   - DetStorageType:
        #     + 7 => XML
        #     + 9 => pure CondDB (remove "conddb:" from URL)
        ##########################################################################
        detDataSvc = DetectorDataSvc( UsePersistency = True,
                                      DetDbRootName = "dd",
                                      DetDbLocation = self.getProp("DbRoot"),
                                      DetStorageType = 7 )

        using_git = self.getProp("DbRoot").startswith('git:')
        ##########################################################################
        # XML Conversion Service configuration
        ##########################################################################
        # Notes:
        #   - AllowGenericConversion triggers generic detector element conversion
        #     Useful in the case of visualization or in a case the required user
        #     defined detector element converters are somehow not available.
        ##########################################################################
        xmlCnvSvc = XmlCnvSvc(AllowGenericConversion = True)

        # fine tune the defaults for heart-beat and run-stamp checks
        ignore_hb = self.getProp("OnlineMode") or self.getProp("Simulation")
        self._properties["IgnoreHeartBeat"].setDefault(ignore_hb)
        self._properties["EnableRunStampCheck"].setDefault(not ignore_hb)

        if using_git:
            if self.getProp("Simulation"):
                resolvers = [
                    GitEntityResolver('GitDDDB', Ignore="Conditions/.*"),
                    GitEntityResolver('GitSIMCOND'),
                ]
            else:
                resolvers = [
                    GitEntityResolver('GitDDDB', Ignore="Conditions/.*"),
                    GitEntityResolver('GitLHCBCOND', Ignore="Conditions/(Online|DQ).*"),
                    GitEntityResolver('GitONLINE', Ignore="Conditions/DQ.*",
                                      LimitToLastCommitTime=not self.getProp("IgnoreHeartBeat")),
                    GitEntityResolver('GitDQFLAGS', Ignore="Conditions/Online.*"),
                ]
            # set PathToRepository if needed and available
            for r in resolvers:
                r.PathToRepository = (r.PathToRepository if r.isPropertySet('PathToRepository')
                                      else GIT_CONDDBS.get(r.name()[11:], ''))
            # keep only Git resolvers that can be acutally used
            resolvers = [ r for r in resolvers if r.PathToRepository ]
            # add failover to COOL CondDB
            resolvers.append(EntityResolverDispatcher('FallbackResolver',
                                                      EntityResolvers=[CondDBEntityResolver()],
                                                      Mappings=[(r'^git:', 'conddb:')]))
            resolver = EntityResolverDispatcher(EntityResolvers=resolvers,
                                                Mappings=[(r'^conddb:', 'git:')])
        else:
            resolver = CondDBEntityResolver()

        xmlParserSvc = XmlParserSvc(
                                    # Set the maximum number of files to be put in the
                                    # cache of the XmlCnvSvc
                                    MaxDocNbInCache = 15,

                                    # Change the behavior of the cache. A 0 value makes
                                    # it FIFO while a bigger value tends to make it keep
                                    # only reused files.
                                    CacheBehavior = 3,

                                    # Tell to the XmlParserSvc how to resolve entities
                                    # in the CondDB
                                    EntityResolver = resolver
                                    )

        ##########################################################################
        # Use the XmlCnvSvc in the persistency service for the detector description
        DetectorPersistencySvc( CnvServices = [ xmlCnvSvc ] )


        ##########################################################################
        # DetetectorDataSvc must be external, to finalize after ToolSvc
        ApplicationMgr().ExtSvc.insert(0, detDataSvc)

        # Propagate the properties to the used Configurables
        self.propagateProperties()

        dataType = self.getProp("DataType")
        if not dataType in self.__data_types_handlers__:
            raise ValueError("Invalid value %r for property DetDesc().DataType."
                             " (allowed: %r)"% (dataType,
                                                self.__data_types_handlers__.keys()))
        if dataType in [ "Upgrade" ]:
            sim = self.getProp("Simulation")
            if not sim:
                log.info("%s data is _always_ simulation", dataType )

        if not self.getProp('AutoTags'):
            # calls the specific configuration function for the requested data type
            self.__data_types_handlers__[dataType](self)
            # by default, use the latest DQFLAGS tag for the requested data type
            # (unless already set by a data type handler)
            if not self.getProp("Simulation") and dataType not in ("Upgrade"):
                self.__set_tag__(["DQFLAGS"], "<latest:{0}>".format(dataType))
        else:
            log.info("Ariadne driven configuration requested for CondDB")
            datatype = self.getProp("DataType")
            cond_type = 'LHCBCONDTag' if not self.getProp("Simulation") else 'SIMCONDTag'
            question = {'detector_type': datatype, 'DDDBTag': None, cond_type: None, 'DQFLAGSTag': None}
            self.__auto_tags_conf__(question, criterion = 'latest_LHCBCOND_DDDB')

        # Get particle properties table from condDB
        from Configurables import LHCb__ParticlePropertySvc
        LHCb__ParticlePropertySvc(
           ParticlePropertiesFile = '{protocol}///param/ParticleTable.txt'.format(
               protocol = 'git:' if using_git else 'conddb:'
           )
        )

    def __auto_tags_conf__(self, question, criterion):
        """ Automatic configuration of CondDB tags through the Ariadne system """

        log.debug("Connecting to Ariadne XMLRPC gateway...")
        proxy = xmlrpclib.ServerProxy("http://ariadne-lhcb.cern.ch/xmlrpc/", allow_none = True)

        log.info("Querying Ariadne for a configuration thread...")
        log.debug("Question to Ariadne: %s"%question)
        response = proxy.aquery(question, criterion)
        log.info("Got response from Ariadne, configuring CondDB..")
        log.debug("Response from Ariadne is: %s" %question)

        cond_type = 'LHCBCONDTag' if not self.getProp("Simulation") else 'SIMCONDTag'
        for p in ['DDDB', cond_type.rstrip('Tag'), 'DQFLAGS']:
            tag = response.get(p + 'Tag')
            if not tag:
                raise RuntimeError("No tag found in Ariadne's response for partition %s"%p)
            CondDB().Tags[p] = tag
            log.info("Ariadne driven configuration: Tag '%s' is set for partition '%s'" %(tag, p))


    def __set_tag__(self, partitions, tag):
        cdb = CondDB()
        online = False
        if self.isPropertySet( "OnlineMode" ):
            if self.getProp( "OnlineMode" ):
                online = True
        for p in partitions:
            if p not in cdb.Tags:
                cdb.Tags[p] = tag
                if online:
                    log.info( "Using default tag %s for partition %s", tag, p)
                else:
                    log.warning("Using default tag %s for partition %s", tag, p)
            elif cdb.Tags[p].upper() == "DEFAULT" :
                cdb.Tags[p] = tag
                if online:
                    log.info("Default tag requested for partition %s (using %s)", p, tag )
                else:
                    log.warning("Default tag requested for partition %s (using %s)", p, tag )

    def __set_init_time__(self, utcDatetime):
        """
        Configure the initialization time,
        depends on the value of self.IntitialTime
        Default: using the lower between the proposed time and the current time
        'Now' : use the higher between the current time and the proposed time
        dateime : use this datetime
        """
        #default situation
        if self.getProp("InitialTime").lower()=="safe" or not len(self.getProp("InitialTime")):
            #default situation
            utcDatetime = min(datetime.utcnow(), utcDatetime)
        elif self.getProp("InitialTime").lower()=="now":
            #Moore!
            utcDatetime = max(datetime.utcnow(), utcDatetime)
        else:
            raise TypeError("DDDBConf.InitialTime, I don't have a good way to convert "+self.getProp("InitialTime")+" to a datetime, please use 'Now' or 'Safe'")
        from Configurables import EventClockSvc
        ecs = EventClockSvc()
        # do not overwrite already set values
        if not ecs.isPropertySet("InitialTime"):
            dt = utcDatetime - datetime(1970, 1, 1, 0)
            ns = (dt.days * 24 * 60 * 60 + dt.seconds) * 1000000000
            ecs.InitialTime = ns
        else:
            t = datetime(1970, 1, 1, 0) + timedelta(seconds=ecs.InitialTime/1000000000)
            log.warning("EventClockSvc().InitialTime already set to %s UTC (requested %s UTC)",
                        t.isoformat(), utcDatetime.isoformat())

<<<<<<< HEAD
=======
    def __2017_conf__(self):
        """
        Default configuration for 2017 data
        """
        # Set the tags
        self.__set_tag__(["DDDB"],     "dddb-20150724" )
        if not self.getProp("Simulation"):
            self.__set_tag__(["LHCBCOND"], "cond-20170325" )
            self.__set_tag__(["CALIBOFF"], "head-2015604" )
            # set initialization time to a safe default
            self.__set_init_time__(datetime(2017, 12, 31, 23, 59))

>>>>>>> a89a1211
    def __2016_conf__(self):
        """
        Default configuration for 2016 data
        """
        # Set the tags
        self.__set_tag__(["DDDB"],     "dddb-20150724" )
        if not self.getProp("Simulation"):
            self.__set_tag__(["LHCBCOND"], "cond-20170325" )
            self.__set_tag__(["CALIBOFF"], "head-2015604" )
            # set initialization time to a safe default
            self.__set_init_time__(datetime(2016, 12, 31, 23, 59))

    def __2015_conf__(self):
        """
        Default configuration for 2015 data
        """
        # Set the tags
        self.__set_tag__(["DDDB"],     "dddb-20150724" )
        if not self.getProp("Simulation"):
            self.__set_tag__(["LHCBCOND"], "cond-20170323" )
            self.__set_tag__(["CALIBOFF"], "head-2015604" )
            self.__set_init_time__(datetime(2015, 12, 13, 12, 8)) # End of fill 4720

    def __2013_conf__(self):
        """
        Default configuration for 2013 data (pA run) (and MonteCarlo for DDDB)
        """
        # Set the tags
        self.__set_tag__(["DDDB"],     "dddb-20130929-1" )
        if not self.getProp("Simulation"):
            self.__set_tag__(["LHCBCOND"], "cond-20150409-1"   )
            self.__set_init_time__(datetime(2013, 2, 14, 6, 25)) # End of fill 3564

    def __2012_conf__(self):
        """
        Default configuration for 2012 data (and MonteCarlo for DDDB)
        """
        # Set the tags
        self.__set_tag__(["DDDB"],     "dddb-20150928" )
        if not self.getProp("Simulation"):
            self.__set_tag__(["LHCBCOND"], "cond-20150409-1"   )
            self.__set_init_time__(datetime.utcfromtimestamp(1355694590)) # End of fill 3453

    def __2011_conf__(self):
        """
        Default configuration for 2011 data (and MonteCarlo for DDDB)
        """
        # Set the tags
        self.__set_tag__(["DDDB"],     "dddb-20150522-1" )
        if not self.getProp("Simulation"):
            self.__set_tag__(["LHCBCOND"], "cond-20150409"   )
            self.__set_init_time__(datetime.utcfromtimestamp(1319991087)) # End of fill 2267

    def __2010_conf__(self):
        """
        Default configuration for 2010 data (and MonteCarlo for DDDB)
        """
        # Set the tags
        self.__set_tag__(["DDDB"],     "dddb-20150522" )
        if not self.getProp("Simulation"):
            self.__set_tag__(["LHCBCOND"], "cond-20150527" )
            self.__set_tag__(["DQFLAGS"], "tt-20110126")
            self.__set_init_time__(datetime.utcfromtimestamp(1288505611)) # End of fill 1459

    def __2009_conf__(self):
        """
        Default configuration for 2009 data and corresponding MonteCarlo
        """
        # Set the tags
        self.__set_tag__(["DDDB"], "head-20101206")
        if not self.getProp("Simulation"):
            self.__set_tag__(["LHCBCOND"], "head-20110614")
            self.__set_tag__(["DQFLAGS"], "tt-20110126")
            self.__set_init_time__(datetime(2009, 12, 31, 21, 0)) # 31/12/2009 21:00
        else:
            self.__set_tag__(["SIMCOND"], "MC-20101026-vc15mm-md100")

    def __2008_conf__(self):
        """
        Default configuration for 2008 data and corresponding MonteCarlo
        """
        # Set the tags
        self.__set_tag__(["DDDB"], "head-20101003")
        if not self.getProp("Simulation"):
            self.__set_tag__(["LHCBCOND"], "head-20101010")
            self.__set_tag__(["DQFLAGS"], "tt-20110126")
            self.__set_init_time__(datetime(2008, 12, 31, 21, 0)) # 31/12/2008 21:00
        else:
            self.__set_tag__(["SIMCOND"], "sim-20090212")

    def __Upgrade_conf__(self):
        """
        Default database for Upgrade MonteCarlo production and analysis
        """
        # Need also to change connection string to DDDB
        CondDB().PartitionConnectionString = {"DDDB":"sqlite_file:$SQLITEDBPATH/DDDB_upgrade.db/DDDB"}

    __data_types_handlers__ =  { "2016": __2016_conf__,
                                 "2015": __2015_conf__,
                                 "2013": __2013_conf__,
                                 "2012": __2012_conf__,
                                 "2011": __2011_conf__,
                                 "2010": __2010_conf__,
                                 "2009": __2009_conf__,
                                 "2008": __2008_conf__,
                                 "Upgrade": __Upgrade_conf__ }<|MERGE_RESOLUTION|>--- conflicted
+++ resolved
@@ -277,8 +277,6 @@
             log.warning("EventClockSvc().InitialTime already set to %s UTC (requested %s UTC)",
                         t.isoformat(), utcDatetime.isoformat())
 
-<<<<<<< HEAD
-=======
     def __2017_conf__(self):
         """
         Default configuration for 2017 data
@@ -291,7 +289,6 @@
             # set initialization time to a safe default
             self.__set_init_time__(datetime(2017, 12, 31, 23, 59))
 
->>>>>>> a89a1211
     def __2016_conf__(self):
         """
         Default configuration for 2016 data
@@ -302,7 +299,7 @@
             self.__set_tag__(["LHCBCOND"], "cond-20170325" )
             self.__set_tag__(["CALIBOFF"], "head-2015604" )
             # set initialization time to a safe default
-            self.__set_init_time__(datetime(2016, 12, 31, 23, 59))
+            self.__set_init_time__(datetime(2016, 12, 5, 5, 3)) # End of fill 5575
 
     def __2015_conf__(self):
         """
@@ -389,7 +386,8 @@
         # Need also to change connection string to DDDB
         CondDB().PartitionConnectionString = {"DDDB":"sqlite_file:$SQLITEDBPATH/DDDB_upgrade.db/DDDB"}
 
-    __data_types_handlers__ =  { "2016": __2016_conf__,
+    __data_types_handlers__ =  { "2017": __2017_conf__,
+                                 "2016": __2016_conf__,
                                  "2015": __2015_conf__,
                                  "2013": __2013_conf__,
                                  "2012": __2012_conf__,
