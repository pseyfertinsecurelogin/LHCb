--- conflicted
+++ resolved
@@ -79,30 +79,12 @@
 
   double rhoMin =  1.e+23 ;
 
-<<<<<<< HEAD
-  for( Triplets::const_iterator triplet = m_triplets.begin() ;
-       m_triplets.end() != triplet ; ++triplet )
-=======
   for( const auto& triplet : m_triplets )
->>>>>>> 235deb8b
     {
       const double z      = triplet.first                   ;
       setZMin   (  z < zMin () ? z : zMin () )  ;
       setZMax   (  z > zMax () ? z : zMax () )  ;
 
-<<<<<<< HEAD
-      if( rhoMin > triplet->second.first  )
-        { rhoMin = triplet->second.first  ; }
-
-      if( rhoMin > triplet->second.second )
-        { rhoMin = triplet->second.second ; }
-
-      if( rhoMax() < triplet->second.first   )
-        { setRhoMax( triplet->second.first  ) ; }
-
-      if( rhoMax() < triplet->second.second  )
-        { setRhoMax( triplet->second.second ) ; }
-=======
       if( rhoMin > triplet.second.first  )
         { rhoMin = triplet.second.first  ; }
 
@@ -114,7 +96,6 @@
 
       if( rhoMax() < triplet.second.second  )
         { setRhoMax( triplet.second.second ) ; }
->>>>>>> 235deb8b
 
       const double rmax   = sqrt( rhoMax() * rhoMax() + z * z )  ;
       setRMax   ( rmax   > rMax   () ? rmax   : rMax   () )  ;
@@ -202,10 +183,6 @@
   ///
   checkBP();
 }
-<<<<<<< HEAD
-=======
-// ============================================================================
->>>>>>> 235deb8b
 
 // ============================================================================
 /** check for the given point (local frame)
@@ -265,7 +242,6 @@
  *  @return pointer to "simplified" solid - "cover"
  */
 // ============================================================================
-<<<<<<< HEAD
 void SolidPolycone::createCover() {
   if (0.0 != startPhiAngle() || 360 * Gaudi::Units::degree != deltaPhiAngle()) {
     m_cover = std::make_unique<SolidPolycone>("Cover for " + name(), triplets());
@@ -278,29 +254,6 @@
       if (RMax(i)    > rmxmx ) { rmxmx = RMax(i)   ; }
       if (RMin(i)    < rmnmn ) { rmnmn = RMin(i)   ; }
       if (std::abs(z(i)) > zmxmx ) { zmxmx = std::abs(z(i)); }
-=======
-const ISolid* SolidPolycone::cover () const
-{
-  /// cover is calculated already
-  if( 0 != m_cover ) { return m_cover; }
-  //
-  ISolid* cov = 0 ;
-  if( 0.0 != startPhiAngle() || 360 * Gaudi::Units::degree != deltaPhiAngle() )
-    { cov = new SolidPolycone( "Cover for " + name () , triplets() ); }
-  else
-    {
-      double rmxmx = RMin( 0 ) ;
-      double rmnmn = RMax( 0 ) ;
-      double zmxmx = 0         ;
-      ///
-      for( unsigned int i = 0 ; i < number() ; ++i )
-        {
-          if( RMax  ( i )   > rmxmx ) { rmxmx = RMax   ( i )   ; }
-          if( RMin  ( i )   < rmnmn ) { rmnmn = RMin   ( i )   ; }
-          if( fabs( z(i) )  > zmxmx ) { zmxmx = fabs( z ( i ) ) ; }
-        }
-      cov = new SolidTubs( "Cover for " + name () , zmxmx , rmxmx , rmnmn ) ;
->>>>>>> 235deb8b
     }
     m_cover = std::make_unique<SolidTubs>("Cover for " + name(), zmxmx, rmxmx, rmnmn) ;
   }
