--- conflicted
+++ resolved
@@ -66,11 +66,7 @@
   /// return the 'and' of all children
   auto c = children();
   return std::all_of( begin(c) , end(c),
-<<<<<<< HEAD
-                      Solid::IsInside<aPoint>( point ) );
-=======
                       Solid::isInside( point ) );
->>>>>>> 235deb8b
 }
 
 // ============================================================================
