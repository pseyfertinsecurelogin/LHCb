--- conflicted
+++ resolved
@@ -87,37 +87,8 @@
 }
 
 // ============================================================================
-<<<<<<< HEAD
-/** initialize the polihedron base 
- *  @exception SolidException wrong parameters  
-=======
-/** constructor
- *  @param Name name of general trapezoid
- */
-// ============================================================================
-SolidTrap::SolidTrap( const std::string& Name )
-  : SolidBase               ( Name )
-  , SolidPolyHedronHelper   ( Name )
-  , m_trap_zHalfLength      ( 100  )
-  , m_trap_theta            ( 0    )
-  , m_trap_phi              ( 0    )
-  , m_trap_dyAtMinusZ       ( 100  )
-  , m_trap_dxAtMinusZMinusY ( 100  )
-  , m_trap_dxAtMinusZPlusY  ( 100  )
-  , m_trap_alphaAtMinusZ    ( 0    )
-  , m_trap_dyAtPlusZ        ( 100  )
-  , m_trap_dxAtPlusZMinusY  ( 100  )
-  , m_trap_dxAtPlusZPlusY   ( 100  )
-  , m_trap_alphaAtPlusZ     ( 0    )
-  , m_trap_sinAlphaAtPlusZ  ( 0    )
-  , m_trap_cosAlphaAtPlusZ  ( 1    )
-{}
-
-
-// ============================================================================
 /** initialize the polihedron base
  *  @exception SolidException wrong parameters
->>>>>>> 235deb8b
  */
 // ============================================================================
 void SolidTrap::makeAll()
@@ -176,7 +147,6 @@
 }
 
 // ============================================================================
-<<<<<<< HEAD
 /** - creates the pointer to "simplified" solid - "cover"
  *    -# the cover for Trap is Trd 
  */
@@ -187,12 +157,12 @@
   double ymx2 = fabs( point(4).y() )  ;
   double xmx2 = fabs( point(4).x() ) ;
   ///  
-  for( VERTICES::size_type i = 1 ; i <  4 ; ++i )
+  for( std::size_t i = 1 ; i <  4 ; ++i )
     {
       xmx1 = fabs( point(i).x() ) > xmx1 ? fabs( point(i).x() ) : xmx1 ; 
       ymx1 = fabs( point(i).y() ) > ymx1 ? fabs( point(i).y() ) : ymx1 ; 
     }  
-  for( VERTICES::size_type i1 = 4 ; i1 <  8 ; ++i1 )
+  for( std::size_t i1 = 4 ; i1 <  8 ; ++i1 )
     {
       xmx2 = fabs( point(i1).x() ) > xmx2 ? fabs( point(i1).x() ) : xmx2 ; 
       ymx2 = fabs( point(i1).y() ) > ymx2 ? fabs( point(i1).y() ) : ymx2 ; 
@@ -202,39 +172,6 @@
                                        zHalfLength(),
                                        xmx1, ymx1, 
                                        xmx2, ymx2);
-=======
-/** - retrieve the pointer to "simplified" solid - "cover"
- *    -# the cover for Trap is Trd
- *  - implementation of ISolid abstract interface
- *  @see ISolid
- *  @return pointer to "simplified" solid - "cover"
- */
-// ============================================================================
-const ISolid*           SolidTrap::cover         () const
-{
-  if( UNLIKELY(!m_cover) ) {
-      ///
-      double xmx1 = std::abs( point(0).x() ) ;
-      double ymx1 = std::abs( point(0).y() )  ;
-      for( std::size_t i = 1 ; i <  4 ; ++i ) {
-          xmx1 = std::max( std::abs( point(i).x() ), xmx1 );
-          ymx1 = std::max( std::abs( point(i).y() ), ymx1 );
-      }
-      ///
-      double xmx2 = std::abs( point(4).x() ) ;
-      double ymx2 = std::abs( point(4).y() )  ;
-      for( std::size_t i1 = 5 ; i1 <  8 ; ++i1 ) {
-          xmx2 = std::max( std::abs( point(i1).x() ),  xmx2 );
-          ymx2 = std::max( std::abs( point(i1).y() ),  ymx2 );
-      }
-      ///
-      m_cover = new SolidTrd( "Cover for " + name  () ,
-                              zHalfLength          () ,
-                              xmx1         , ymx1     ,
-                              xmx2         , ymx2     );
-  }
-  return m_cover;
->>>>>>> 235deb8b
 }
 
 // ============================================================================
