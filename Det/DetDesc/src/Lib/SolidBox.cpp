--- conflicted
+++ resolved
@@ -66,31 +66,8 @@
 // ============================================================================
 
 // ============================================================================
-<<<<<<< HEAD
-/** calculate the intersection points("ticks") with a given line. 
- *  Input - line, paramterised by  x_vect = Point + Vector * T 
-=======
-/** default (protected) constructor
- */
-// ============================================================================
-SolidBox::SolidBox()
-  : SolidBase        ("anonymous box")
-  , m_box_xHalfLength( 100000.0 )
-  , m_box_yHalfLength( 100000.0 )
-  , m_box_zHalfLength( 100000.0 )
-{}
-// ============================================================================
-
-// ============================================================================
-/// destructor
-// ============================================================================
-SolidBox::~SolidBox(){ if ( this == m_cover ) { m_cover = nullptr ; } ; }
-// ============================================================================
-
-// ============================================================================
 /** calculate the intersection points("ticks") with a given line.
  *  Input - line, paramterised by  x_vect = Point + Vector * T
->>>>>>> 235deb8b
  *  "tick" is just a value of T, at which the intersection occurs
  *  @param Point initial point for the line
  *  @param Vector vector along the line
