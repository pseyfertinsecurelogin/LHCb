#ifndef     DETDESC_SOLIDBOX_H
#define     DETDESC_SOLIDBOX_H
/// STD and STL
#include <cmath>
#include <iostream>
/// Geometry Definitions
#include "GaudiKernel/Point3DTypes.h"
#include "GaudiKernel/Vector3DTypes.h"
/// DetDesc
#include "DetDesc/SolidBase.h"
/// forward declarations
template <class TYPE>
class SolidFactory;          ///< DetDesc

/** @class SolidBox SolidBox.h "DetDesc/SolidBox.h"
 *
 *  A simple implementation of BOX
 *
 *  @author Vanya Belyaev Ivan.Belyaev@itep.ru
 *  @date xx/xx/xxx
 */

class SolidBox final : public virtual SolidBase
{
  /// friend factory
  friend class SolidFactory<SolidBox>;

public:

  /** standard(public)  constructor
   *  @param      Name        name of this box
   *  @param      xHalf half-size of the box in x-direction
   *  @param      yHalf half-size of the box in y-direction
   *  @param      zHalf half-size of the box in z-direction
   *  @exception  SolidException wrong parameters range
   */
  SolidBox( const std::string& Name  ,
            const double       xHalf ,
            const double       yHalf ,
            const double       zHalf);

<<<<<<< HEAD
=======
  SolidBox           ( const SolidBox & ) = delete;  ///< no copy-constructor
  SolidBox& operator=( const SolidBox & ) = delete;  ///< no assignment

  /** destructor
   */
  ~SolidBox() override;

>>>>>>> 235deb8b
  /** - retrieve the box type
   *  - implementation of ISolid abstract interface
   *  @see ISolid
   *  return box type
   */
  inline std::string  typeName ()  const override { return "SolidBox" ; }

  /** - check for the given 3D-point.
   *    Point coordinated are in the local reference
   *    frame of the solid.
   *  - implementation of ISolid absstract interface
   *  @see ISolid
   *  @param point point (in local reference system of the solid)
   *  @return true if the point is inside the solid
   */
  bool isInside  ( const Gaudi::XYZPoint& point ) const override;
  bool isInside ( const Gaudi::Polar3DPoint& point ) const  override;
  bool isInside ( const Gaudi::RhoZPhiPoint& point ) const  override;
  /** - retrieve the pointer to "simplified" solid - "cover"
   *  - implementation of ISolid abstract interface
   *  The Box is the most simple shape
   *  @see ISolid
   *  @return pointer to "simplified" solid - "cover"
   */
  const ISolid* cover () const override;

  /** - retrieve the pointer to "the most simplified cover"
   *  - implementation  of ISolid abstract interface
   *  - reimplementation of SolidBase::coverTop()
   *  The Box is the most simple shape
   *  @see ISolid
   *  @see SolidBase
   *  @return pointer to the most simplified cover
   */
  const ISolid* coverTop () const override;

  /** - printout to STD/STL stream
   *  - implementation  of ISolid abstract interface
   *  - reimplementation of SolidBase::printOut( std::ostream& )
   *  @see SolidBase
   *  @see ISolid
   *  @param os STD/STL stream
   *  @return reference to the stream
   */
  std::ostream& printOut ( std::ostream& os ) const override;

  /** - printout to Gaudi MsgStream stream
   *  - implementation  of ISolid abstract interface
   *  - reimplementation of SolidBase::printOut( MsgStream& )
   *  @see SolidBase
   *  @see ISolid
   *  @param os Gaudi MsgStream  stream
   *  @return reference to the stream
   */
  MsgStream&    printOut ( MsgStream&    os ) const override;

  /** - calculate the intersection points("ticks") of the solid objects
   *    with given line.
   *  -# Line is parametrized with parameter \a t :
   *     \f$ \vec{x}(t) = \vec{p} + t \times \vec{v} \f$
   *      - \f$ \vec{p} \f$ is a point on the line
   *      - \f$ \vec{v} \f$ is a vector along the line
   *  -# \a tick is just a value of parameter \a t, at which the
   *    intersection of the solid and the line occurs
   *  -# both  \a Point  (\f$\vec{p}\f$) and \a Vector
   *    (\f$\vec{v}\f$) are defined in local reference system
   *   of the solid
   *  - implementation of ISolid abstract interface
   *  @see ISolid
   *  @param Point initial point for the line
   *  @param Vector vector along the line
   *  @param ticks output container of "Ticks"
   *  @return the number of intersection points
   */
  unsigned int intersectionTicks( const Gaudi::XYZPoint&  Point  ,
                                  const Gaudi::XYZVector& Vector ,
                                  ISolid::Ticks   &  ticks  ) const override;
  unsigned int intersectionTicks( const Gaudi::Polar3DPoint  & Point,
                                  const Gaudi::Polar3DVector & Vector,
                                  ISolid::Ticks     & ticks) const override;
  unsigned int intersectionTicks( const Gaudi::RhoZPhiPoint  & Point,
                                  const Gaudi::RhoZPhiVector & Vector,
                                  ISolid::Ticks     & ticks) const override;
  /** calculate the intersection points("ticks") of the solid objects
   *  with given line.
   *  - Line is parametrized with parameter \a t :
   *     \f$ \vec{x}(t) = \vec{p} + t \times \vec{v} \f$
   *      - \f$ \vec{p} \f$ is a point on the line
   *      - \f$ \vec{v} \f$ is a vector along the line
   *  - \a tick is just a value of parameter \a t, at which the
   *    intersection of the solid and the line occurs
   *  - both  \a Point  (\f$\vec{p}\f$) and \a Vector
   *    (\f$\vec{v}\f$) are defined in local reference system
   *   of the solid
   *  Only intersection ticks within the range
   *   \a tickMin and \a tickMax are taken into account.
   *  @see ISolid::intersectionTicks()
   *  @param Point initial point for the line
   *  @param Vector vector along the line
   *  @param tickMin minimum value of Tick
   *  @param tickMax maximu value of Tick
   *  @param ticks output container of "Ticks"
   *  @return the number of intersection points
   */
  unsigned int intersectionTicks( const Gaudi::XYZPoint & Point,
                                  const Gaudi::XYZVector& Vector,
                                  const ISolid::Tick&     tickMin,
                                  const ISolid::Tick&     tickMax ,
                                  ISolid::Ticks&  ticks   ) const override;

  unsigned int intersectionTicks( const Gaudi::Polar3DPoint& Point,
                                  const Gaudi::Polar3DVector & Vector,
                                  const ISolid::Tick& tickMin,
                                  const ISolid::Tick& tickMax,
                                  ISolid::Ticks& ticks   ) const override;

  unsigned int intersectionTicks( const Gaudi::RhoZPhiPoint& Point,
                                  const Gaudi::RhoZPhiVector & Vector,
                                  const ISolid::Tick& tickMin,
                                  const ISolid::Tick& tickMax,
                                  ISolid::Ticks& ticks   ) const override;


  /**  return the full x-size of the box
   *  @return the full x-size of the box
   */
  inline         double  xsize      ()  const
  { return m_box_xHalfLength*2 ; }

  /**  return the full y-size of the box
   *  @return the full y-size of the box
   */
  inline         double  ysize      ()  const
  { return m_box_yHalfLength*2 ; }

  /**  return the full z-size of the box
   *  @return the full z-size of the box
   */
  inline         double  zsize      ()  const
  { return m_box_zHalfLength*2 ; }

  /**  return the half x-size of the box
   *  @return the half x-size of the box
   */
  inline         double  xHalfLength()  const
  { return m_box_xHalfLength   ; }

  /**  return the half y-size of the box
   *  @return the half y-size of the box
   */
  inline         double  yHalfLength()  const
  { return m_box_yHalfLength   ; }

  /**  return the half z-size of the box
   *  @return the half z-size of the box
   */
  inline         double  zHalfLength()  const
  { return m_box_zHalfLength   ; }


  /** Calculate the maximum number of ticks that a straight line could
      make with this solid
  *  @return maximum number of ticks
  */
  Ticks::size_type maxNumberOfTicks() const override { return 2 ; }

protected:

  /** set parameters for bounding solids (box, sphere and cylinder)
   */
  void setBP() ;


private:
  /**
   * implementation of isInside
   * @param  point reference to any kind of point with x(), y(), z()
   * @return bool
   */
  template <class aPoint>
  bool isInsideImpl(const aPoint& point) const;
  template<class aPoint, class aVector>

  unsigned int intersectionTicksImpl( const aPoint  & Point,
                                      const aVector & Vector,
                                      const ISolid::Tick& tickMin,
                                      const ISolid::Tick& tickMax,
                                      ISolid::Ticks&  ticks) const;

  template<class aPoint, class aVector>
  unsigned int intersectionTicksImpl( const aPoint  & Point,
                                      const aVector & Vector,
                                      ISolid::Ticks& ticks ) const;

private:

  double               m_box_xHalfLength ;   ///< x/2
  double               m_box_yHalfLength ;   ///< y/2
  double               m_box_zHalfLength ;   ///< z/2

};


/// ===========================================================================
#endif ///<  DETDESC_SOLIDBOX_H
/// ===========================================================================<|MERGE_RESOLUTION|>--- conflicted
+++ resolved
@@ -39,16 +39,9 @@
             const double       yHalf ,
             const double       zHalf);
 
-<<<<<<< HEAD
-=======
   SolidBox           ( const SolidBox & ) = delete;  ///< no copy-constructor
   SolidBox& operator=( const SolidBox & ) = delete;  ///< no assignment
 
-  /** destructor
-   */
-  ~SolidBox() override;
-
->>>>>>> 235deb8b
   /** - retrieve the box type
    *  - implementation of ISolid abstract interface
    *  @see ISolid
