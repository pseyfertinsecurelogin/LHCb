--- conflicted
+++ resolved
@@ -41,37 +41,20 @@
 
   /** destructor
    */
-<<<<<<< HEAD
-  virtual ~SolidBox();
+  ~SolidBox() override;
 
   /** - retrieve the box type
    *  - implementation of ISolid abstract interface
    *  @see ISolid
    *  return box type
    */
-  inline       std::string  typeName ()  const override { return "SolidBox" ; }
+  inline std::string  typeName ()  const override { return "SolidBox" ; }
 
   /** - check for the given 3D-point.
    *    Point coordinated are in the local reference
    *    frame of the solid.
    *  - implementation of ISolid absstract interface
    *  @see ISolid
-=======
-  ~SolidBox() override;  
-  
-  /** - retrieve the box type 
-   *  - implementation of ISolid abstract interface 
-   *  @see ISolid 
-   *  return box type
-   */
-  inline std::string  typeName ()  const override { return "SolidBox" ; };
-  
-  /** - check for the given 3D-point. 
-   *    Point coordinated are in the local reference 
-   *    frame of the solid.   
-   *  - implementation of ISolid absstract interface  
-   *  @see ISolid 
->>>>>>> 9f1d5bde
    *  @param point point (in local reference system of the solid)
    *  @return true if the point is inside the solid
    */
@@ -84,35 +67,20 @@
    *  @see ISolid
    *  @return pointer to "simplified" solid - "cover"
    */
-<<<<<<< HEAD
-  const ISolid* cover () const  override;
+  const ISolid* cover () const override;
 
   /** - retrieve the pointer to "the most simplified cover"
    *  - implementation  of ISolid abstract interface
    *  - reimplementation of SolidBase::coverTop()
-=======
-  const ISolid* cover () const override;
-  
-  /** - retrieve the pointer to "the most simplified cover" 
-   *  - implementation  of ISolid abstract interface 
-   *  - reimplementation of SolidBase::coverTop() 
->>>>>>> 9f1d5bde
    *  The Box is the most simple shape
    *  @see ISolid
    *  @see SolidBase
    *  @return pointer to the most simplified cover
    */
-<<<<<<< HEAD
-  const ISolid* coverTop () const  override;
+  const ISolid* coverTop () const override;
 
   /** - printout to STD/STL stream
    *  - implementation  of ISolid abstract interface
-=======
-  const ISolid* coverTop () const override;
-  
-  /** - printout to STD/STL stream    
-   *  - implementation  of ISolid abstract interface 
->>>>>>> 9f1d5bde
    *  - reimplementation of SolidBase::printOut( std::ostream& )
    *  @see SolidBase
    *  @see ISolid
@@ -120,15 +88,9 @@
    *  @return reference to the stream
    */
   std::ostream& printOut ( std::ostream& os ) const override;
-<<<<<<< HEAD
 
   /** - printout to Gaudi MsgStream stream
    *  - implementation  of ISolid abstract interface
-=======
-  
-  /** - printout to Gaudi MsgStream stream    
-   *  - implementation  of ISolid abstract interface 
->>>>>>> 9f1d5bde
    *  - reimplementation of SolidBase::printOut( MsgStream& )
    *  @see SolidBase
    *  @see ISolid
@@ -136,15 +98,9 @@
    *  @return reference to the stream
    */
   MsgStream&    printOut ( MsgStream&    os ) const override;
-<<<<<<< HEAD
 
   /** - calculate the intersection points("ticks") of the solid objects
    *    with given line.
-=======
-  
-  /** - calculate the intersection points("ticks") of the solid objects 
-   *    with given line. 
->>>>>>> 9f1d5bde
    *  -# Line is parametrized with parameter \a t :
    *     \f$ \vec{x}(t) = \vec{p} + t \times \vec{v} \f$
    *      - \f$ \vec{p} \f$ is a point on the line
@@ -163,7 +119,6 @@
    */
   unsigned int intersectionTicks( const Gaudi::XYZPoint&  Point  ,
                                   const Gaudi::XYZVector& Vector ,
-<<<<<<< HEAD
                                   ISolid::Ticks   &  ticks  ) const override;
   unsigned int intersectionTicks( const Gaudi::Polar3DPoint  & Point,
                                   const Gaudi::Polar3DVector & Vector,
@@ -177,21 +132,6 @@
    *     \f$ \vec{x}(t) = \vec{p} + t \times \vec{v} \f$
    *      - \f$ \vec{p} \f$ is a point on the line
    *      - \f$ \vec{v} \f$ is a vector along the line
-=======
-                                  ISolid::Ticks   &  ticks  ) const override; 
-  unsigned int intersectionTicks( const Gaudi::Polar3DPoint  & Point,
-                                  const Gaudi::Polar3DVector & Vector,
-                                  ISolid::Ticks     & ticks) const override; 
-  unsigned int intersectionTicks( const Gaudi::RhoZPhiPoint  & Point,
-                                  const Gaudi::RhoZPhiVector & Vector,
-                                  ISolid::Ticks     & ticks) const override;
-  /** calculate the intersection points("ticks") of the solid objects 
-   *  with given line. 
-   *  - Line is parametrized with parameter \a t : 
-   *     \f$ \vec{x}(t) = \vec{p} + t \times \vec{v} \f$ 
-   *      - \f$ \vec{p} \f$ is a point on the line 
-   *      - \f$ \vec{v} \f$ is a vector along the line  
->>>>>>> 9f1d5bde
    *  - \a tick is just a value of parameter \a t, at which the
    *    intersection of the solid and the line occurs
    *  - both  \a Point  (\f$\vec{p}\f$) and \a Vector
@@ -217,29 +157,17 @@
                                   const Gaudi::Polar3DVector & Vector,
                                   const ISolid::Tick& tickMin,
                                   const ISolid::Tick& tickMax,
-<<<<<<< HEAD
                                   ISolid::Ticks& ticks   ) const override;
-=======
-                                  ISolid::Ticks& ticks   ) const override; 
->>>>>>> 9f1d5bde
 
   unsigned int intersectionTicks( const Gaudi::RhoZPhiPoint& Point,
                                   const Gaudi::RhoZPhiVector & Vector,
                                   const ISolid::Tick& tickMin,
                                   const ISolid::Tick& tickMax,
-<<<<<<< HEAD
                                   ISolid::Ticks& ticks   ) const override;
 
 
   /**  return the full x-size of the box
    *  @return the full x-size of the box
-=======
-                                  ISolid::Ticks& ticks   ) const override; 
-
-
-  /**  return the full x-size of the box 
-   *  @return the full x-size of the box 
->>>>>>> 9f1d5bde
    */
   inline         double  xsize      ()  const
   { return m_box_xHalfLength*2 ; }
