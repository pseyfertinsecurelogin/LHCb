#ifndef     DETDESC_SURFACE_H
#define     DETDESC_SURFACE_H  1
/// STL
#include <string>
/// GaudiKernel
#include "GaudiKernel/DataObject.h"
#include "GaudiKernel/SmartRefVector.h"
#include "GaudiKernel/MsgStream.h"
/// DetDesc
#include "DetDesc/CLIDSurface.h"
///
class TabulatedProperty;
///

/** @class Surface Surface.h DetDesc/Surface.h

    Class to define optical surfaces and thier non-trivial
    optical properties.
    Class is later converted into combination of Geant4
    classes: G4OpticalSurface, G4LogicalSkinSurface
    G4LogicalBorderSurface

    @author  Vanya Belyaev
    @date    28/02/2001
*/


class Surface final: public DataObject
{
  ///
public:
  ///
  typedef SmartRefVector<TabulatedProperty> Tables;
  ///
public:
  ///
  /// constructor
<<<<<<< HEAD
  Surface( const std::string& Name = "");
  ///
  const CLID& clID    () const override { return Surface::classID() ; }
=======
  Surface( ) = default;
  Surface( const std::string& /* Name */ ) : Surface() {}
  /// 
  virtual const CLID& clID    () const { return Surface::classID() ; }
>>>>>>> f36092ee
  static  const CLID& classID ()       { return CLID_Surface       ; }

  /// Fill the output stream (ASCII)
  std::ostream& fillStream ( std::ostream& s ) const  override;
  /// Fill the output stream (ASCII)
  virtual MsgStream&    fillStream ( MsgStream&    s ) const ;
  ///
  /// accessors: (naming from Geant4, except for last)
  /// "model"
  inline unsigned int    model       () const ;
  inline Surface&     setModel       ( const unsigned int );
  /// "finish"
  inline unsigned int    finish      () const ;
  inline Surface&     setFinish      ( const unsigned int );
  /// "type"
  inline unsigned int    type        () const ;
  inline Surface&     setType        ( const unsigned int );
  /// "value" - (NB: ugly name!)
  inline double          value       () const ;
  inline Surface&     setValue       ( const double       );
  /// name of first  physical volume
  inline const std::string&    firstVol    () const ;
  inline Surface&           setFirstVol    ( const std::string& );
  /// name of second physical volume
  inline const std::string&    secondVol   () const ;
  inline Surface&           setSecondVol   ( const std::string& );
  /// tables of optical prorties
  inline const Tables& tabulatedProperties () const ;
  inline       Tables& tabulatedProperties ()       ;
  ///
private:
  ///
<<<<<<< HEAD
  unsigned int m_model      ; /// G4OpticalSurfaceModel
  ///
  unsigned int m_finish     ; /// G4OpticalSurfaceFinish
  ///
  unsigned int m_type       ; /// G4OpticalSurfaceType
=======
  unsigned int m_model = 0  ; /// G4OpticalSurfaceModel
  /// 
  unsigned int m_finish = 0 ; /// G4OpticalSurfaceFinish
  ///
  unsigned int m_type = 0   ; /// G4OpticalSurfaceType 
>>>>>>> f36092ee
  ///
  double       m_value = 0  ; /// used for "model"
  ///
  std::string  m_firstVol   ; /// G4PhysicalVolume
  ///
  std::string  m_secondVol  ; /// G4PhysicalVolume
  ///
  Tables       m_props      ; /// tables of properties
  ///
};
/////////////////////////////////////////////////////////////////////////
inline std::ostream& operator<<( std::ostream& os , const Surface& surf )
{ return surf.fillStream( os ); }
/////////////////////////////////////////////////////////////////////////
inline MsgStream&    operator<<( MsgStream&    os , const Surface& surf )
{ return surf.fillStream( os ); }
/////////////////////////////////////////////////////////////////////////
inline std::ostream& operator<<( std::ostream& os , const Surface* surf )
{ return surf ? (os<<*surf) : (os<<" Surface* points to NULL!"<<std::endl) ; }
/////////////////////////////////////////////////////////////////////////
inline MsgStream&    operator<<( MsgStream&    os , const Surface* surf )
{ return surf ? (os<<*surf) : (os<<" Surface* points to NULL!"<<endmsg) ; }
/////////////////////////////////////////////////////////////////////////


/// "model" //////////////////////////////////////////////////////////////
inline unsigned int Surface::   model     () const { return m_model;  }
//////////////////////////////////////////////////////////////////////////
inline Surface&     Surface::setModel     ( const unsigned int val )
{ m_model  = val ; return *this; }
/// "finish" /////////////////////////////////////////////////////////////
inline unsigned int Surface::   finish    () const { return m_finish; }
//////////////////////////////////////////////////////////////////////////
inline Surface&     Surface::setFinish    ( const unsigned int val )
{ m_finish = val ; return *this; }
/// "type" ///////////////////////////////////////////////////////////////
inline unsigned int Surface::   type      () const { return m_type  ; }
//////////////////////////////////////////////////////////////////////////
inline Surface&     Surface::setType      ( const unsigned int val )
{ m_type   = val ; return *this; }
/// "value" - (NB: ugly name!) ///////////////////////////////////////////
inline double       Surface::   value     () const { return m_value ; }
//////////////////////////////////////////////////////////////////////////
inline Surface&     Surface::setValue     ( const double       val )
{ m_value  = val ; return *this; }
/// name of first  physical volume ///////////////////////////////////////
inline const std::string& Surface::   firstVol  () const { return m_firstVol ; }
//////////////////////////////////////////////////////////////////////////
inline Surface&           Surface::setFirstVol  ( const std::string& val )
{ m_firstVol  = val ; return *this; }
/// name of second physical volume ///////////////////////////////////////
inline const std::string& Surface::   secondVol () const { return m_secondVol; }
//////////////////////////////////////////////////////////////////////////
inline Surface&           Surface::setSecondVol ( const std::string& val )
{ m_secondVol = val ; return *this; }
/// tables of optical prorties ///////////////////////////////////////////
inline const Surface::Tables& Surface::tabulatedProperties() const { return m_props; }
//////////////////////////////////////////////////////////////////////////
inline       Surface::Tables& Surface::tabulatedProperties()       { return m_props; }
//////////////////////////////////////////////////////////////////////////

#endif  //  DETDESC_SURFACE_H<|MERGE_RESOLUTION|>--- conflicted
+++ resolved
@@ -35,16 +35,10 @@
 public:
   ///
   /// constructor
-<<<<<<< HEAD
-  Surface( const std::string& Name = "");
+  Surface( ) = default;
+  Surface( const std::string& /* Name */ ) : Surface() {}
   ///
   const CLID& clID    () const override { return Surface::classID() ; }
-=======
-  Surface( ) = default;
-  Surface( const std::string& /* Name */ ) : Surface() {}
-  /// 
-  virtual const CLID& clID    () const { return Surface::classID() ; }
->>>>>>> f36092ee
   static  const CLID& classID ()       { return CLID_Surface       ; }
 
   /// Fill the output stream (ASCII)
@@ -77,19 +71,11 @@
   ///
 private:
   ///
-<<<<<<< HEAD
-  unsigned int m_model      ; /// G4OpticalSurfaceModel
+  unsigned int m_model = 0  ; /// G4OpticalSurfaceModel
   ///
-  unsigned int m_finish     ; /// G4OpticalSurfaceFinish
-  ///
-  unsigned int m_type       ; /// G4OpticalSurfaceType
-=======
-  unsigned int m_model = 0  ; /// G4OpticalSurfaceModel
-  /// 
   unsigned int m_finish = 0 ; /// G4OpticalSurfaceFinish
   ///
-  unsigned int m_type = 0   ; /// G4OpticalSurfaceType 
->>>>>>> f36092ee
+  unsigned int m_type = 0   ; /// G4OpticalSurfaceType
   ///
   double       m_value = 0  ; /// used for "model"
   ///
