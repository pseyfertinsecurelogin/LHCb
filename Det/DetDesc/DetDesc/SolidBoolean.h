#ifndef      DETDESC_SOLIDBOOLEAN_H
#define      DETDESC_SOLIDBOOLEAN_H  1
/// STL & STD
#include <string>
#include <vector>
#include <algorithm>
/// DetDesc
#include "DetDesc/SolidChild.h"

// Forward declarations
class StatusCode;
class MsgStream;


/** @class SolidBoolean SolidBoolean.h "DetDesc/SolidBoolean.h"
 *
 *  A simple helper class (common base) for implementation of
 *  complex "boolean" solids.
 *  represents 1 "main"("first") solid and a container of
 *  "children"  placed inside of "main"
 *
 *  @author Vanya Belyaev
 */

class SolidBoolean: public virtual SolidBase
{
 public:
  //
  typedef std::vector<SolidChild*>         SolidChildrens;
  //

  /** retrieve the specific type of the solid
   *  @return specific type of the solid
   */
<<<<<<< HEAD
  std::string   typeName () const override { return "SolidBoolean"; }
=======
  std::string   typeName () const override { return "SolidBoolean"; };
>>>>>>> f36092ee

  /** retrieve the pointer to "simplified" solid - "cover"
   *  @return pointer to "simplified" solid - "cover"
   */
<<<<<<< HEAD
  const ISolid* cover () const override { return first()->cover() ; }
=======
  const ISolid* cover () const override { return first()->cover() ; };
>>>>>>> f36092ee

  /** retrieve the pointer to "the most simplified cover"
   *  probably, something like "gabarite box"
   *  @return pointer to the most simplified cover
   */
<<<<<<< HEAD
  const ISolid* coverTop () const override { return first()->coverTop() ; }
=======
  const ISolid* coverTop () const override { return first()->coverTop() ; };
>>>>>>> f36092ee

  /** printout to STD/STL stream
   *  @param os STD/STL stream
   *  @return reference to the stream
   */
  std::ostream& printOut ( std::ostream& os = std::cout ) const override;

  /** printout to Gaudi  stream
   *  @param os Gaudi stream
   *  @return reference to the stream
   */
  MsgStream&    printOut ( MsgStream&    os             ) const override;

  /** reset to the initial ("after constructor") state
   */
  ISolid* reset() override;

  /** calculate the intersection points("ticks") with a given line.
   *  Input - line, paramterised by  x_vect = Point + Vector * T
   *  "tick" is just a value of T, at which the intersection occurs
   *  @param Point initial point for the line
   *  @param Vector vector along the line
   *  @param ticks output container of "Ticks"
   *  @return the number of intersection points (=size of Ticks container)
   */
  unsigned int intersectionTicks( const Gaudi::XYZPoint & Point,
                                  const Gaudi::XYZVector& Vector,
                                  ISolid::Ticks& ticks  ) const override;

  unsigned int intersectionTicks( const Gaudi::Polar3DPoint  & Point,
                                  const Gaudi::Polar3DVector & Vector,
                                  ISolid::Ticks     & ticks) const override;

  unsigned int intersectionTicks( const Gaudi::RhoZPhiPoint  & Point,
                                  const Gaudi::RhoZPhiVector & Vector,
                                  ISolid::Ticks     & ticks) const override;

  /** calculate the intersection points("ticks") with a given line.
   *  Input - line, paramterised by  x_vect = Point + Vector * T
   *  "tick" is just a value of T, at which the intersection occurs
   *  @param Point initial point for the line
   *  @param Vector vector along the line
   *  @param tickMin minimal value of "Tick"
   *  @param tickMax maximal value of "Tick"
   *  @param ticks output container of "Ticks"
   *  @return the number of intersection points (=size of Ticks container)
   *  between tickMin and tickMax
   */

  unsigned int intersectionTicks( const Gaudi::XYZPoint& Point,
                                  const Gaudi::XYZVector & Vector,
                                  const ISolid::Tick& tickMin,
                                  const ISolid::Tick& tickMax,
                                  ISolid::Ticks& ticks   ) const override;

  unsigned int intersectionTicks( const Gaudi::Polar3DPoint& Point,
                                  const Gaudi::Polar3DVector & Vector,
                                  const ISolid::Tick& tickMin,
                                  const ISolid::Tick& tickMax,
                                  ISolid::Ticks& ticks   ) const override;

  unsigned int intersectionTicks( const Gaudi::RhoZPhiPoint& Point,
                                  const Gaudi::RhoZPhiVector & Vector,
                                  const ISolid::Tick& tickMin,
                                  const ISolid::Tick& tickMax,
                                  ISolid::Ticks& ticks   ) const override;

  /** poiter to the "main"/"first" boolean
   *  @return poiter to the "main"/"first" boolean
   */
  const  ISolid* first () const { return m_sb_first.get(); }

  /** number of childrens
   *  @return number of childrens
   */
  unsigned int  noChildrens () const { return m_sb_childrens.size(); }

  /** access to the childrens by index
   *  @param index index of child solid
   *  @return pointer to child solid
   */
  const ISolid* operator[]  ( unsigned int index ) const
  {  return  ( ( index < noChildrens() )  ? *(childBegin()+index) : 0 ) ; }

  /** acess to constant iterator
   *  @return "begin" iterator
   */
  SolidChildrens::const_iterator
  childBegin () const { return m_sb_childrens.begin(); }

  /** acess to constant iterator
   *  @return "end" iterator
   */
  SolidChildrens::const_iterator
  childEnd   () const { return m_sb_childrens.end  (); }

  ///
protected:

  /** constructor - "main"("first") solid is mandatory!
   *  @param name name of the solid
   *  @param solid pointer to teh "first"/"main" solid
   *  @exception SolidException NULL pointer to ISolid
   */
  SolidBoolean( const std::string& name  ,
                std::unique_ptr<ISolid> solid );
  [[deprecated("please call with std::unique_ptr<ISolid> as 2nd argument")]]
  SolidBoolean( const std::string& name  ,
                ISolid*            solid ) : SolidBoolean(name,std::unique_ptr<ISolid>(solid)) {}

public:
  /// destructor
  ~SolidBoolean() override;

protected:

  /** constructor - "main"("first") solid is mandatory!
   *  @param name name of the solid
   */
  SolidBoolean ( const std::string& name="Undefined" );

  /** add child to daughter container
   *  @param child pointer to solid
   *  @param mtrx  pointer to transformation
   *  @return status code
   */
  StatusCode addChild
  ( std::unique_ptr<ISolid>   child ,
    const Gaudi::Transform3D* mtrx  );
  [[deprecated("please call with std::unique_ptr<ISolid> as 1st argument")]]
  StatusCode addChild
  ( ISolid*               child ,
    const Gaudi::Transform3D* mtrx  ) 
  { return addChild( std::unique_ptr<ISolid>(child), mtrx) ; }

  /** add child to daughter container
   *  @param child    pointer to solid
   *  @param position position
   *  @param rotation rotation
   */
  StatusCode addChild
  ( std::unique_ptr<ISolid>   child    ,
    const Gaudi::XYZPoint&     position ,
    const Gaudi::Rotation3D&    rotation );
  [[deprecated("please call with std::unique_ptr<ISolid> as 1st argument")]]
  StatusCode addChild
  ( ISolid*               child    ,
    const Gaudi::XYZPoint&     position ,
    const Gaudi::Rotation3D&    rotation )
  { return addChild( std::unique_ptr<ISolid>(child),position,rotation); }

  /** acess to iterator
   *  @return "begin" iterator
   */
  SolidChildrens::iterator
  childBegin () { return m_sb_childrens.begin(); }

  /** acess to iterator
   *  @return "begin" iterator
   */
  SolidChildrens::iterator
  childEnd   () { return m_sb_childrens.end  (); }

  /** Calculate the maximum number of ticks that a straight line could
      make with this solid
  *  @return maximum number of ticks
  */
  Ticks::size_type maxNumberOfTicks() const override;

private:

  // default constructor is disabled
  // SolidBoolean() ;
  // assignement operator is disabled
  SolidBoolean& operator=(SolidBoolean & ) ;

  template<class aPoint, class aVector>
  unsigned int intersectionTicksImpl( const aPoint  & Point,
                                      const aVector & Vector,
                                      const ISolid::Tick& tickMin,
                                      const ISolid::Tick& tickMax,
                                      ISolid::Ticks&  ticks) const;

  template<class aPoint, class aVector>
  unsigned int intersectionTicksImpl( const aPoint  & Point,
                                      const aVector & Vector,
                                      ISolid::Ticks& ticks ) const;

protected:

  /** set bounding parameters
   */
  void setBP();

private:
  ///
  std::string                    m_sb_name     ;
  mutable     std::unique_ptr<ISolid> m_sb_first    ;
  mutable     SolidChildrens     m_sb_childrens;
  //
};

/// ===========================================================================
#endif   ///< DETDESC_SOLIDBOOLEAN_H
/// ===========================================================================<|MERGE_RESOLUTION|>--- conflicted
+++ resolved
@@ -32,30 +32,18 @@
   /** retrieve the specific type of the solid
    *  @return specific type of the solid
    */
-<<<<<<< HEAD
   std::string   typeName () const override { return "SolidBoolean"; }
-=======
-  std::string   typeName () const override { return "SolidBoolean"; };
->>>>>>> f36092ee
 
   /** retrieve the pointer to "simplified" solid - "cover"
    *  @return pointer to "simplified" solid - "cover"
    */
-<<<<<<< HEAD
   const ISolid* cover () const override { return first()->cover() ; }
-=======
-  const ISolid* cover () const override { return first()->cover() ; };
->>>>>>> f36092ee
 
   /** retrieve the pointer to "the most simplified cover"
    *  probably, something like "gabarite box"
    *  @return pointer to the most simplified cover
    */
-<<<<<<< HEAD
   const ISolid* coverTop () const override { return first()->coverTop() ; }
-=======
-  const ISolid* coverTop () const override { return first()->coverTop() ; };
->>>>>>> f36092ee
 
   /** printout to STD/STL stream
    *  @param os STD/STL stream
