#ifndef DETDESC_PARAMVALIDDATAOBJECT_H
#define DETDESC_PARAMVALIDDATAOBJECT_H 1

// Base classes
#include "DetDesc/ValidDataObject.h"

#include "DetDesc/ParamList.h"
#include "DetDesc/ParamException.h"

/** @class ParamValidDataObject ParamValidDataObject.h DetDesc/ParamValidDataObject.h
 *
 *  A DataObject implementing the IParamSetEditor and IValidity
 *  interfaces. This is the basic type of condition data and detector
 *  elements in the transient data store
 *
 *  @author Sebastien Ponce
 *  @author Andrea Valassi
 *  @author Marco Clemencic
*/
class ParamValidDataObject : public ValidDataObject {

 public:

  /// Default constructor
  ParamValidDataObject() = default;

  /// Copy constructor
  ParamValidDataObject (const ParamValidDataObject& obj);
<<<<<<< HEAD

  /// Destructor
  virtual ~ParamValidDataObject();

=======
  
>>>>>>> 9f1d5bde
 public:

  /// Reset to the initial state.
  void reset();

 public:

  // Re-implemented from ValidDataObject
  using ValidDataObject::update; // due to partial override
  /// Do the deep copy
  void update ( ValidDataObject& obj ) override;

  /// Fill the output stream (ASCII)
  std::ostream& fillStream( std::ostream& s ) const override;

 public:

  /// Check if the parameter with the given name exists.
  bool exists(const std::string &name) const;

  /// TypeId of the parameter.
  virtual const std::type_info &type(const std::string &name) const;

  /// Check the type of a parameter (commodity function).
  template <class T>
  inline bool is(const std::string &name) const {
    return type(name) == typeid(T);
  }

  /// Check if the parameter is a vector.
  bool isVector(const std::string &name) const;

  /// Get the comment of a parameter.
  virtual std::string comment (const std::string &name) const;

  /// Set the comment of a parameter.
  virtual void setComment (const std::string &name, const char *comm);

  /// Give a read-only accessor to a parameter.
  template <class T>
  inline const T &param(const std::string &name) const {
    auto i = m_paramList.find(name);
    if ( i == m_paramList.end() ) throw ParamException(name);
    try {
      return i->second-> template get<T>();
    } catch (std::bad_cast) {
      throw ParamException(name,typeid(T),i->second->type());
    }
  }

  /// Give a read/write accessor to a parameter.
  template <class T>
  inline T &param(const std::string &name) {
    auto i = m_paramList.find(name);
    if ( i == m_paramList.end() ) throw ParamException(name);
    try {
      return i->second-> template get<T>();
    } catch (std::bad_cast) {
      throw ParamException(name,typeid(T),i->second->type());
    }
  }

  /// Give a read-only accessor to a parameter vector.
  template <class T>
  inline const std::vector<T> &paramVect(const std::string &name) const {
    return param<std::vector<T> >(name);
  }

  /// Give a read/write accessor to a parameter vector.
  template <class T>
  inline std::vector<T> &paramVect(const std::string &name) {
    return param<std::vector<T> >(name);
  }

  /// Get the value of a parameter, as a string.
  virtual const std::string &paramAsString (const std::string &name) const;

  /// Get the value of a parameter, as a string (non const version).
  virtual std::string &paramAsString (const std::string &name);

  /// Get the value of a parameter, as an int.
  virtual int paramAsInt (const std::string &name) const;

  /// Get the value of a parameter, as a double.
  virtual double paramAsDouble (const std::string &name) const;

  /// Get the value of a parameter, as a string.
  virtual const std::vector<std::string> &paramAsStringVect (const std::string &name) const;

  /// Get the value of a parameter, as a string.
  virtual std::vector<std::string> &paramAsStringVect (const std::string &name);

  /// Get the value of a parameter, as an int.
  virtual const std::vector<int> &paramAsIntVect (const std::string &name) const;

  /// Get the value of a parameter, as an int.
  virtual std::vector<int> &paramAsIntVect (const std::string &name);

  /// Get the value of a parameter, as a double.
  virtual const std::vector<double> &paramAsDoubleVect (const std::string &name) const;

  /// Get the value of a parameter, as a double.
  virtual std::vector<double> &paramAsDoubleVect (const std::string &name);

  /// Returns list of existing parameter vectors as a vector of their names
  virtual std::vector<std::string> paramNames() const;

  /// Print the parameters on a string.
  virtual std::string printParams() const ;

  /// Convert a parameter to a string (for xml representation).
  virtual std::string paramToString(const std::string &name, int precision) const ;

public:

  template <class T>
  inline void addParam(const std::string &name, const T &value, const std::string &comment=std::string()){
  	m_paramList.add(name,value);
  	if (!comment.empty()) {
  	  m_comments[name] = comment;
  	}
  }

  inline void addBasicParam(const std::string &name, const BasicParam& p, const std::string &comment=std::string()){
  	m_paramList.addBasicParam(name,p);
  	if (!comment.empty()) {
  	  m_comments[name] = comment;
  	}
  }

private:

  typedef std::map<std::string,std::string> CommentMap;

  ParamList m_paramList;
  CommentMap m_comments;

};

#endif // DETDESC_PARAMVALIDDATAOBJECT_H<|MERGE_RESOLUTION|>--- conflicted
+++ resolved
@@ -26,14 +26,7 @@
 
   /// Copy constructor
   ParamValidDataObject (const ParamValidDataObject& obj);
-<<<<<<< HEAD
 
-  /// Destructor
-  virtual ~ParamValidDataObject();
-
-=======
-  
->>>>>>> 9f1d5bde
  public:
 
   /// Reset to the initial state.
