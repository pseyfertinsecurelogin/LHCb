--- conflicted
+++ resolved
@@ -23,19 +23,11 @@
  *  @date   xx/xx/xxxx
  */
 
-<<<<<<< HEAD
 struct ISolid : extend_interfaces<IInterface>,
                 public virtual IBoxCover {
-  
-  /** useful type definition for dealing 
-   *  with intersections of the solid and the line 
-=======
-struct ISolid : extend_interfaces<IInterface>
-{
 
   /** useful type definition for dealing
    *  with intersections of the solid and the line
->>>>>>> 235deb8b
    */
   typedef double               Tick  ;
   static constexpr std::size_t MaxTicks = 96;
