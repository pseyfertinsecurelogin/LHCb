--- conflicted
+++ resolved
@@ -1,7 +1,4 @@
-<<<<<<< HEAD
-=======
 /// ==========================================================================
->>>>>>> f36092ee
 #ifndef      DETDESC_SOLIDINTERSECTION_H
 #define      DETDESC_SOLIDINTERSECTION_H 1
 // STD & STL
@@ -24,11 +21,7 @@
  *  @date   xx/xx/xxxx
  */
 
-<<<<<<< HEAD
-class SolidIntersection: public SolidBoolean
-=======
 class SolidIntersection final : public SolidBoolean
->>>>>>> f36092ee
 {
   ///
   friend class SolidFactory<SolidIntersection>;
@@ -40,24 +33,16 @@
    *  @param first pointer to first/main solid
    *  @exception SolidException wrong parameters
    */
-<<<<<<< HEAD
-  SolidIntersection( const std::string& name , ISolid* first );
-=======
   SolidIntersection( const std::string& name , std::unique_ptr<ISolid> first );
   [[deprecated("please call with an std::unique_ptr<ISolid> as first argument")]]
-  SolidIntersection( const std::string& name , ISolid* first ) : SolidIntersection(name,std::unique_ptr<ISolid>(first) ) {};
->>>>>>> f36092ee
+  SolidIntersection( const std::string& name , ISolid* first ) : SolidIntersection(name,std::unique_ptr<ISolid>(first) ) {}
 
 public:
 
   /** retrieve the specific type of the solid
    *  @return specific type of the solid
    */
-<<<<<<< HEAD
   std::string typeName () const override { return "SolidIntersection" ; }
-=======
-  virtual std::string typeName () const { return "SolidIntersection" ; };
->>>>>>> f36092ee
 
   /** - check for the given 3D-point.
    *    Point coordinates are in the local reference
@@ -67,31 +52,20 @@
    *  @param "" point (in local reference system of the solid)
    *  @return true if the point is inside the solid
    */
-<<<<<<< HEAD
   bool isInside ( const Gaudi::XYZPoint   & ) const override;
   bool isInside ( const Gaudi::Polar3DPoint& point ) const override;
   bool isInside ( const Gaudi::RhoZPhiPoint& point ) const override;
-=======
-  bool isInside ( const Gaudi::XYZPoint   & ) const ;
-  bool isInside ( const Gaudi::Polar3DPoint& point ) const ;
-  bool isInside ( const Gaudi::RhoZPhiPoint& point ) const ;
->>>>>>> f36092ee
   /** add intersections
    *  @param solid pointer         to new solid
    *  @param mtrx  pointer transformation
    *  @return status code
    */
-<<<<<<< HEAD
-  StatusCode    intersect( ISolid*               solid                    ,
-                           const Gaudi::Transform3D* mtrx                     );
-=======
   StatusCode    intersect( std::unique_ptr<ISolid>   solid                    ,
                            const Gaudi::Transform3D* mtrx                     );
   [[deprecated("please call with an std::unique_ptr<ISolid> as first argument")]]
   StatusCode    intersect( ISolid*               solid                    ,
                            const Gaudi::Transform3D* mtrx                     )
   { return intersect( std::unique_ptr<ISolid>(solid),mtrx); }
->>>>>>> f36092ee
 
   /** add intersections
    *  @param child    pointer to new solid
@@ -99,11 +73,7 @@
    *  @param rotation rotation
    *  @return status code
    */
-<<<<<<< HEAD
-  StatusCode intersect( ISolid*                  child                    ,
-=======
   StatusCode intersect( std::unique_ptr<ISolid>  child                    ,
->>>>>>> f36092ee
                         const Gaudi::XYZPoint&   position                 ,
                         const Gaudi::Rotation3D& rotation = Gaudi::Rotation3D() );
   [[deprecated("please call with an std::unique_ptr<ISolid> as first argument")]]
