#ifndef     DETDESC_LOGVOLBASE_H
#define     DETDESC_LOGVOLBASE_H
/// STD and STL includes
#include <functional>
#include <algorithm>
/// GaudiKernel includes
#include "GaudiKernel/IValidity.h"
#include "GaudiKernel/IRegistry.h"
#include "GaudiKernel/Transform3DTypes.h"
/// DetDesc  includes
<<<<<<< HEAD
#include "DetDesc/ISolid.h"
#include "DetDesc/Services.h"
=======
#include "DetDesc/DetDesc.h"
#include "DetDesc/ISolid.h" 
#include "DetDesc/Services.h" 
>>>>>>> f36092ee
#include "DetDesc/IPVolume.h"
#include "DetDesc/IPVolume_predicates.h"
#include "DetDesc/LogVolumeException.h"
#include "DetDesc/Surface.h"
#include "DetDesc/ValidDataObject.h"

/// forward declarations
class IDataProviderSvc;
class IMessageSvc;

/** @class LogVolBase LogVolBase.h DetDesc/LogVolBase.h
 *
 *  The common base class for ILVolume implementations:
 *    - LVolume
 *    - LAssembly
 *
 *  @author  Vanya Belyaev Ivan.Belyaev
 *  @author  Sebastien Ponce
 *  @author  Marco Clemencic
 */

class LogVolBase:
  public virtual ILVolume   ,
  public         ValidDataObject
{

protected:

  /** constructor
   *  @exception LVolumeException wrong paramaters value
   *  @param name name of logical volume
   *  @param sensitivity  name of sensitive detector object (for simulation)
   *  @param magnetic  nam eof magnetic field object (for simulation)
   */
  LogVolBase( const std::string& name        = "" ,
              const std::string& sensitivity = "" ,
              const std::string& magnetic    = "" );
<<<<<<< HEAD

  /// destructor
  virtual ~LogVolBase();

public:

  /** retrieve  the name(identification)  of Logical Volume
   *  @see ILVolume
   *  @return    the name(identification)  of Logical Volume
=======
  
public:

  /// destructor 
  ~LogVolBase() override;
  
  
  /** retrieve  the name(identification)  of Logical Volume  
   *  @see ILVolume 
   *  @return    the name(identification)  of Logical Volume  
>>>>>>> f36092ee
   */
  inline const std::string&  name () const override
  {
    static std::string s_empty = "";
    IRegistry* pReg = registry();
    return (0!=pReg) ? pReg->identifier() : s_empty;;
  }

  /** vector of physical volumes
   *  @see ILVolume
   *  @return vector of physical volumes
   */
<<<<<<< HEAD
  inline PVolumes& pvolumes () override { return m_pvolumes ; }

=======
  inline PVolumes& pvolumes () override { return m_pvolumes ; } 
  
>>>>>>> f36092ee
  /** vector of physical volumes (const version)
   *  @see ILVolume
   *  @return vector of physical volumes
   */
  inline const PVolumes& pvolumes () const override { return m_pvolumes ; }
<<<<<<< HEAD

  /** number of Physical(positioned) Volumes
   *  @see ILVolume
=======
  
  /** number of Physical(positioned) Volumes 
   *  @see ILVolume 
>>>>>>> f36092ee
   *  @return number of Physical(positioned) Volumes
   */
  inline ILVolume::ReplicaType noPVolumes () const override
  { return m_pvolumes.size() ; }

  /** daughter (Physical Volume) by index
   *  @see ILVolume
   *  @param  index    physical volume index
   *  @return pointer to daughter (Physical Volume)
   */
  inline const IPVolume* operator[]
  ( const ILVolume::ReplicaType& index ) const override
  {
    return index < m_pvolumes.size() ?
      *(m_pvolumes.begin()+index) : nullptr ;
  };
<<<<<<< HEAD

  /** daughter (Physical Volume) by name
   *  @see ILVolume
   *  @param  name    physical volume name
   *  @return pointer to daughter (Physical Volume)
   */
  inline const IPVolume* operator[]
  ( const std::string&           name  ) const override
  {
    auto pvi = std::find_if( m_pvolumes.begin  () ,
                             m_pvolumes.end    () ,
=======
  
  /** daughter (Physical Volume) by name 
   *  @see ILVolume 
   *  @param  name    physical volume name 
   *  @return pointer to daughter (Physical Volume) 
   */
  inline const IPVolume* operator[]
  ( const std::string&           name  ) const override
  { 
    auto pvi = std::find_if( m_pvolumes.begin  () , 
                             m_pvolumes.end    () , 
>>>>>>> f36092ee
                             IPVolume_byName( name ) ) ;
    return pvi != m_pvolumes.end() ? *pvi : nullptr ;
  };

  /** get daughter (Physical Volume) by index
   *  @param  index    physical volume index
   *  @return pointer to daughter (Physical Volume)
   */
<<<<<<< HEAD
  const IPVolume* pvolume
=======
  const IPVolume* pvolume   
>>>>>>> f36092ee
  ( const ILVolume::ReplicaType& index ) const override
  {
    return index < m_pvolumes.size() ?
      *(m_pvolumes.begin()+index) : nullptr ;
<<<<<<< HEAD
  }

  /** get daughter (Physical Volume) by name
   *  @param  name    physical volume name
   *  @return pointer to daughter (Physical Volume)
   */
  const IPVolume* pvolume
  ( const std::string&           name  ) const override
  {
    auto pvi = std::find_if( m_pvolumes.begin  () ,
                             m_pvolumes.end    () ,
=======
  };
  
  /** get daughter (Physical Volume) by name 
   *  @param  name    physical volume name 
   *  @return pointer to daughter (Physical Volume) 
   */
  const IPVolume* pvolume   
  ( const std::string&           name  ) const override
  { 
    auto pvi = std::find_if( m_pvolumes.begin  () , 
                             m_pvolumes.end    () , 
>>>>>>> f36092ee
                             IPVolume_byName( name ) ) ;
    return pvi != m_pvolumes.end() ? *pvi : nullptr ;
  }

  /** begin iterator  for manipulation with daughters
   *  @see ILVolume
   *  @return begin iterator  for manipulation with daughters
   */
  inline ILVolume::PVolumes::iterator       pvBegin     () override
  { return m_pvolumes.begin () ;}

  /** begin iterator  for manipulation with daughters (const version)
   *  @see ILVolume
   *  @return begin iterator  for manipulation with daughters
   */
  inline ILVolume::PVolumes::const_iterator pvBegin     () const override
  { return m_pvolumes.begin () ;}

  /** retrieve end iterator for manipulation with daughters
   *  @see ILVolume
   *  @return end iterator  for manipulation with daughters
   */
  inline ILVolume::PVolumes::iterator       pvEnd       () override
  { return m_pvolumes.end ()  ;}

  /** retrieve end iterator for manipulation with daughters (const version)
   *  @see ILVolume
   *  @return end iterator  for manipulation with daughters
   */
<<<<<<< HEAD
  inline ILVolume::PVolumes::const_iterator pvEnd       () const override
  { return m_pvolumes.end () ;}

  /** traverse the sequence of paths  \n
   *  transform the sequence of replicas to sequence of  physical volumes
   *  @see ILVolume
   *  @param pathBegin    first replica-Path
   *  @param pathEnd      last  replica-Path
   *  @param pVolumePath  vector of physical volumes
   *  @return status code
   */
  StatusCode traverse
  ( ILVolume::ReplicaPath::const_iterator pathBegin,
    ILVolume::ReplicaPath::const_iterator pathEnd  ,
    ILVolume::PVolumePath&                pVolumePath ) const override;

  /** traverse the sequence of paths  \n
   *  transform the sequence of replicas to sequence of  physical volumes
   *  @see ILVolume
   *  @param path         replica-Path
   *  @param pVolumePath  vector of physical volumes
   *  @return status code
   */
  inline StatusCode traverse
=======
  inline ILVolume::PVolumes::const_iterator pvEnd       () const  override
  { return m_pvolumes.end () ;}
  
  /** traverse the sequence of paths  \n 
   *  transform the sequence of replicas to sequence of  physical volumes 
   *  @see ILVolume 
   *  @param pathBegin    first replica-Path 
   *  @param pathEnd      last  replica-Path 
   *  @param pVolumePath  vector of physical volumes 
   *  @return status code 
   */
  StatusCode traverse 
  ( ILVolume::ReplicaPath::const_iterator pathBegin,
    ILVolume::ReplicaPath::const_iterator pathEnd  ,
    ILVolume::PVolumePath&                pVolumePath ) const override;
  
  /** traverse the sequence of paths  \n 
   *  transform the sequence of replicas to sequence of  physical volumes 
   *  @see ILVolume 
   *  @param path         replica-Path 
   *  @param pVolumePath  vector of physical volumes 
   *  @return status code 
   */
  inline StatusCode traverse 
>>>>>>> f36092ee
  ( const ILVolume::ReplicaPath&  path,
    ILVolume::PVolumePath&        pVolumePath ) const override
  { return traverse( path.begin() , path.end() , pVolumePath ); }

  /** name of sensitive "detector" - needed for simulation
   *  @see ILVolume
   *  @return name of sensitive "detector"
   */
<<<<<<< HEAD
  inline const std::string& sdName () const override { return m_sdName; }

  /** magnetic properties  (if needed for simulation)
   *  @see ILVolume
   *  @return name of magnetic field  object
   */
  inline const std::string& mfName () const override { return m_mfName; }

  /** accessors to surfaces
   *  @see ILVolume
   *  @return vector of surfaces
   */
  inline Surfaces& surfaces() override{ return m_surfaces ; }

  /** accessors to surfaces  (const version)
   *  @see ILVolume
   *  @return vector of surfaces
   */
  inline const Surfaces& surfaces() const override { return m_surfaces ; }

=======
  inline const std::string& sdName () const override { return m_sdName; } ;
  
  /** magnetic properties  (if needed for simulation)  
   *  @see ILVolume 
   *  @return name of magnetic field  object
   */
  inline const std::string& mfName () const override { return m_mfName; } ;
  
  /** accessors to surfaces 
   *  @see ILVolume 
   *  @return vector of surfaces 
   */  
  inline Surfaces& surfaces() override { return m_surfaces ; }
  
  /** accessors to surfaces  (const version) 
   *  @see ILVolume 
   *  @return vector of surfaces 
   */  
  inline const Surfaces& surfaces() const override { return m_surfaces ; }
  
>>>>>>> f36092ee
  /** printout to STD/STL stream
   *  @see ILVolume
   *  @param os STD/STL stream
   *  @return reference to the stream
   */
<<<<<<< HEAD
  std::ostream& printOut( std::ostream & os = std::cout ) const  override;

=======
  std::ostream& printOut( std::ostream & os = std::cout ) const override;
  
>>>>>>> f36092ee
  /** printout to Gaudi MsgStream stream
   *  @see ILVolume
   *  @param os Gaudi MsgStream  stream
   *  @return reference to the stream
   */
  MsgStream&    printOut( MsgStream    & os             ) const override;
<<<<<<< HEAD

=======
  
>>>>>>> f36092ee
  /** reset to initial state, clear chaches, etc...
   *  @see ILVolume
   *  @return self reference
   */
  inline ILVolume* reset () override
  {
    /// reset all physical volumes
    std::for_each( m_pvolumes.begin ()         ,
                   m_pvolumes.end   ()         ,
                   std::mem_fun(&IPVolume::reset) ) ;
    /// return self-reference
    return this;
  }

  /** query the interface
   *  @see IInterface
   *  @param ID unique interface identifier
   *  @param ppI placeholder for returned interface
   *  @return status code
   */
<<<<<<< HEAD
  StatusCode  queryInterface( const InterfaceID& ID , void** ppI )  override;
=======
  StatusCode 
  queryInterface( const InterfaceID& ID , void** ppI ) override;
>>>>>>> f36092ee

  /** add the reference
   *  @see IInterface
   *  @return reference counter
   */
  unsigned long addRef  () override;

  /** release the interface
   *  @see IInterface
   *  @return reference counter
   */
  unsigned long release () override;

  /** create daughter physical volume
   *  @param PVname name of daughter volume
   *  @param LVnameForPV name of logical volume for the physical volume
   *  @param position position of logical volume
   *  @param rotation rotation of logical volume
   *  @return pointer to created physical volume
   */
  IPVolume* createPVolume
  ( const std::string&    PVname                    ,
    const std::string&    LVnameForPV               ,
    const Gaudi::XYZPoint&     position = Gaudi::XYZPoint  () ,
    const Gaudi::Rotation3D&    rotation = Gaudi::Rotation3D () );

  /** create daughter physical volume
   *  @param PVname      name of daughter volume
   *  @param LVnameForPV name of logical volume for the physical volume
   *  @param Transform   tranformation
   *  @return pointer to created physical volume
   */
  IPVolume* createPVolume
  ( const std::string&    PVname                    ,
    const std::string&    LVnameForPV               ,
    const Gaudi::Transform3D& Transform                 );

protected:

  /** create EMPTY daughter physical volume
   *  @return pointer to created physical volume
   */
  IPVolume* createPVolume();

  /** Assertion
   *  @param assertion condition
   *  @param name      exception message
   *  @param sc        status code
   */
  inline void Assert
  ( bool               assertion                       ,
    const std::string& name                            ,
    const StatusCode&  sc        = StatusCode::FAILURE ) const
  { if( !assertion ) { throw LogVolumeException( name, this , sc ); } }

  /** Assertion
   *  @param assertion condition
   *  @param name      exception message
   *  @param Exception previous exception
   *  @param sc        status code
   */
  inline void Assert
  ( bool                  assertion ,
    const std::string&    name      ,
    const GaudiException& Exception ,
    const StatusCode&     sc        = StatusCode::FAILURE ) const
  {
    if( !assertion )
      { throw LogVolumeException( name, Exception , this , sc ); }
  }

  /** Auxillary method  to calculate intersections with daughters
   *  @exception LVolumeException wrong parameters or geometry error
   *  @param Point initial point at the line
   *  @param Vector direction vector of the line
   *  @param childIntersections output container
   *  @param tickMin minimum value of possible Tick
   *  @param tickMax maximum value of possible Tick
   *  @param Threshold threshold value
   *  @return number of intersections
   */
  unsigned int intersectDaughters
  ( const Gaudi::XYZPoint&        Point              ,
    const Gaudi::XYZVector&       Vector             ,
    ILVolume::Intersections& childIntersections ,
    const ISolid::Tick     & tickMin            ,
    const ISolid::Tick     & tickMax            ,
    const double             Threshold          ) const ;

  /** Auxillary method  to calculate intersection with daughters
   *  @exception LVolumeException wrong parameters or geometry error
   *  @param Point initial point at the line
   *  @param Vector direction vector of the line
   *  @param childIntersections output container
   *  @param Threshold threshold value
   *  @return number of intersections
   */
  unsigned int  intersectDaughters
  ( const Gaudi::XYZPoint&        Point              ,
    const Gaudi::XYZVector&       Vector             ,
    ILVolume::Intersections& childIntersections ,
    const double             Threshold          ) const ;

  /** check for the given 3D-point inside daughter volume
   *  Point coordinates are in the local reference
   *  frame of the solid.
   *  @param LocalPoint point (in local reference system of the solid)
   *  @return true if the point is inside the daughter volume
   */
  inline bool isInsideDaughter
  ( const Gaudi::XYZPoint& LocalPoint ) const
  {
    return
      m_pvolumes.end() != insideDaughter( LocalPoint );
  }

  /** check for the given 3D-point inside daughter volume
   *  Point coordinates are in the local reference
   *  frame of the solid.
   *  @param LocalPoint point (in local reference system of the solid)
   *  @return iterator to the daughter volume
   */
  inline ILVolume::PVolumes::const_iterator insideDaughter
  ( const Gaudi::XYZPoint& LocalPoint ) const
  {
    return
      std::find_if( m_pvolumes.begin () ,
                    m_pvolumes.end   () ,
                    IPVolume_isInside( LocalPoint ) ) ;
  }

protected:

  // deduce the copy number of physical volume from its name
  //  size_t   copyNumber ( const std::string& pvName ) const ;
  //  bool     copyExist  ( const size_t       copy   ) const ;

protected:

  /**
   *  accessor to data service used for retriving of the material
   *  @return pointer to data service
   */
  IDataProviderSvc* dataSvc() const;

  /**
   *  accessor to massage service
   *  @return pointer to message service
   */
  IMessageSvc* msgSvc() const;

private:

  /// copy constructor is private!
  LogVolBase            ( const LogVolBase& lvb );
  /// assignment operator is private!
  LogVolBase& operator= ( const LogVolBase& lvb );

private:

  /// list of daughter physical volumes
  PVolumes              m_pvolumes      ;
  /// list attached surfaces
  Surfaces              m_surfaces      ;
  /// name of sensitive detector object
  std::string           m_sdName        ;
  /// name of magnetic field source
  std::string           m_mfName        ;
  /// static  volume counter
  static  unsigned long s_volumeCounter ;
  /// reference to services
  DetDesc::ServicesPtr m_services = DetDesc::services();
};

// ============================================================================
// The End
// ============================================================================
#endif  ///< DETDESC_LVOLUME_H
// ============================================================================<|MERGE_RESOLUTION|>--- conflicted
+++ resolved
@@ -8,14 +8,9 @@
 #include "GaudiKernel/IRegistry.h"
 #include "GaudiKernel/Transform3DTypes.h"
 /// DetDesc  includes
-<<<<<<< HEAD
+#include "DetDesc/DetDesc.h"
 #include "DetDesc/ISolid.h"
 #include "DetDesc/Services.h"
-=======
-#include "DetDesc/DetDesc.h"
-#include "DetDesc/ISolid.h" 
-#include "DetDesc/Services.h" 
->>>>>>> f36092ee
 #include "DetDesc/IPVolume.h"
 #include "DetDesc/IPVolume_predicates.h"
 #include "DetDesc/LogVolumeException.h"
@@ -53,28 +48,16 @@
   LogVolBase( const std::string& name        = "" ,
               const std::string& sensitivity = "" ,
               const std::string& magnetic    = "" );
-<<<<<<< HEAD
+
+public:
 
   /// destructor
-  virtual ~LogVolBase();
-
-public:
+  ~LogVolBase() override;
+
 
   /** retrieve  the name(identification)  of Logical Volume
    *  @see ILVolume
    *  @return    the name(identification)  of Logical Volume
-=======
-  
-public:
-
-  /// destructor 
-  ~LogVolBase() override;
-  
-  
-  /** retrieve  the name(identification)  of Logical Volume  
-   *  @see ILVolume 
-   *  @return    the name(identification)  of Logical Volume  
->>>>>>> f36092ee
    */
   inline const std::string&  name () const override
   {
@@ -87,27 +70,16 @@
    *  @see ILVolume
    *  @return vector of physical volumes
    */
-<<<<<<< HEAD
   inline PVolumes& pvolumes () override { return m_pvolumes ; }
 
-=======
-  inline PVolumes& pvolumes () override { return m_pvolumes ; } 
-  
->>>>>>> f36092ee
   /** vector of physical volumes (const version)
    *  @see ILVolume
    *  @return vector of physical volumes
    */
   inline const PVolumes& pvolumes () const override { return m_pvolumes ; }
-<<<<<<< HEAD
 
   /** number of Physical(positioned) Volumes
    *  @see ILVolume
-=======
-  
-  /** number of Physical(positioned) Volumes 
-   *  @see ILVolume 
->>>>>>> f36092ee
    *  @return number of Physical(positioned) Volumes
    */
   inline ILVolume::ReplicaType noPVolumes () const override
@@ -124,7 +96,6 @@
     return index < m_pvolumes.size() ?
       *(m_pvolumes.begin()+index) : nullptr ;
   };
-<<<<<<< HEAD
 
   /** daughter (Physical Volume) by name
    *  @see ILVolume
@@ -136,19 +107,6 @@
   {
     auto pvi = std::find_if( m_pvolumes.begin  () ,
                              m_pvolumes.end    () ,
-=======
-  
-  /** daughter (Physical Volume) by name 
-   *  @see ILVolume 
-   *  @param  name    physical volume name 
-   *  @return pointer to daughter (Physical Volume) 
-   */
-  inline const IPVolume* operator[]
-  ( const std::string&           name  ) const override
-  { 
-    auto pvi = std::find_if( m_pvolumes.begin  () , 
-                             m_pvolumes.end    () , 
->>>>>>> f36092ee
                              IPVolume_byName( name ) ) ;
     return pvi != m_pvolumes.end() ? *pvi : nullptr ;
   };
@@ -157,16 +115,11 @@
    *  @param  index    physical volume index
    *  @return pointer to daughter (Physical Volume)
    */
-<<<<<<< HEAD
   const IPVolume* pvolume
-=======
-  const IPVolume* pvolume   
->>>>>>> f36092ee
   ( const ILVolume::ReplicaType& index ) const override
   {
     return index < m_pvolumes.size() ?
       *(m_pvolumes.begin()+index) : nullptr ;
-<<<<<<< HEAD
   }
 
   /** get daughter (Physical Volume) by name
@@ -178,19 +131,6 @@
   {
     auto pvi = std::find_if( m_pvolumes.begin  () ,
                              m_pvolumes.end    () ,
-=======
-  };
-  
-  /** get daughter (Physical Volume) by name 
-   *  @param  name    physical volume name 
-   *  @return pointer to daughter (Physical Volume) 
-   */
-  const IPVolume* pvolume   
-  ( const std::string&           name  ) const override
-  { 
-    auto pvi = std::find_if( m_pvolumes.begin  () , 
-                             m_pvolumes.end    () , 
->>>>>>> f36092ee
                              IPVolume_byName( name ) ) ;
     return pvi != m_pvolumes.end() ? *pvi : nullptr ;
   }
@@ -220,7 +160,6 @@
    *  @see ILVolume
    *  @return end iterator  for manipulation with daughters
    */
-<<<<<<< HEAD
   inline ILVolume::PVolumes::const_iterator pvEnd       () const override
   { return m_pvolumes.end () ;}
 
@@ -245,32 +184,6 @@
    *  @return status code
    */
   inline StatusCode traverse
-=======
-  inline ILVolume::PVolumes::const_iterator pvEnd       () const  override
-  { return m_pvolumes.end () ;}
-  
-  /** traverse the sequence of paths  \n 
-   *  transform the sequence of replicas to sequence of  physical volumes 
-   *  @see ILVolume 
-   *  @param pathBegin    first replica-Path 
-   *  @param pathEnd      last  replica-Path 
-   *  @param pVolumePath  vector of physical volumes 
-   *  @return status code 
-   */
-  StatusCode traverse 
-  ( ILVolume::ReplicaPath::const_iterator pathBegin,
-    ILVolume::ReplicaPath::const_iterator pathEnd  ,
-    ILVolume::PVolumePath&                pVolumePath ) const override;
-  
-  /** traverse the sequence of paths  \n 
-   *  transform the sequence of replicas to sequence of  physical volumes 
-   *  @see ILVolume 
-   *  @param path         replica-Path 
-   *  @param pVolumePath  vector of physical volumes 
-   *  @return status code 
-   */
-  inline StatusCode traverse 
->>>>>>> f36092ee
   ( const ILVolume::ReplicaPath&  path,
     ILVolume::PVolumePath&        pVolumePath ) const override
   { return traverse( path.begin() , path.end() , pVolumePath ); }
@@ -279,7 +192,6 @@
    *  @see ILVolume
    *  @return name of sensitive "detector"
    */
-<<<<<<< HEAD
   inline const std::string& sdName () const override { return m_sdName; }
 
   /** magnetic properties  (if needed for simulation)
@@ -292,7 +204,7 @@
    *  @see ILVolume
    *  @return vector of surfaces
    */
-  inline Surfaces& surfaces() override{ return m_surfaces ; }
+  inline Surfaces& surfaces() override { return m_surfaces ; }
 
   /** accessors to surfaces  (const version)
    *  @see ILVolume
@@ -300,51 +212,20 @@
    */
   inline const Surfaces& surfaces() const override { return m_surfaces ; }
 
-=======
-  inline const std::string& sdName () const override { return m_sdName; } ;
-  
-  /** magnetic properties  (if needed for simulation)  
-   *  @see ILVolume 
-   *  @return name of magnetic field  object
-   */
-  inline const std::string& mfName () const override { return m_mfName; } ;
-  
-  /** accessors to surfaces 
-   *  @see ILVolume 
-   *  @return vector of surfaces 
-   */  
-  inline Surfaces& surfaces() override { return m_surfaces ; }
-  
-  /** accessors to surfaces  (const version) 
-   *  @see ILVolume 
-   *  @return vector of surfaces 
-   */  
-  inline const Surfaces& surfaces() const override { return m_surfaces ; }
-  
->>>>>>> f36092ee
   /** printout to STD/STL stream
    *  @see ILVolume
    *  @param os STD/STL stream
    *  @return reference to the stream
    */
-<<<<<<< HEAD
-  std::ostream& printOut( std::ostream & os = std::cout ) const  override;
-
-=======
   std::ostream& printOut( std::ostream & os = std::cout ) const override;
-  
->>>>>>> f36092ee
+
   /** printout to Gaudi MsgStream stream
    *  @see ILVolume
    *  @param os Gaudi MsgStream  stream
    *  @return reference to the stream
    */
   MsgStream&    printOut( MsgStream    & os             ) const override;
-<<<<<<< HEAD
-
-=======
-  
->>>>>>> f36092ee
+
   /** reset to initial state, clear chaches, etc...
    *  @see ILVolume
    *  @return self reference
@@ -365,12 +246,8 @@
    *  @param ppI placeholder for returned interface
    *  @return status code
    */
-<<<<<<< HEAD
-  StatusCode  queryInterface( const InterfaceID& ID , void** ppI )  override;
-=======
-  StatusCode 
+  StatusCode
   queryInterface( const InterfaceID& ID , void** ppI ) override;
->>>>>>> f36092ee
 
   /** add the reference
    *  @see IInterface
