#ifndef     DETDESC_LOGVOLBASE_H
#define     DETDESC_LOGVOLBASE_H
/// STD and STL includes
#include <algorithm>
/// GaudiKernel includes
#include "GaudiKernel/IValidity.h"
#include "GaudiKernel/IRegistry.h"
#include "GaudiKernel/Transform3DTypes.h"
/// DetDesc  includes
#include "DetDesc/DetDesc.h"
#include "DetDesc/ISolid.h"
#include "DetDesc/Services.h"
#include "DetDesc/IPVolume.h"
#include "DetDesc/IPVolume_predicates.h"
#include "DetDesc/LogVolumeException.h"
#include "DetDesc/Surface.h"
#include "DetDesc/ValidDataObject.h"
#include "DetDesc/InstanceCounter.h"

/// forward declarations
class IDataProviderSvc;
class IMessageSvc;

/** @class LogVolBase LogVolBase.h DetDesc/LogVolBase.h
 *
 *  The common base class for ILVolume implementations:
 *    - LVolume
 *    - LAssembly
 *
 *  @author  Vanya Belyaev Ivan.Belyaev
 *  @author  Sebastien Ponce
 *  @author  Marco Clemencic
 */

<<<<<<< HEAD
class LogVolBase: public virtual ILVolume,
=======
class LogVolBase: public virtual ILVolume   ,
>>>>>>> 235deb8b
                  public         ValidDataObject,
                  private Details::InstanceCounter<LogVolBase>
{

public:

  /** constructor
   *  @exception LVolumeException wrong paramaters value
   *  @param name name of logical volume
   *  @param sensitivity  name of sensitive detector object (for simulation)
   *  @param magnetic  nam eof magnetic field object (for simulation)
   */
  LogVolBase( const std::string& name        = "" ,
              const std::string& sensitivity = "" ,
              const std::string& magnetic    = "" );

public:

  /// destructor
  ~LogVolBase() override;


  /** retrieve  the name(identification)  of Logical Volume
   *  @see ILVolume
   *  @return    the name(identification)  of Logical Volume
   */
  inline const std::string&  name () const override
  {
    static const std::string s_empty;
    IRegistry* pReg = registry();
    return pReg ? pReg->identifier() : s_empty;
  }

  /** vector of physical volumes
   *  @see ILVolume
   *  @return vector of physical volumes
   */
  inline PVolumes& pvolumes () override { return m_pvolumes ; }

  /** vector of physical volumes (const version)
   *  @see ILVolume
   *  @return vector of physical volumes
   */
  inline const PVolumes& pvolumes () const override { return m_pvolumes ; }

  /** number of Physical(positioned) Volumes
   *  @see ILVolume
   *  @return number of Physical(positioned) Volumes
   */
  inline ILVolume::ReplicaType noPVolumes () const override
  { return m_pvolumes.size() ; }

  /** daughter (Physical Volume) by index
   *  @see ILVolume
   *  @param  index    physical volume index
   *  @return pointer to daughter (Physical Volume)
   */
  const IPVolume* operator[]( const ILVolume::ReplicaType& index ) const override
  {
    return index < m_pvolumes.size() ? m_pvolumes[index] : nullptr ;
  };

  /** daughter (Physical Volume) by name
   *  @see ILVolume
   *  @param  name    physical volume name
   *  @return pointer to daughter (Physical Volume)
   */
<<<<<<< HEAD
  const IPVolume* operator[]( boost::string_ref name  ) const override
=======
  inline const IPVolume* operator[]( boost::string_ref name  ) const override
>>>>>>> 235deb8b
  {
    auto pvi = std::find_if( m_pvolumes.begin  () ,
                             m_pvolumes.end    () ,
                             IPVolume_byName( name ) ) ;
    return pvi != m_pvolumes.end() ? *pvi : nullptr ;
  };

  /** get daughter (Physical Volume) by index
   *  @param  index    physical volume index
   *  @return pointer to daughter (Physical Volume)
   */
  const IPVolume* pvolume( const ILVolume::ReplicaType& index ) const override
  {
    return index < m_pvolumes.size() ? m_pvolumes[index] : nullptr ;
  }

  /** get daughter (Physical Volume) by name
   *  @param  name    physical volume name
   *  @return pointer to daughter (Physical Volume)
   */
<<<<<<< HEAD
  const IPVolume* pvolume( boost::string_ref name  ) const override
=======
  const IPVolume* pvolume( boost::string_ref name ) const override
>>>>>>> 235deb8b
  {
    auto pvi = std::find_if( m_pvolumes.begin  () ,
                             m_pvolumes.end    () ,
                             IPVolume_byName( name ) ) ;
    return pvi != m_pvolumes.end() ? *pvi : nullptr ;
  }

  /** begin iterator  for manipulation with daughters
   *  @see ILVolume
   *  @return begin iterator  for manipulation with daughters
   */
  inline ILVolume::PVolumes::iterator       pvBegin     () override
  { return m_pvolumes.begin () ;}

  /** begin iterator  for manipulation with daughters (const version)
   *  @see ILVolume
   *  @return begin iterator  for manipulation with daughters
   */
  inline ILVolume::PVolumes::const_iterator pvBegin     () const override
  { return m_pvolumes.begin () ;}

  /** retrieve end iterator for manipulation with daughters
   *  @see ILVolume
   *  @return end iterator  for manipulation with daughters
   */
  inline ILVolume::PVolumes::iterator       pvEnd       () override
  { return m_pvolumes.end ()  ;}

  /** retrieve end iterator for manipulation with daughters (const version)
   *  @see ILVolume
   *  @return end iterator  for manipulation with daughters
   */
  inline ILVolume::PVolumes::const_iterator pvEnd       () const override
  { return m_pvolumes.end () ;}

  /** traverse the sequence of paths  \n
   *  transform the sequence of replicas to sequence of  physical volumes
   *  @see ILVolume
   *  @param pathBegin    first replica-Path
   *  @param pathEnd      last  replica-Path
   *  @param pVolumePath  vector of physical volumes
   *  @return status code
   */
  StatusCode traverse
  ( ILVolume::ReplicaPath::const_iterator pathBegin,
    ILVolume::ReplicaPath::const_iterator pathEnd  ,
    ILVolume::PVolumePath&                pVolumePath ) const override;

  /** traverse the sequence of paths  \n
   *  transform the sequence of replicas to sequence of  physical volumes
   *  @see ILVolume
   *  @param path         replica-Path
   *  @param pVolumePath  vector of physical volumes
   *  @return status code
   */
  inline StatusCode traverse
  ( const ILVolume::ReplicaPath&  path,
    ILVolume::PVolumePath&        pVolumePath ) const override
  { return traverse( path.begin() , path.end() , pVolumePath ); }

  /** name of sensitive "detector" - needed for simulation
   *  @see ILVolume
   *  @return name of sensitive "detector"
   */
  inline const std::string& sdName () const override { return m_sdName; }

  /** magnetic properties  (if needed for simulation)
   *  @see ILVolume
   *  @return name of magnetic field  object
   */
  inline const std::string& mfName () const override { return m_mfName; }

  /** accessors to surfaces
   *  @see ILVolume
   *  @return vector of surfaces
   */
  inline Surfaces& surfaces() override { return m_surfaces ; }

  /** accessors to surfaces  (const version)
   *  @see ILVolume
   *  @return vector of surfaces
   */
  inline const Surfaces& surfaces() const override { return m_surfaces ; }

  /** printout to STD/STL stream
   *  @see ILVolume
   *  @param os STD/STL stream
   *  @return reference to the stream
   */
  std::ostream& printOut( std::ostream & os = std::cout ) const override;

  /** printout to Gaudi MsgStream stream
   *  @see ILVolume
   *  @param os Gaudi MsgStream  stream
   *  @return reference to the stream
   */
  MsgStream& printOut( MsgStream& os ) const override;

  /** reset to initial state, clear chaches, etc...
   *  @see ILVolume
   *  @return self reference
   */
  inline ILVolume* reset () override
  {
    /// reset all physical volumes
    std::for_each( m_pvolumes.begin(), m_pvolumes.end(),
                   [](IPVolume* v) { v->reset(); } );
    /// return self-reference
    return this;
  }

  /** query the interface
   *  @see IInterface
   *  @param ID unique interface identifier
   *  @param ppI placeholder for returned interface
   *  @return status code
   */
  StatusCode
  queryInterface( const InterfaceID& ID , void** ppI ) override;

  /** add the reference
   *  @see IInterface
   *  @return reference counter
   */
  unsigned long addRef  () override;

  /** release the interface
   *  @see IInterface
   *  @return reference counter
   */
  unsigned long release () override;

  /** create daughter physical volume
   *  @param PVname name of daughter volume
   *  @param LVnameForPV name of logical volume for the physical volume
   *  @param position position of logical volume
   *  @param rotation rotation of logical volume
   *  @return pointer to created physical volume
   */
  IPVolume* createPVolume( const std::string&       PVname,
                           const std::string&       LVnameForPV,
                           const Gaudi::XYZPoint&   pos = Gaudi::XYZPoint() ,
                           const Gaudi::Rotation3D& rot = Gaudi::Rotation3D() );

  /** create daughter physical volume
   *  @param PVname      name of daughter volume
   *  @param LVnameForPV name of logical volume for the physical volume
   *  @param Transform   tranformation
   *  @return pointer to created physical volume
   */
  IPVolume* createPVolume( const std::string&        PVname,
                           const std::string&        LVnameForPV,
                           const Gaudi::Transform3D& Transform );

protected:

  /** create EMPTY daughter physical volume
   *  @return pointer to created physical volume
   */
  IPVolume* createPVolume();

  /// updates box cover integrating the new PVolume
  /// default implementation is empty
  virtual void updateCover(const IPVolume&) {};

  /** Assertion
   *  @param assertion condition
   *  @param name      exception message
   *  @param sc        status code
   */
  inline void Assert( bool               assertion,
                      const std::string& name,
                      const StatusCode&  sc = StatusCode::FAILURE ) const
  { if( !assertion ) { throw LogVolumeException( name, this , sc ); } }

  /** Assertion
   *  @param assertion condition
   *  @param name      exception message
   *  @param Exception previous exception
   *  @param sc        status code
   */
  inline void Assert( bool                  assertion ,
                      const std::string&    name      ,
                      const GaudiException& Exception ,
                      const StatusCode&     sc = StatusCode::FAILURE ) const
  {
    if( !assertion )
      { throw LogVolumeException( name, Exception , this , sc ); }
  }

  /** Auxillary method  to calculate intersections with daughters
   *  @exception LVolumeException wrong parameters or geometry error
   *  @param Point initial point at the line
   *  @param Vector direction vector of the line
   *  @param childIntersections output container
   *  @param tickMin minimum value of possible Tick
   *  @param tickMax maximum value of possible Tick
   *  @param Threshold threshold value
   *  @return number of intersections
   */
  unsigned int intersectDaughters( const Gaudi::XYZPoint&   Point              ,
                                   const Gaudi::XYZVector&  Vector             ,
                                   ILVolume::Intersections& childIntersections ,
                                   const ISolid::Tick     & tickMin            ,
                                   const ISolid::Tick     & tickMax            ,
                                   const double             Threshold          ) const ;

  /** Auxillary method  to calculate intersection with daughters
   *  @exception LVolumeException wrong parameters or geometry error
   *  @param Point initial point at the line
   *  @param Vector direction vector of the line
   *  @param childIntersections output container
   *  @param Threshold threshold value
   *  @return number of intersections
   */
  unsigned int  intersectDaughters( const Gaudi::XYZPoint&   Point,
                                    const Gaudi::XYZVector&  Vector,
                                    ILVolume::Intersections& childIntersections,
                                    const double             Threshold ) const ;

  /** check for the given 3D-point inside daughter volume
   *  Point coordinates are in the local reference
   *  frame of the solid.
   *  @param LocalPoint point (in local reference system of the solid)
   *  @return true if the point is inside the daughter volume
   */
  bool isInsideDaughter( const Gaudi::XYZPoint& LocalPoint ) const
  {
    return insideDaughter( LocalPoint ).first != nullptr;
  }

  /** check for the given 3D-point inside daughter volume
   *  Point coordinates are in the local reference
   *  frame of the solid.
   *  @param LocalPoint point (in local reference system of the solid)
   *  @return pointer to the daughter volume
   */
  std::pair<const IPVolume*,int>
  insideDaughter( const Gaudi::XYZPoint& LocalPoint ) const
  {
    auto itp =  std::find_if( m_pvolumes.begin () ,
                              m_pvolumes.end   () ,
                              IPVolume_isInside( LocalPoint ) ) ;
    return itp != m_pvolumes.end() ? std::make_pair(*itp, std::distance( m_pvolumes.begin(), itp) )
                                   : std::make_pair(nullptr,-1);
  }

protected:

  /**
   *  accessor to data service used for retriving of the material
   *  @return pointer to data service
   */
  IDataProviderSvc* dataSvc() const;

  /**
   *  accessor to massage service
   *  @return pointer to message service
   */
  IMessageSvc* msgSvc() const;

  /// copy constructor is private!
  LogVolBase            ( const LogVolBase& lvb ) = delete;
  /// assignment operator is private!
  LogVolBase& operator= ( const LogVolBase& lvb ) = delete;

private:

  /// list of daughter physical volumes
  PVolumes              m_pvolumes      ;
  /// list attached surfaces
  Surfaces              m_surfaces      ;
  /// name of sensitive detector object
  std::string           m_sdName        ;
  /// name of magnetic field source
  std::string           m_mfName        ;
  /// reference to services
  DetDesc::ServicesPtr m_services = DetDesc::services();
};

// ============================================================================
// The End
// ============================================================================
#endif  ///< DETDESC_LVOLUME_H
// ============================================================================<|MERGE_RESOLUTION|>--- conflicted
+++ resolved
@@ -32,11 +32,7 @@
  *  @author  Marco Clemencic
  */
 
-<<<<<<< HEAD
 class LogVolBase: public virtual ILVolume,
-=======
-class LogVolBase: public virtual ILVolume   ,
->>>>>>> 235deb8b
                   public         ValidDataObject,
                   private Details::InstanceCounter<LogVolBase>
 {
@@ -104,11 +100,7 @@
    *  @param  name    physical volume name
    *  @return pointer to daughter (Physical Volume)
    */
-<<<<<<< HEAD
-  const IPVolume* operator[]( boost::string_ref name  ) const override
-=======
   inline const IPVolume* operator[]( boost::string_ref name  ) const override
->>>>>>> 235deb8b
   {
     auto pvi = std::find_if( m_pvolumes.begin  () ,
                              m_pvolumes.end    () ,
@@ -129,11 +121,7 @@
    *  @param  name    physical volume name
    *  @return pointer to daughter (Physical Volume)
    */
-<<<<<<< HEAD
-  const IPVolume* pvolume( boost::string_ref name  ) const override
-=======
   const IPVolume* pvolume( boost::string_ref name ) const override
->>>>>>> 235deb8b
   {
     auto pvi = std::find_if( m_pvolumes.begin  () ,
                              m_pvolumes.end    () ,
