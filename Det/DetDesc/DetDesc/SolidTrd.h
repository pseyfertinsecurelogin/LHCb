<<<<<<< HEAD
// $Id: SolidTrd.h,v 1.11 2007-03-16 15:57:09 cattanem Exp $
=======
>>>>>>> f36092ee
// ===========================================================================
#ifndef     DETDESC_SOLIDTRD_H
#define     DETDESC_SOLIDTRD_H 1
/// STD and STL
#include <cmath>
#include <iostream>
/// DetDesc
#include "DetDesc/SolidBase.h"
#include "DetDesc/SolidPolyHedronHelper.h"
/// forward declarations
template <class TYPE>
class SolidFactory;


/** @class SolidTrd SolidTrd.h  "DetDesc/SolidTrd.h"
 *
 *   A simple implementation of TRD
 *
 *  @author Vanya Belyaev Ivan.Belyaev@itep.ru
 *  @date xx/xx/xxxx
 */

<<<<<<< HEAD
class SolidTrd: public    virtual SolidBase             ,
                protected virtual SolidPolyHedronHelper
=======
class SolidTrd final : public    virtual SolidBase             ,
                       protected virtual SolidPolyHedronHelper
>>>>>>> f36092ee
{
  /// friend factory for instantiation
  friend class SolidFactory<SolidTrd>;

 public:

  /** constructor
   *  @param name name of the solid object
   *  @param zHalfLength half-length in z-direction
   *  @param XHalfLength1 half-length in x-direction at z1
   *  @param YHalfLength1 half-length in y-direction at z1
   *  @param XHalfLength2 half-length in x-direction at z2
   *  @param YHalfLength2 half-length in y-direction at z2
   *  @exception SolidException wrong parameter range
   */
  SolidTrd( const std::string& name         ,
            const double       zHalfLength  ,
            const double       XHalfLength1 ,
            const double       YHalfLength1 ,
            const double       XHalfLength2 ,
            const double       YHalfLength2 );

  /** - retrieve the TRD type
   *  - implementation of ISolid abstract interface
   *  @see ISolid
   *  return box type
   */
<<<<<<< HEAD
  inline std::string typeName () const override { return "SolidTrd"; }
=======
  inline std::string typeName () const { return "SolidTrd"; };
>>>>>>> f36092ee

  /** - retrieve the pointer to "simplified" solid - "cover"
   *    -\# The cover for general TRD is "symmetric" TRD
   *    -\# the cover for symmetric TRD is BOX
   *  - implementation of ISolid abstract interface
   *  @see ISolid
   *  @return pointer to "simplified" solid - "cover"
   */
<<<<<<< HEAD
  const ISolid* cover () const override;
=======
  const ISolid* cover () const;
>>>>>>> f36092ee

  /** - printout to STD/STL stream
   *  - implementation  of ISolid abstract interface
   *  - reimplementation of SolidBase::printOut( std::ostream& )
   *  @see SolidBase
   *  @see ISolid
   *  @param os STD/STL stream
   *  @return reference to the stream
   */
<<<<<<< HEAD
  std::ostream& printOut ( std::ostream& os = std::cout ) const override;
=======
  virtual std::ostream& printOut ( std::ostream& os = std::cout ) const;
>>>>>>> f36092ee

  /** - printout to Gaudi MsgStream stream
   *  - implementation  of ISolid abstract interface
   *  - reimplementation of SolidBase::printOut( MsgStream& )
   *  @see SolidBase
   *  @see ISolid
   *  @param os  Gaudi MsgStream stream
   *  @return reference to the stream
   */
<<<<<<< HEAD
  MsgStream&    printOut   ( MsgStream&  os             ) const override;
=======
  virtual MsgStream&    printOut   ( MsgStream&  os             ) const;
>>>>>>> f36092ee

  /**  half size in x at point 1
   *  @return half size in x at point 1
   */
  inline       double                xHalfLength1() const
<<<<<<< HEAD
  { return m_trd_xHalfLength1; }
=======
  { return m_trd_xHalfLength1; };
>>>>>>> f36092ee

  /**  half size in x at point 2
   *  @return  half size in x at point 2
   */
  inline       double                xHalfLength2() const
<<<<<<< HEAD
  { return m_trd_xHalfLength2; }
=======
  { return m_trd_xHalfLength2; };
>>>>>>> f36092ee

  /**  half size in y at point 1
   *  @return half size in y at point 1
   */
  inline       double                yHalfLength1() const
<<<<<<< HEAD
  { return m_trd_yHalfLength1; }
=======
  { return m_trd_yHalfLength1; };
>>>>>>> f36092ee

  /**  half size in y at point 2
   *  @return half size in y at point 2
   */
  inline       double                yHalfLength2() const
<<<<<<< HEAD
  { return m_trd_yHalfLength2; }
=======
  { return m_trd_yHalfLength2; };
>>>>>>> f36092ee

  /**  half size in z
   *  @return  half size in z
   */
  inline       double                zHalfLength () const
<<<<<<< HEAD
  { return m_trd_zHalfLength; }
=======
  { return m_trd_zHalfLength; };
>>>>>>> f36092ee

  /**  full size in x at point 1
   *  @return full size in x at point 1
   */
  inline       double                xLength1    () const
<<<<<<< HEAD
  { return m_trd_xHalfLength1 * 2 ; }

  /**  full size in x at point 2
   *  @return full size in x at point 2
   */
  inline       double                xLength2    () const
  { return m_trd_xHalfLength2 * 2 ; }

  /**  full size in y at point 1
   *  @return full size in y at point 1
   */
  inline       double                yLength1    () const
  { return m_trd_yHalfLength1 * 2 ; }

  /**  full size in y at point 2
   *  @return full size in y at point 2
   */
  inline       double                yLength2    () const
  { return m_trd_yHalfLength2 * 2 ; }

  /**  full size in z
   *  @return full size in z
   */
  inline       double                zLength     () const
  { return m_trd_zHalfLength  * 2 ; }
=======
  { return m_trd_xHalfLength1 * 2 ; };

  /**  full size in x at point 2
   *  @return full size in x at point 2
   */
  inline       double                xLength2    () const
  { return m_trd_xHalfLength2 * 2 ; };

  /**  full size in y at point 1
   *  @return full size in y at point 1
   */
  inline       double                yLength1    () const
  { return m_trd_yHalfLength1 * 2 ; };

  /**  full size in y at point 2
   *  @return full size in y at point 2
   */
  inline       double                yLength2    () const
  { return m_trd_yHalfLength2 * 2 ; };

  /**  full size in z
   *  @return full size in z
   */
  inline       double                zLength     () const
  { return m_trd_zHalfLength  * 2 ; };
>>>>>>> f36092ee

  //
protected:

  /** constructor
   *  @param name name of trd object
   */
  SolidTrd( const std::string& name = "Anonymous TRD");
  ///
private:

  /** initialize the polihedron base
   *  @exception SolidException wrong parameters
   */
  void makeAll() ;

private:


  SolidTrd( const SolidTrd & );  // no copy-constructor
  SolidTrd& operator=( const SolidTrd & );  // no assignment

private:

  ///@{
  /** data members - TRD parameters  */
  double                 m_trd_zHalfLength  ;
  double                 m_trd_xHalfLength1 ;
  double                 m_trd_xHalfLength2 ;
  double                 m_trd_yHalfLength1 ;
  double                 m_trd_yHalfLength2 ;
  ///@}
};

/// ===========================================================================
#endif ///<   DETDESC_SOLIDTRD_H
/// ===========================================================================



<|MERGE_RESOLUTION|>--- conflicted
+++ resolved
@@ -1,7 +1,3 @@
-<<<<<<< HEAD
-// $Id: SolidTrd.h,v 1.11 2007-03-16 15:57:09 cattanem Exp $
-=======
->>>>>>> f36092ee
 // ===========================================================================
 #ifndef     DETDESC_SOLIDTRD_H
 #define     DETDESC_SOLIDTRD_H 1
@@ -24,13 +20,8 @@
  *  @date xx/xx/xxxx
  */
 
-<<<<<<< HEAD
-class SolidTrd: public    virtual SolidBase             ,
-                protected virtual SolidPolyHedronHelper
-=======
 class SolidTrd final : public    virtual SolidBase             ,
                        protected virtual SolidPolyHedronHelper
->>>>>>> f36092ee
 {
   /// friend factory for instantiation
   friend class SolidFactory<SolidTrd>;
@@ -58,11 +49,7 @@
    *  @see ISolid
    *  return box type
    */
-<<<<<<< HEAD
   inline std::string typeName () const override { return "SolidTrd"; }
-=======
-  inline std::string typeName () const { return "SolidTrd"; };
->>>>>>> f36092ee
 
   /** - retrieve the pointer to "simplified" solid - "cover"
    *    -\# The cover for general TRD is "symmetric" TRD
@@ -71,11 +58,7 @@
    *  @see ISolid
    *  @return pointer to "simplified" solid - "cover"
    */
-<<<<<<< HEAD
   const ISolid* cover () const override;
-=======
-  const ISolid* cover () const;
->>>>>>> f36092ee
 
   /** - printout to STD/STL stream
    *  - implementation  of ISolid abstract interface
@@ -85,11 +68,7 @@
    *  @param os STD/STL stream
    *  @return reference to the stream
    */
-<<<<<<< HEAD
   std::ostream& printOut ( std::ostream& os = std::cout ) const override;
-=======
-  virtual std::ostream& printOut ( std::ostream& os = std::cout ) const;
->>>>>>> f36092ee
 
   /** - printout to Gaudi MsgStream stream
    *  - implementation  of ISolid abstract interface
@@ -99,67 +78,42 @@
    *  @param os  Gaudi MsgStream stream
    *  @return reference to the stream
    */
-<<<<<<< HEAD
   MsgStream&    printOut   ( MsgStream&  os             ) const override;
-=======
-  virtual MsgStream&    printOut   ( MsgStream&  os             ) const;
->>>>>>> f36092ee
 
   /**  half size in x at point 1
    *  @return half size in x at point 1
    */
   inline       double                xHalfLength1() const
-<<<<<<< HEAD
   { return m_trd_xHalfLength1; }
-=======
-  { return m_trd_xHalfLength1; };
->>>>>>> f36092ee
 
   /**  half size in x at point 2
    *  @return  half size in x at point 2
    */
   inline       double                xHalfLength2() const
-<<<<<<< HEAD
   { return m_trd_xHalfLength2; }
-=======
-  { return m_trd_xHalfLength2; };
->>>>>>> f36092ee
 
   /**  half size in y at point 1
    *  @return half size in y at point 1
    */
   inline       double                yHalfLength1() const
-<<<<<<< HEAD
   { return m_trd_yHalfLength1; }
-=======
-  { return m_trd_yHalfLength1; };
->>>>>>> f36092ee
 
   /**  half size in y at point 2
    *  @return half size in y at point 2
    */
   inline       double                yHalfLength2() const
-<<<<<<< HEAD
   { return m_trd_yHalfLength2; }
-=======
-  { return m_trd_yHalfLength2; };
->>>>>>> f36092ee
 
   /**  half size in z
    *  @return  half size in z
    */
   inline       double                zHalfLength () const
-<<<<<<< HEAD
   { return m_trd_zHalfLength; }
-=======
-  { return m_trd_zHalfLength; };
->>>>>>> f36092ee
 
   /**  full size in x at point 1
    *  @return full size in x at point 1
    */
   inline       double                xLength1    () const
-<<<<<<< HEAD
   { return m_trd_xHalfLength1 * 2 ; }
 
   /**  full size in x at point 2
@@ -185,33 +139,6 @@
    */
   inline       double                zLength     () const
   { return m_trd_zHalfLength  * 2 ; }
-=======
-  { return m_trd_xHalfLength1 * 2 ; };
-
-  /**  full size in x at point 2
-   *  @return full size in x at point 2
-   */
-  inline       double                xLength2    () const
-  { return m_trd_xHalfLength2 * 2 ; };
-
-  /**  full size in y at point 1
-   *  @return full size in y at point 1
-   */
-  inline       double                yLength1    () const
-  { return m_trd_yHalfLength1 * 2 ; };
-
-  /**  full size in y at point 2
-   *  @return full size in y at point 2
-   */
-  inline       double                yLength2    () const
-  { return m_trd_yHalfLength2 * 2 ; };
-
-  /**  full size in z
-   *  @return full size in z
-   */
-  inline       double                zLength     () const
-  { return m_trd_zHalfLength  * 2 ; };
->>>>>>> f36092ee
 
   //
 protected:
