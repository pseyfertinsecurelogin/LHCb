--- conflicted
+++ resolved
@@ -510,11 +510,7 @@
 
     /// Access the number of data points
     inline std::size_t nDataPoints() const noexcept { return m_fastInterp.nDataPoints(); }
-<<<<<<< HEAD
-    
-=======
-
->>>>>>> 1adb61cc
+
   public:
 
     /** Initialisation from arrays containing x and y values
