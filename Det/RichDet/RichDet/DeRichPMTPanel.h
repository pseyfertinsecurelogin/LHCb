
#pragma once

// Include files

// Gaudi
#include "GaudiKernel/Point3DTypes.h"
#include "GaudiKernel/Vector3DTypes.h"

// DetDesc
#include "DetDesc/IGeometryInfo.h"
#include "DetDesc/ISolid.h"

// RichDet
#include "RichDet/DeRichPDPanel.h"
#include "RichDet/DeRich.h"
#include "RichDet/DeRichPMT.h"
#include "RichDet/DeRichLocations.h"

/** @class DeRichPMTPanel DeRichPMTPanel.h RichDet/DeRichPMTPanel.h
 *
 *  Detector element for PMT panels
 *
 *  @author Sajan Easo
 *  @date   2011-10-10
 */
class DeRichPMTPanel : public DeRichPDPanel
{

public:

  /// Standard constructor
  DeRichPMTPanel( const std::string & name = ""  );

  virtual ~DeRichPMTPanel( ) = default; ///< Destructor

  /**
   * Retrieves reference to class identifier
   * @return the class identifier for this class
   */
  const CLID& clID() const override final { return classID(); }

  static const CLID& classID();
  /**
   * This is where most of the geometry is read and variables initialised
   *
   * @return Status of initialisation
   * @retval StatusCode::FAILURE Initialisation failed, program should
   * terminate
   */
  StatusCode initialize() override final;

  // Access the DeRichPD object for a given PD RichSmartID
  const DeRichPD* dePD( const LHCb::RichSmartID pdID ) const override final;

  // Returns the detector element for the given PD number
  const DeRichPD* dePD( const Rich::DAQ::HPDCopyNumber PDNumber ) const override final;

  // Converts a Gaudi::XYZPoint in global coordinates to a RichSmartID.
  bool smartID( const Gaudi::XYZPoint& globalPoint,
                LHCb::RichSmartID& id ) const override final;

  // Returns the intersection point with the detector plane given a vector and a point.
  LHCb::RichTraceMode::RayTraceResult
  detPlanePoint( const Gaudi::XYZPoint& pGlobal,
                 const Gaudi::XYZVector& vGlobal,
                 Gaudi::XYZPoint& hitPosition,
                 LHCb::RichSmartID& smartID,
                 const LHCb::RichTraceMode mode ) const override final;

  // Returns the intersection point with an HPD window given a vector and a point.
  LHCb::RichTraceMode::RayTraceResult
  PDWindowPoint( const Gaudi::XYZVector& vGlobal,
                 const Gaudi::XYZPoint& pGlobal,
                 Gaudi::XYZPoint& windowPointGlobal,
                 LHCb::RichSmartID& smartID,
                 const LHCb::RichTraceMode mode ) const override final;

  // Adds to the given vector all the available readout channels in this HPD panel
  bool readoutChannelList( LHCb::RichSmartID::Vector& readoutChannels ) const override final;

<<<<<<< HEAD
  /// Get the sensitivevolumeID
  virtual int sensitiveVolumeID(const Gaudi::XYZPoint& globalPoint) const final;

=======
  /// Get tge sensitivevolumeID
  int sensitiveVolumeID( const Gaudi::XYZPoint& globalPoint ) const override final;
  
>>>>>>> b3880210
  /** Converts a RichSmartID to a point on the anode in global coordinates.
   *  @param[in] smartID The RichSmartID for the PMT channel
   *  @return The detection point on the anode in global coordinates
   */
  Gaudi::XYZPoint detPointOnAnode( const LHCb::RichSmartID smartID ) const;

  /// Returns the PD number for the given RichSmartID
  Rich::DAQ::HPDCopyNumber pdNumber( const LHCb::RichSmartID& smartID ) const override;

  // The maximum PD copy number for this panel
  Rich::DAQ::HPDCopyNumber maxPdNumber() const override;

private:

  /// Returns the PD number for the given RichSmartID
  inline Rich::DAQ::HPDCopyNumber _pdNumber( const LHCb::RichSmartID& smartID ) const 
  {
    return Rich::DAQ::HPDCopyNumber( smartID.rich()  == rich() && 
                                     smartID.panel() == side() ?
                                     ( smartID.pdCol() * m_NumPmtInRichModule ) + smartID.pdNumInCol() :
                                     nPDs() + 1 );
  }

  const DeRichPMT* dePMT( const Rich::DAQ::HPDCopyNumber PmtCopyNumber ) const;

  std::vector<int> getPmtRowColFromPmtNum( const int aPmtNum );
  std::vector<int> getGrandPmtRowColFromPmtNum( const int aPmtNum );

  int PmtModuleNumInPanelFromModuleNum( const int aMnum ) const;
  int PmtModuleNumInPanelFromModuleNumAlone( const int aMnum ) const;
  std::vector<int> PmtModuleRowColFromModuleNumInPanel( const int aMnum );

  // Set the rich panel and side
  StatusCode setRichPanelAndSide();

  /// Update cached information on geometry changes
  StatusCode geometryUpdate();
  StatusCode getPanelGeometryInfo();
  int getPmtModuleNumFromRowCol(int MRow, int MCol ) const;
  std::vector<int> findPMTArraySetup(const Gaudi::XYZPoint& inPanel) const;
  StatusCode setRichPmtSmartID(const std::vector<int>& aPmtHitChannel,
                               LHCb::RichSmartID& ID ) const;
  DetectorElement* getFirstDeRich() const;
  int getNumModulesInThisPanel() ;
  int getPmtNumFromRowCol(int PRow, int PCol) const;
  int getGrandPmtNumFromRowCol(int PRow, int PCol) const;

  bool isInPmtAnodeLateralAcc(const Gaudi::XYZPoint& aPointInPmtAnode , const bool bFlagGrandPMT  ) const;
  bool isInPmt(const Gaudi::XYZPoint& aPointInPmt, const bool aFlagGrandPMT ) const;
  bool isInPmtPanel(const Gaudi::XYZPoint& aPointInPanel ) const;
  StatusCode getPanelInterSection ( const Gaudi::XYZPoint& pGlobal,
                                    const Gaudi::XYZVector& vGlobal ,
                                    Gaudi::XYZPoint& panelIntersection,
                                    Gaudi::XYZPoint& panelIntersectionGlobal ) const;

  /// Setup for Lens Flag
  void Rich1SetupPMTModulesWithLens();
  int getLensPmtNumFromRowCol(int PRow, int PCol ) const;
  /// setup flags for grand Modules
  int getModuleCopyNumber ( const std::string& aModuleName);
  void  RichSetupMixedSizePmtModules();

  bool isCurrentPmtModuleWithLens(const int aModuleNum);
  bool isCurrentPmtWithLens(const int aPMTNum) ;
  Gaudi::XYZPoint DemagnifyFromLens(const Gaudi::XYZPoint& aLensPoint) const ;
  bool ModuleIsWithGrandPMT(const int aModuleNum ) const 
  {
    return (( aModuleNum >=0 && aModuleNum < (int) m_ModuleIsWithGrandPMT.size() ) ?
            m_ModuleIsWithGrandPMT[aModuleNum] : false);
  }

private:

  using IDeElemV = std::vector<IDetectorElement*>;
  using IDRiPMTV = std::vector<DeRichPMT*>;

  /// Container for the PMT Modules as Det Elements
  IDeElemV m_DePMTModules{1,nullptr};

  ///< Container for the PMTs
  std::vector<IDRiPMTV> m_DePMTs{1,IDRiPMTV(2,nullptr)};

  /// Container for the PMTAnodes as Det Elements
  std::vector<IDeElemV> m_DePMTAnodes{1,IDeElemV(2,nullptr)};

  std::vector<double> m_PmtModulePlaneHalfSizeR1;
  std::vector<double> m_PmtModulePlaneHalfSizeR2;
  double m_PmtModulePitch{0};
  double m_PmtPitch{0};
  std::vector<int> m_RichPmtNumModulesInRowCol{4,0};
  std::vector<int> m_RichPmtModuleCopyNumBeginPanel{4,0};
  std::vector<int> m_RichPmtModuleCopyNumEndPanel{4,0};
  std::vector<double> m_RichPmtModuleActiveAreaHalfSize{2,0};
  std::vector<int> m_NumPmtInRowCol{2,0};
  std::vector<int> m_NumPmtModuleInRich{4,0};
  int m_NumPmtInRichModule{0};
  int m_totNumPmtModuleInRich{0};
  double m_PmtAnodeXSize{0};
  double m_PmtAnodeYSize{0};
  double m_PmtPixelGap{0};
  int m_PmtPixelsInRow{0};
  int m_PmtPixelsInCol{0};
  double m_PmtAnodeXEdge{0};
  double m_PmtAnodeYEdge{0};
  double m_AnodeXPixelSize{0};
  double m_AnodeYPixelSize{0};
  double m_PmtAnodeEffectiveXPixelSize{0};
  double m_PmtAnodeEffectiveYPixelSize{0};
  double m_PmtMasterLateralSize{0};
  double m_RichPmtQuartzThickness{0};
  double m_RichPmtQuartzLocalZInPmt{0};

  int m_Rich1PmtLensPresence{0};
  std::vector<int>  m_Rich1PmtLensModuleCol;
  std::vector<bool> m_RichPmtModuleLensFlag;
  int m_totNumPmtModuleInRich1{0};

  Gaudi::Plane3D m_localPlane;
  Gaudi::XYZVector m_localPlaneNormal;
  // Gaudi::Plane3D m_localPlane2;
  int m_Rich1TotNumPmts{0};
  int m_Rich2TotNumPmts{0};
  Gaudi::Plane3D m_detectionPlane_exterior;
  // Access info related to PMT Lens flag

  double m_PmtMasterWithLensLateralSize{0};
  double m_PmtModuleWithLensPitch{0};
  double m_PmtLensPitch{0};
  std::vector<double> m_Rich1PmtPanelWithLensXSize{2,0};
  std::vector<double> m_Rich1PmtPanelWithLensYSize{2,0};
  std::vector<int>    m_Rich1PmtPanelWithLensColSize{2,0};
  std::vector<int>    m_RichNumLensPmtinModuleRowCol{2,0};
  double m_Rich1LensMagnificationFactor{0};

  bool  m_Rich2UseGrandModule{false};
  int   m_Rich2ArrayConfig{0};
  bool  m_Rich2UseMixedModule{false};

  std::vector<double> m_GrandPmtModulePlaneHalfSizeR2;
  std::vector<double> m_MixedPmtModulePlaneHalfSizeR2;
  std::vector<double> m_MixedStdPmtModulePlaneHalfSizeR2;
  double m_GrandPmtModulePitch{0};
  std::vector<double> m_RichGrandPmtModuleActiveAreaHalfSize{2,0};
  double m_GrandPmtPitch{0};
  double m_GrandPmtAnodeXSize{0};
  double m_GrandPmtAnodeYSize{0};
  double m_GrandPmtPixelGap{0};
  int  m_GrandPmtPixelsInRow{0};
  int  m_GrandPmtPixelsInCol{0};
  double m_GrandPmtAnodeXEdge{0};
  double m_GrandPmtAnodeYEdge{0};
  double m_GrandAnodeXPixelSize{0};
  double m_GrandAnodeYPixelSize{0};
  double m_GrandPmtAnodeEffectiveXPixelSize{0};
  double m_GrandPmtAnodeEffectiveYPixelSize{0};
  double m_GrandPmtMasterLateralSize{0};
  int m_GrandNumPmtInRichModule{0};
  std::vector<int> m_NumGrandPmtInRowCol{2,0};
  int m_Rich2TotNumGrandPmts{0};
  int m_Rich2TotNumStdPmts{0};
  int m_Rich2TotNumGrandModules{0};
  int m_Rich2TotNumStdModules{0};

  std::vector<int> m_Rich2MixedModuleArrayColumnSize{3,0};
  std::vector<bool> m_ModuleIsWithGrandPMT;

  Rich::DAQ::HPDCopyNumber m_maxPDCopyN{0};

};<|MERGE_RESOLUTION|>--- conflicted
+++ resolved
@@ -79,15 +79,9 @@
   // Adds to the given vector all the available readout channels in this HPD panel
   bool readoutChannelList( LHCb::RichSmartID::Vector& readoutChannels ) const override final;
 
-<<<<<<< HEAD
-  /// Get the sensitivevolumeID
-  virtual int sensitiveVolumeID(const Gaudi::XYZPoint& globalPoint) const final;
-
-=======
   /// Get tge sensitivevolumeID
   int sensitiveVolumeID( const Gaudi::XYZPoint& globalPoint ) const override final;
   
->>>>>>> b3880210
   /** Converts a RichSmartID to a point on the anode in global coordinates.
    *  @param[in] smartID The RichSmartID for the PMT channel
    *  @return The detection point on the anode in global coordinates
