--- conflicted
+++ resolved
@@ -345,19 +345,11 @@
       debug() << "Inactive SmartID " << inpd << " : " << ID << endmsg;
       if ( ID.isValid() )
       {
-<<<<<<< HEAD
         inacts.push_back( ID.key() );
         if ( !std::any_of( softIDs.begin(), softIDs.end(),
                            [&ID]( const auto & sID )
                            { return ID == LHCb::RichSmartID(sID); } ) )
         { warning() << "Inactive SmartID in list of Active IDs : " << inpd << endmsg; }
-=======
-        inacts.push_back( ID );
-        if ( !std::any_of( softIDs.begin(), softIDs.end(),
-                           [&ID]( const auto & id ) 
-                           { return (LHCb::RichSmartID::KeyType)id == ID.key(); } ) )
-        { warning() << "Invalid smartID in list of inactive PDs: " << inpd << endmsg; }
->>>>>>> b57f33f1
       }
       else
       {
@@ -372,14 +364,10 @@
     if ( msgLevel(MSG::DEBUG) )
       debug() << "Inactive PDs are taken from the hardware list" << endmsg;
     inacts.clear();
-<<<<<<< HEAD
     for ( const auto & i : numbers->paramVect<int>(str_InactivePDs) ) 
     {
       inacts.push_back( i ); 
     }
-=======
-    for ( const auto & i : numbers->paramVect<int>(str_InactivePDs) ) { inacts.push_back(i); }
->>>>>>> b57f33f1
   }
   if ( msgLevel(MSG::VERBOSE) )
     verbose() << "Condition InactiveHPDs = " << inacts << endmsg;
@@ -426,11 +414,7 @@
 
     // debug printout
     if ( msgLevel(MSG::VERBOSE) )
-<<<<<<< HEAD
       verbose() << "PD     " << pdID
-=======
-      verbose() << "PD     " << pdID.key() << " " << pdID
->>>>>>> b57f33f1
                 << " PDhardID " << hardID << " L0 " << L0ID << " L1 HardID " << L1ID
                 << " L1 input " << L1IN << endmsg;
 
@@ -591,12 +575,7 @@
   if ( m_soft2hard.end() == id )
   {
     std::ostringstream mess;
-<<<<<<< HEAD
     mess << "Unknown PD RichSmartID " << smartID.pdID();
-=======
-    mess << "Unknown PD RichSmartID "
-         << smartID.pdID().key() << " " << smartID.pdID();
->>>>>>> b57f33f1
     throw GaudiException( mess.str(),
                           "DeRichSystem::hardwareID",
                           StatusCode::FAILURE );
@@ -655,12 +634,7 @@
   if ( m_smartid2L0.end() == id )
   {
     std::ostringstream mess;
-<<<<<<< HEAD
     mess << "Unknown PD RichSmartID " << smartID.pdID();
-=======
-    mess << "Unknown PD RichSmartID "
-         << smartID.pdID().key() << " " << smartID.pdID();
->>>>>>> b57f33f1
     throw GaudiException( mess.str(),
                           "DeRichSystem::level0ID",
                           StatusCode::FAILURE );
@@ -681,12 +655,7 @@
   if ( m_smartid2L1.end() == id )
   {
     std::ostringstream mess;
-<<<<<<< HEAD
     mess << "Unknown PD RichSmartID " << smartID.pdID();
-=======
-    mess << "Unknown PD RichSmartID "
-         << smartID.pdID().key() << " " << smartID.pdID();
->>>>>>> b57f33f1
     throw GaudiException( mess.str(),
                           "DeRichSystem::level1HardwareID",
                           StatusCode::FAILURE );
@@ -707,12 +676,7 @@
   if ( m_smartid2L1In.end() == id )
   {
     std::ostringstream mess;
-<<<<<<< HEAD
     mess << "Unknown PD RichSmartID " << smartID.pdID();
-=======
-    mess << "Unknown PD RichSmartID "
-         << smartID.pdID().key() << " " << smartID.pdID();
->>>>>>> b57f33f1
     throw GaudiException( mess.str(),
                           "DeRichSystem::level1InputNum",
                           StatusCode::FAILURE );
@@ -810,12 +774,7 @@
   if ( m_smartid2copyNumber.end() == id )
   {
     std::ostringstream mess;
-<<<<<<< HEAD
     mess << "Unknown PD RichSmartID " << smartID.pdID();
-=======
-    mess << "Unknown PD RichSmartID "
-         << smartID.pdID().key() << " " << smartID.pdID();
->>>>>>> b57f33f1
     throw GaudiException( mess.str(),
                           "DeRichSystem::copyNumber",
                           StatusCode::FAILURE );
