--- conflicted
+++ resolved
@@ -1579,17 +1579,10 @@
 int DeRichPMTPanel::sensitiveVolumeID(const Gaudi::XYZPoint& globalPoint) const
 {
   // Create a RichSmartID for this RICH and panel
-<<<<<<< HEAD
-  const LHCb::RichSmartID def_id( rich(), side(), 0, 0, 0, 0, LHCb::RichSmartID::MaPMTID );
-  auto id = def_id;
-  // set the remaining fields from the position
-  return pdNumber( smartID(globalPoint,id) ? id : def_id ).data();
-=======
   LHCb::RichSmartID id( rich(), side(), 0, 0, 0, 0, LHCb::RichSmartID::MaPMTID );
   // set the remaining fields from the position
   return ( smartID(globalPoint,id) ?
            id : LHCb::RichSmartID( rich(), side(), 0, 0, 0, 0, LHCb::RichSmartID::MaPMTID) );
->>>>>>> b3880210
 }
 
 //=========================================================================
@@ -1597,7 +1590,7 @@
 //=========================================================================
 StatusCode DeRichPMTPanel::setRichPanelAndSide()
 {
-  const Gaudi::XYZPoint zero( 0.0, 0.0, 0.0 );
+  const Gaudi::XYZPoint zero(0.0, 0.0, 0.0);
   const Gaudi::XYZPoint centreGlobal(geometry()->toGlobal(zero));
 
   // Work out what Rich/panel I am
