#ifndef DEFTLAYER_H
#define DEFTLAYER_H 1

// DetDesc
#include "DetDesc/DetectorElement.h"

// Kernel
#include "Kernel/FTChannelID.h"

#include "GaudiKernel/Plane3DTypes.h"

// local
#include "FTDet/DeFTQuarter.h"

static const CLID CLID_DeFTLayer = 8604;

class DeFTLayer : public DetectorElement {

<<<<<<< HEAD
public: 
  /** Some typedefs */
  typedef std::vector<DeFTQuarter*> Quarters;
  typedef std::vector<DeFTModule*> Modules;

  /// Standard constructor
  DeFTLayer( const std::string& name = "" );

  /// Initialization method
=======
public:

  /// Standard constructor
  DeFTLayer( std::string name = "" );

  /** Initialization method
   *  @return Status of initialization
   */
>>>>>>> 62ea5f2e
  StatusCode initialize() override;

  /** Retrieves reference to class identifier
   *  @return The class identifier for this class
   */
  const CLID& clID() const override;

  /** Another reference to class identifier
   *  @return The class identifier for this class
   */
  static const CLID& classID() { return CLID_DeFTLayer; }

  /** @return quarterID */
  unsigned int layerID() const { return m_layerID;}

  /** Returns the global z position of the layer */
  double globalZ() const { return m_globalZ; }

  /** Returns the xy-plane at z-middle the layer */
  const Gaudi::Plane3D plane() const { return m_plane; }

  /** Returns the stereo angle of the layer */
  double stereoAngle() const { return m_stereoAngle; }

  /** Returns the dx/dy of the layer (ie. tan(m_stereoAngle)) */
  double dxdy() const { return m_dxdy; }

  /** Returns the dz/dy of the layer (ie. tan of the beam angle) */
  double dzdy() const { return m_dzdy; }

  /** Returns the size of the layer in x */
  double sizeX() const { return m_sizeX; }

  /** Returns the size of the layer in y */
  double sizeY() const { return m_sizeY; }

  /** Const method to return the quarter for a given XYZ point
   * @param  aPoint the given point
   * @return const pointer to detector element
   */
  const DeFTQuarter* findQuarter(const Gaudi::XYZPoint& aPoint) const;

  /** Find the FT Module where a global point is
   *  @return Pointer to the relevant Module
   */
  const DeFTModule* findModule(const Gaudi::XYZPoint& aPoint) const;

  /** Const method to return the quarter for a given channel id
   * @param  aChannel  an FT channel id
   * @return pointer to detector element
   */
  const DeFTQuarter* findQuarter(const LHCb::FTChannelID& aChannel) const;

  /** Find the FT Module corresponding to the channel id
   *  @return Pointer to the relevant module
   */
  const DeFTModule* findModule( const LHCb::FTChannelID& aChannel) const;

  /** flat vector of quarters
   * @return vector of quarters
   */
  const Quarters& quarters() const;

private:

  Quarters m_quarters;             ///< vector of quarters
  Modules m_modules;               ///< vector of modules

  unsigned int m_layerID;          ///< layer ID number
  double m_globalZ;                ///< Global z position of layer closest to y-axis
  Gaudi::Plane3D m_plane;          ///< xy-plane in the z-middle of the layer
  double m_dzdy;                   ///< dz/dy of the layer (tan of the beam angle)
  double m_stereoAngle;            ///< stereo angle of the layer
  double m_dxdy;                   ///< dx/dy of the layer (ie. tan(m_stereoAngle))
  double m_sizeX;                  ///< Size of the layer in x
  double m_sizeY;                  ///< Size of the layer in y

};

/// Find quarter methods
inline const DeFTQuarter* DeFTLayer::findQuarter(const LHCb::FTChannelID& aChannel) const {
  return m_quarters[aChannel.quarter()];
}

/// Find module methods
inline const DeFTModule* DeFTLayer::findModule(const LHCb::FTChannelID& aChannel) const {
  const DeFTQuarter* q = findQuarter(aChannel);
  return q ? q->findModule(aChannel) : 0;
}

#endif // DEFTLAYER_H<|MERGE_RESOLUTION|>--- conflicted
+++ resolved
@@ -16,26 +16,15 @@
 
 class DeFTLayer : public DetectorElement {
 
-<<<<<<< HEAD
 public: 
   /** Some typedefs */
   typedef std::vector<DeFTQuarter*> Quarters;
   typedef std::vector<DeFTModule*> Modules;
 
   /// Standard constructor
-  DeFTLayer( const std::string& name = "" );
+  DeFTLayer( std::string name = "" );
 
   /// Initialization method
-=======
-public:
-
-  /// Standard constructor
-  DeFTLayer( std::string name = "" );
-
-  /** Initialization method
-   *  @return Status of initialization
-   */
->>>>>>> 62ea5f2e
   StatusCode initialize() override;
 
   /** Retrieves reference to class identifier
