--- conflicted
+++ resolved
@@ -381,11 +381,7 @@
   /**
    * Method to replace the tag string by the value, if it exists
    */
-<<<<<<< HEAD
-  void replaceTagInString( std::string& string );
-=======
   void replaceTagInString( std::string& string ) const;
->>>>>>> f36092ee
 
 private:
 
