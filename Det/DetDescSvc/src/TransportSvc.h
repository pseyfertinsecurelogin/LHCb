--- conflicted
+++ resolved
@@ -78,6 +78,26 @@
     IGeometryInfo*    AlternativeGeometry ,
     IGeometryInfo*    GeometryGuess       ) const override;
   // ==========================================================================
+  /** Estimate the distance between 2 points in units
+   *  of radiation length units
+   *  Similar to distanceInRadUnits but with an additional accelerator
+   *  cache for local client storage. This method, unlike distanceInRadUnits
+   *  is re-entrant and thus thread safe.
+   *  @param point1 first  point
+   *  @param point2 second point
+   *  @param threshold threshold value
+   *  @param alternativeGeometry source of alternative geometry information
+   *  @param geometryGuess a guess for navigation
+   */
+  virtual double
+  distanceInRadUnits_r
+  ( const Gaudi::XYZPoint& point1,
+    const Gaudi::XYZPoint& point2,
+    AccelCache&            accelCache,
+    double            threshold                 = 0,
+    IGeometryInfo*    alternativeGeometry       = nullptr,
+    IGeometryInfo*    geometryGuess             = nullptr  ) const override;
+  // ==========================================================================
   /** general method ( returns the "full history" of the volume
    *  boundary intersections
    * with different material properties between 2 points )
@@ -103,6 +123,38 @@
     IGeometryInfo*           alternativeGeometry ,
     IGeometryInfo*           geometryGuess       )  const override;
   // ==========================================================================
+  /** general method ( returns the "full history" of the volume
+   *  boundary intersections
+   *  with different material properties between 2 points )
+   *  Similar to intersections but with an additional accelerator
+   *  cache for local client storage. This method, unlike the above
+   *  is re-entrant and thus thread safe.
+   *  @see ILVolume
+   *  @see IPVolume
+   *  @see ISolid
+   *  @see IGeometryInfo
+   *  @see Material
+   *  @param point   initial point on the line
+   *  @param vector  direction vector of the line
+   *  @param tickMin minimal value of line paramater
+   *  @param tickMax maximal value of line parameter
+   *  @param intersept (output) container of intersections
+   *  @param accelCache Accelerator cache
+   *  @param threshold threshold value
+   *  @param alternativeGeometry  source of alternative geometry information
+   *  @param geometryGuess a guess for navigation
+   */
+  unsigned long intersections_r
+  ( const Gaudi::XYZPoint&   point,
+    const Gaudi::XYZVector&  vector,
+    const ISolid::Tick&      tickMin,
+    const ISolid::Tick&      tickMax,
+    ILVolume::Intersections& intersept,
+    AccelCache&              accelCache,
+    double                   threshold           = 0,
+    IGeometryInfo*           alternativeGeometry = nullptr,
+    IGeometryInfo*           geometryGuess       = nullptr ) const override;
+// ==========================================================================
 public:
   // ==========================================================================
   // The methods from DetDesc::IGeometryErrorSvc
@@ -167,8 +219,6 @@
    *  "top of Detector Description tree"
    */
   inline IGeometryInfo*           standardGeometry    () const noexcept;
-  ///  previous geometry information
-  inline IGeometryInfo*           previousGeometry    () const noexcept;
   /// assertion!
   inline void Assert
   ( bool                  assertion                        ,
@@ -183,61 +233,33 @@
   /// get the geometry info by name
   IGeometryInfo* findGeometry( const std::string& address ) const;
   /// check for "good" geometry info
-  bool           goodLocalGI
-  ( const Gaudi::XYZPoint& point1,
-    const Gaudi::XYZPoint& point2,
-    IGeometryInfo*    gi     ) const;
+  bool           goodLocalGI ( const Gaudi::XYZPoint& point1,
+                               const Gaudi::XYZPoint& point2,
+                               IGeometryInfo*    gi     ) const;
   ///  find good local geometry element
-  IGeometryInfo* findLocalGI
-  ( const Gaudi::XYZPoint& point1,
-    const Gaudi::XYZPoint& point2,
-    IGeometryInfo*    gi     ,
-    IGeometryInfo*    topGi  ) const;
+  IGeometryInfo* findLocalGI ( const Gaudi::XYZPoint& point1,
+                               const Gaudi::XYZPoint& point2,
+                               IGeometryInfo*    gi     ,
+                               IGeometryInfo*    topGi  ) const;
   // ==========================================================================
 private:
   // ==========================================================================
   /// Own private data members:
   /// names of used services:
-<<<<<<< HEAD
-  Gaudi::Property<std::string> m_detDataSvc_name{ this, "DetectorDataService",  "DetectorDataSvc" };
-=======
-  std::string                      m_detDataSvc_name;
->>>>>>> fea8417d
+  Gaudi::Property<std::string>     m_detDataSvc_name
+  { this, "DetectorDataService",  "DetectorDataSvc" };
   ///  Detector Data Service
   SmartIF<IDataProviderSvc>        m_detDataSvc;
-  /**  Name (address in Transient Store) for the top element
-<<<<<<< HEAD
-   * of "standard" geometry source
-   */
-  Gaudi::Property<std::string>  m_standardGeometry_address { this, "StandardGeometryTop", "/dd/Structure/LHCb" };
-  mutable  IGeometryInfo*        m_standardGeometry = nullptr;
-  ///
-  mutable IGeometryInfo*           m_previousGeometry = nullptr;
-  /// previous parameters
-  mutable Gaudi::XYZPoint          m_prevPoint1          ;
-  mutable Gaudi::XYZPoint          m_prevPoint2          ;
-  /// "cache" parameters
-  mutable double                   m_previousThreshold  =  -10000  ;
-  mutable IGeometryInfo*           m_previousGuess = nullptr;
-=======
-   *   of "standard" geometry source */
-  std::string                      m_standardGeometry_address;
-  IGeometryInfo*                   m_standardGeometry   = nullptr;
+  /** Name (address in Transient Store) for the top element
+   *  of "standard" geometry source */
+  Gaudi::Property<std::string>     m_standardGeometry_address
+  { this, "StandardGeometryTop", "/dd/Structure/LHCb" };
+  /// Pointer to the "standard" geometry 
+  IGeometryInfo *                  m_standardGeometry = nullptr;
 private:
-  // Updates to these mutable members are protected by a mutex lock
-  mutable IGeometryInfo*           m_previousGeometry = nullptr; 
-  /// previous parameters
-  mutable Gaudi::XYZPoint          m_prevPoint1          ;
-  mutable Gaudi::XYZPoint          m_prevPoint2          ;
-  mutable double                   m_previousThreshold   ;
-  mutable IGeometryInfo*           m_previousGuess       = nullptr;
->>>>>>> fea8417d
-  mutable IGeometryInfo*           m_previousTopGeometry = nullptr;
-  mutable ILVolume::Intersections  m_localIntersections  ;
-  //
-private:
-  /// mutex lock for mutable updates
-  mutable std::mutex m_updateLock;
+  /** Local accelerator cache. Should eventually be removed so
+   *  only the re-entrant versions are available */
+  mutable ITransportSvc::AccelCache m_accelCache;
   //
 private:
   /// the actual type of the Map
@@ -247,31 +269,22 @@
   Map  m_recover     ; /// the map of the recovered-intervals
   Map1 m_codes       ; /// the map of various error-codes
   /// property to allow the recovery
-  Gaudi::Property<bool> m_recovery { this, "Recovery", true,
-                                     "The flag to allow the recovery of geometry errors" } ;
+  Gaudi::Property<bool> m_recovery 
+  { this, "Recovery", true,
+      "The flag to allow the recovery of geometry errors" } ;
   /// property to allow the protocol
-<<<<<<< HEAD
-  Gaudi::Property<bool> m_protocol { this, "Protocol", true,
-                                     "The flag to allow protocol for the geometry problems" };
-
-=======
-  bool m_protocol = true ;
->>>>>>> fea8417d
+  Gaudi::Property<bool> m_protocol 
+  { this, "Protocol", true,
+      "The flag to allow protocol for the geometry problems" };
 };
 // ============================================================================
 /// access to Detector Data  Service
-inline IDataProviderSvc*    TransportSvc::detSvc               () const noexcept
-{ return m_detDataSvc       ; }
+inline IDataProviderSvc*    TransportSvc::detSvc            () const noexcept
+{ return m_detDataSvc; }
 // ============================================================================
 /// access to the top of standard detector geometry information
-inline IGeometryInfo*       TransportSvc::standardGeometry     () const noexcept
-{
-  return m_standardGeometry;
-}
-// ============================================================================
-/// access to the top of standard detector geometry information
-inline IGeometryInfo*       TransportSvc::previousGeometry     () const noexcept
-{ return m_previousGeometry ; }
+inline IGeometryInfo*       TransportSvc::standardGeometry  () const noexcept
+{ return m_standardGeometry; }
 // ============================================================================
 /// Assertion !!!
 inline void TransportSvc::Assert
