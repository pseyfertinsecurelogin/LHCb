
// from Gaudi
#include "GaudiKernel/IDataManagerSvc.h"

// from DetDesc
#include "DetDesc/DataStoreLoadAgent.h"

// local
#include "PreloadGeometryTool.h"

//-----------------------------------------------------------------------------
// Implementation file for class : PreloadGeometryTool
//
// 2006-07-26 : Marco Cattaneo
//-----------------------------------------------------------------------------

// Declaration of the Tool Factory
DECLARE_TOOL_FACTORY( PreloadGeometryTool )

//=============================================================================
// Standard constructor, initializes variables
//=============================================================================
PreloadGeometryTool::PreloadGeometryTool( const std::string& type,
                                          const std::string& name,
                                          const IInterface* parent )
  : base_class ( type, name , parent )
{
  declareInterface<IGenericTool>(this);
}

//=============================================================================
// Excution method
//=============================================================================
void PreloadGeometryTool::execute()
{
  std::unique_ptr<DataStoreLoadAgent> loadAgent ( new DataStoreLoadAgent() );
<<<<<<< HEAD
  auto dataMgr = svc<IDataManagerSvc>("DetectorDataSvc", true);
=======
  auto dataMgr = service<IDataManagerSvc>("DetectorDataSvc", true);
>>>>>>> 62ea5f2e
  info() << "Preloading detector geometry..." << endmsg;
  const auto sc = dataMgr->traverseTree(loadAgent.get());
  if ( sc ) {
    info() << "Loaded " << loadAgent->loadedObjects() << " objects to depth of "
           << loadAgent->maxDepth() << " levels" << endmsg;
  } else {
    error() << "Problem loading geometry" << endmsg;
  }
}
//=============================================================================<|MERGE_RESOLUTION|>--- conflicted
+++ resolved
@@ -34,11 +34,7 @@
 void PreloadGeometryTool::execute()
 {
   std::unique_ptr<DataStoreLoadAgent> loadAgent ( new DataStoreLoadAgent() );
-<<<<<<< HEAD
-  auto dataMgr = svc<IDataManagerSvc>("DetectorDataSvc", true);
-=======
   auto dataMgr = service<IDataManagerSvc>("DetectorDataSvc", true);
->>>>>>> 62ea5f2e
   info() << "Preloading detector geometry..." << endmsg;
   const auto sc = dataMgr->traverseTree(loadAgent.get());
   if ( sc ) {
