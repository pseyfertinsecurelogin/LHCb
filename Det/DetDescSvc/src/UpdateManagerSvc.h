--- conflicted
+++ resolved
@@ -37,19 +37,12 @@
  *  @author Marco Clemencic
  *  @date   2005-03-30
  */
-<<<<<<< HEAD
-class UpdateManagerSvc: public extends<Service, IUpdateManagerSvc, IIncidentListener> {
-public:
-  // inherited constructor
-  using extends::extends;
-=======
 class UpdateManagerSvc: public extends<Service,
                                        IUpdateManagerSvc,
                                        IIncidentListener> {
 public:
   /// Standard constructor
   using base_class::base_class;
->>>>>>> 62ea5f2e
 
   /// Initialize Service
   StatusCode initialize() override;
@@ -172,12 +165,6 @@
   /// Handle to the Data Provider (where to find conditions).
   SmartIF<IDataProviderSvc> m_dataProvider;
 
-<<<<<<< HEAD
-=======
-  /// Name of the Data Provider (set by the option DataProviderSvc, by default "DetectorDataSvc").
-  Gaudi::Property<std::string> m_dataProviderName { this, "DataProviderSvc", "DetectorDataSvc" };
-
->>>>>>> 62ea5f2e
   /// Name of the root node of the Transient Store.
   std::string       m_dataProviderRootName;
 
@@ -185,12 +172,6 @@
   /// If the service is not found it is not fatal, but you cannot use the method newEvent()
   /// without the event time parameter (will always fail).
   SmartIF<IDetDataSvc> m_detDataSvc;
-
-<<<<<<< HEAD
-=======
-  /// Name of the DetDataSvc (set by the option DetDataSvc, by default empty, which means <i>the same as data provider</i>).
-  Gaudi::Property<std::string> m_detDataSvcName { this, "DetDataSvc" };
->>>>>>> 62ea5f2e
 
   /// Pointer to the incident service;
   SmartIF<IIncidentSvc> m_incidentSvc;
@@ -203,7 +184,6 @@
   /// List used to record all the objects without parents. (for fast access)
   Item::ItemList                                                            m_head_items;
   /// Lower bound of intersection of head IOVs.
-<<<<<<< HEAD
   Gaudi::Time                                                               m_head_since{1};
   /// Higher bound of intersection of head IOVs.
   Gaudi::Time                                                               m_head_until{0};
@@ -211,23 +191,6 @@
   /// Map containing the list of parsed condition definitions
   std::map<std::string,std::unique_ptr<Condition>> m_conditionsOverides;
 
-=======
-  Gaudi::Time                                                               m_head_since = 1;
-  /// Higher bound of intersection of head IOVs.
-  Gaudi::Time                                                               m_head_until = 0;
-
-  /// List of condition definitions to override the ones in the transient store (option ConditionsOverride).
-  /// The syntax to define a condition is:<BR>
-  /// path := type1 name1 = value1; type2 name2 = value2; ...
-  Gaudi::Property<std::vector<std::string>> m_conditionsOveridesDesc { this, "ConditionsOverride" };
-  /// Map containing the list of parsed condition definitions
-  std::map<std::string,std::unique_ptr<Condition>> m_conditionsOverides;
-
-  /// Name of the dot (graphviz) file into which write the dump (http://www.graphviz.org)
-  /// (property DotDumpFile).
-  Gaudi::Property<std::string> m_dotDumpFile { this, "DotDumpFile" };
-
->>>>>>> 62ea5f2e
 #ifndef WIN32
   /// mutex lock used to avoid dependencies corruptions in a multi-thread environment.
   pthread_mutex_t m_busy = PTHREAD_MUTEX_INITIALIZER;
