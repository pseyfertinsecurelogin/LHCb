--- conflicted
+++ resolved
@@ -22,15 +22,9 @@
 IGeometryInfo*  TransportSvc::findLocalGI ( const Gaudi::XYZPoint& point1 , 
                                             const Gaudi::XYZPoint& point2 , 
                                             IGeometryInfo*    gi     ,
-<<<<<<< HEAD
-                                            IGeometryInfo*    topGi  ) const  {
-  if ( !gi ) { return nullptr ; } 
-
-=======
                                             IGeometryInfo*    topGi  ) const
 {
   if ( !gi ) { return nullptr ; } 
->>>>>>> 176b9827
  
   /// output :-))
   IGeometryInfo* goodGI = nullptr ; 
