import os
from GaudiTesting.BaseTest import normalizeExamples, RegexpReplacer, LineSkipper, SortGroupOfLines, BlockSkipper

gitCondDBFixes = (RegexpReplacer(when='Detector description database:',
                                 orig='conddb:/', repl='git:/') +
                  LineSkipper(['CORAL Connection Retrial',
                               'INFO Connected to database',
                               'INFO opening Git repository',
                               'INFO using commit']))

preprocessor = (
    normalizeExamples +
    RegexpReplacer(  # normalize full path to DBASE or PARAM
        orig = r'/[^ :]+/(DBASE|PARAM)/',
        repl = r'\1/') +
    RegexpReplacer(  # hide release directories
        when = "cern.ch",
        orig = r'/afs/cern.ch/lhcb/software/(DEV/nightlies|releases)/|/cvmfs/lhcb.cern.ch/lib/lhcb',
        repl = r'') +
<<<<<<< HEAD
    RegexpReplacer(when = "/cvmfs/lhcb.cern.ch/lib/lhcb",
        orig = r'/cvmfs/lhcb.cern.ch/lib/lhcb',
        repl = r'') +
    RegexpReplacer(when = "/afs/cern.ch/lhcb/software/releases",
        orig = r'/afs/cern.ch/lhcb/software/releases',
        repl = r'') +
    RegexpReplacer(when = "%s/build" % os.getenv('WORKSPACE'),
        orig = r'%s/build' % os.getenv('WORKSPACE'),
        repl = r'') +
    RegexpReplacer(when = "/DBASE/TCK/HltTCK/",
        orig = r'/v[0-9]+r[0-9]+p?[0-9]*/',
        repl = r'/vXrYpZ/') +
=======
    RegexpReplacer(  # hide data package versions
        orig = r'((DBASE|PARAM)/([^/]+/)?[^/]+)/v[0-9]+r[0-9]+(p[0-9]+)?/',
        repl = r'\1/vXrYpZ/') +
>>>>>>> e21b6b3d
    RegexpReplacer(when = "at 0x########L",
        orig = r'0x########L',
        repl = r'0x########') +
    RegexpReplacer(when = "Connected to database",
        orig = r'ONLINE[_-][0-9 ]{1,6}(.*)"[^"]*/([0-9A-Z_]{1,8})"',
        repl = r'ONLINE_xxxxxx\1"\2"') +
    RegexpReplacer(when = "Connected to database",
        orig = r'"[^"]*/([0-9A-Z_]{1,8})"',
        repl = r'"\1"') +
    LineSkipper(["EventSelector        INFO Stream:EventSelector.DataStreamTool",
                 "INFO Using TAG", "TimingAuditor.T", "RootDBase.open",
                 "INFO Opened magnetic field file",
                 "INFO Connecting to database",
                 "INFO Disconnect from database after being idle",
                 "INFO Memory has changed from",
                 "INFO Memory change after pool release",
                 "Memory for the event exceeds 3*sigma",
                 "Mean 'delta-memory' exceeds 3*sigma",
                 "INFO  'CnvServices':",
                 "DEBUG Property ['Name': Value] =  'IsIOBound':False",
                 "#properties =",
                 "VERBOSE ServiceLocatorHelper::service: found service AlgExecStateSvc",
                 "Run numbers generated from 0 every 0 events",
                 "############ CONFIGURING RawEventFormatConf!! ###############",
                 "INFO  resolving alias TCK/0x",
                 "SUCCESS Number of counters : "
                ],
      regexps = [r"DEBUG Property \['Name': Value\] =  '(Timeline|(Extra|Data)(In|Out)puts)'",
                ]) +
    # Functional framework related
    BlockSkipper("ForwardSchedule...   INFO Data Dependencies for Algorithms:",
                 "ForwardSchedule...   INFO No unmet INPUT data dependencies were found") +
    LineSkipper(["HiveSlimEventLo...   INFO",
                 "ThreadPoolSvc        INFO no thread init tools attached",
                 "AlgResourcePool      INFO",
                 "ForwardSchedule...   INFO",
                ]) +
    RegexpReplacer(when = "Histograms converted successfully according to request",
        orig = r'"HiveSlimEventLo..."',
        repl = r'"EventLoopMgr      "') +
    # Grouping
    SortGroupOfLines(r'.*SUCCESS (Exceptions/Errors/Warnings/Infos Statistics :| #WARNINGS   =| #ERRORS   =|List of booked \dD histograms in directory).*')
   )

from DDDB.Configuration import GIT_CONDDBS
if GIT_CONDDBS:
    preprocessor = preprocessor + gitCondDBFixes<|MERGE_RESOLUTION|>--- conflicted
+++ resolved
@@ -17,24 +17,9 @@
         when = "cern.ch",
         orig = r'/afs/cern.ch/lhcb/software/(DEV/nightlies|releases)/|/cvmfs/lhcb.cern.ch/lib/lhcb',
         repl = r'') +
-<<<<<<< HEAD
-    RegexpReplacer(when = "/cvmfs/lhcb.cern.ch/lib/lhcb",
-        orig = r'/cvmfs/lhcb.cern.ch/lib/lhcb',
-        repl = r'') +
-    RegexpReplacer(when = "/afs/cern.ch/lhcb/software/releases",
-        orig = r'/afs/cern.ch/lhcb/software/releases',
-        repl = r'') +
-    RegexpReplacer(when = "%s/build" % os.getenv('WORKSPACE'),
-        orig = r'%s/build' % os.getenv('WORKSPACE'),
-        repl = r'') +
-    RegexpReplacer(when = "/DBASE/TCK/HltTCK/",
-        orig = r'/v[0-9]+r[0-9]+p?[0-9]*/',
-        repl = r'/vXrYpZ/') +
-=======
     RegexpReplacer(  # hide data package versions
         orig = r'((DBASE|PARAM)/([^/]+/)?[^/]+)/v[0-9]+r[0-9]+(p[0-9]+)?/',
         repl = r'\1/vXrYpZ/') +
->>>>>>> e21b6b3d
     RegexpReplacer(when = "at 0x########L",
         orig = r'0x########L',
         repl = r'0x########') +
