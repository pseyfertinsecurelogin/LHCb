--- conflicted
+++ resolved
@@ -3,12 +3,10 @@
 ! package manager: M.Cattaneo
 !------------------------------------------------------------------------------
 
-<<<<<<< HEAD
 ! 2016-04-20 - Rosen Matev
  - Add explicit dependency on EventPacker
-=======
+
 !========================= GaudiConf v19r19 2016-04-18 =========================
->>>>>>> a2d5712b
 
 ! 2016-04-18 - Rosen Matev
  - Separate out packing configuration for persist reco.
