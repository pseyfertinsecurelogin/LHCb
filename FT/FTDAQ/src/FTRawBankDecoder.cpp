--- conflicted
+++ resolved
@@ -92,31 +92,35 @@
 {
   const auto& banks = rawEvent.banks(LHCb::RawBank::FTCluster);
   
+  FTLiteClusters clus;
+  if ( msgLevel(MSG::DEBUG) )
+    debug() << "Number of raw banks " << banks.size() << endmsg;
+  if( banks.empty() ) return clus;
+
+  //Testing the bank version
+  unsigned int version = banks[0]->version();
+  if ( msgLevel(MSG::DEBUG) ) debug() << "Bank version " << version << endmsg;
+  if (version < 1 && version > 5) {
+      error() << "** Unsupported FT bank version " << version << endmsg;
+      throw GaudiException("Unsupported FT bank version",
+                           "FTRawBankDecoder", StatusCode::FAILURE);
+  }
+
   // Simple loop over the banks to determine total number of clusters
-  // Bank size is half the number of clusters and includes headers
-  // In the future, the #clusters should be encoded in raw bank.
-  FTLiteClusters clus;
   int totSize = 0;
-<<<<<<< HEAD
-  //  clus.reserve(banks.size());
+  for ( const LHCb::RawBank* bank : banks) { totSize += bank->size();}
+  if( version==2 || version == 3) {
+    // Bank size is half the number of clusters and includes headers
+    clus.reserve(4 * totSize / 10);
+  } else {
+    clus.reserve(totSize);
+  }
   
   // Store partition points for Tell40 for faster sorting
   boost::container::static_vector<int,FTRawBank::NbBanks> partitionPoints;
+  
   if ( msgLevel(MSG::DEBUG) ) debug() << "Number of raw banks " << banks.size() << endmsg;
-  
-  //Testing the bank version
-  unsigned int version = banks[0]->version();
-  if (version != 4 && version != 5)
-    {
-      error() << "** Unsupported FT bank version " << version
-=======
-  for ( const LHCb::RawBank* bank : banks) { totSize += bank->size();}
-  clus.reserve(4 * totSize / 10);
-
-  // Store partition points for quadrants for faster sorting
-  boost::container::static_vector<int,48> partitionPoints; // 48 quadrants
-
-  if ( msgLevel(MSG::DEBUG) ) debug() << "Number of raw banks " << banks.size() << endmsg;
+  if( version==2 || version ==3 ) {
   for ( const LHCb::RawBank* bank : banks) {
     int source       = bank->sourceID();
     unsigned station = source/16 + 1u; // JvT: this should be done by a mapping!
@@ -130,14 +134,106 @@
     if ( bank->version() != 2 &&  bank->version() != 3) {
       error() << "** Unsupported FT bank version " << bank->version()
               << " for source " << source << " size " << bank->size() << " bytes."
->>>>>>> 51752a50
               << endmsg;
       throw GaudiException("Unsupported FT bank version",
                            "FTRawBankDecoder",
                            StatusCode::FAILURE);
-<<<<<<< HEAD
-      
     }
+
+    auto first = bank->begin<short int>();
+    auto last  = bank->end<short int>();
+
+    while ( first != last ) {
+      int sipmHeader = *first++;
+      if ( first == last && sipmHeader == 0 ) continue;  // padding at the end...
+      unsigned modulesipm = sipmHeader >> FTRawBank::sipmShift ;
+      unsigned module     = modulesipm >> FTRawBank::sipmShift ;
+      unsigned mat        = ( modulesipm & 15 ) >> 2; // hardcoded: this should be replaced by mapping
+      unsigned sipm       = modulesipm & 3;          // hardcoded: this should be replaced by mapping
+      int nClus           = sipmHeader & FTRawBank::nbClusMaximum ;
+
+      if (UNLIKELY( msgLevel(MSG::VERBOSE) && nClus > 0) )
+        verbose() << " Module "    << module << " mat " << mat << " SiPM " << sipm
+                  << " nClusters " << nClus  << endmsg;
+
+      if (UNLIKELY(nClus>std::distance(first,last))) {
+        warning() << "Inconsistent size of rawbank. #clusters in header="<< nClus
+                  << ", #clusters in bank=" << std::distance(first,last) << endmsg;
+
+        throw GaudiException("Inconsistent size of rawbank",
+                             "FTRawBankDecoder",
+                             StatusCode::FAILURE);
+      }
+
+      if( module > 5 ){
+        Warning("Skipping cluster(s) for non-existing module " +
+                std::to_string(module) ).ignore();
+        first += nClus;
+        continue;
+      }
+
+      if(bank->version() == 3) {
+        // define some workers to make clusters...
+        auto make_cluster = [&](unsigned chan, int fraction, int size) {
+          clus.emplace_back( LHCb::FTChannelID{ station, layer,quarter, module, mat, sipm, chan},
+                             fraction, size );
+        };
+        auto make_clusters = [&](short int c, short int c2) {
+          unsigned int delta = (channel(c2) - channel(c));
+
+          if( UNLIKELY( delta > 128 ) ) {
+            this->error()<<"something went terribly wrong here first fragment: " << channel(c)
+                   <<" second fragment: "  << channel(c2) << endmsg;
+            throw GaudiException("There is an inconsistency between Encoder and Decoder!",
+                                 "FTRawBankDecoder",
+                                 StatusCode::FAILURE);
+          }
+          // fragmented clusters, size > 2*max size
+          // only edges were saved, add middles now
+          if ( delta  > m_clusterMaxWidth ) {
+            //add the first edge cluster, and then the middle clusters
+            for(unsigned int  i = 0; i < delta ; i+= m_clusterMaxWidth){
+              // all middle clusters will have same size as the first cluster,
+              // so re-use the fraction
+              make_cluster( channel(c)+i, fraction(c), 0 );
+            }
+            //add the last edge
+            make_cluster( channel(c2), fraction(c2), 0 );
+          } else { //big cluster size upto size 8
+            unsigned int firstChan  =  channel(c) - int( (m_clusterMaxWidth-1)/2 );
+            unsigned int widthClus  =  2 * delta - 1 + fraction(c2)  ;
+
+            //add the new cluster = cluster1+cluster2
+            make_cluster( firstChan + (widthClus-1)/2, (widthClus-1)%2, widthClus );
+          }//end if adjacent clusters
+        };
+
+        // define the control flow
+        for( auto it = first; it != first+nClus; ++it ) {
+          if ( cSize(*it) || it+1 == first+nClus || !cSize(*(it+1)) ) {
+            //regular, or last cluster (so nothing extra to do), or next cluster is not last fragment
+            make_cluster( channel(*it), fraction(*it), 4 );
+          } else  {
+            make_clusters( *it, *(it+1) );
+            ++it;
+          }
+        }//end loop over clusters in one sipm
+      } else {
+        //bank version == 3
+        //normal clustering without any modification to clusters, should work for encoder=2
+        std::transform( first, first+nClus,
+                        std::back_inserter(clus),
+                        [&](short int c) -> LHCb::FTLiteCluster {
+                        return  { LHCb::FTChannelID{ station, layer, quarter, module, mat, sipm, channel(c) },
+                                  fraction(c), ( cSize(c) ? 0 : 4 ) };
+        } );
+      }
+      first += nClus;
+    }//end loop over sipms
+    partitionPoints.push_back(clus.size());
+  }//end loop over rawbanks
+  }
+
   //Body of the decoder
   if (version == 4){
     for ( const LHCb::RawBank* bank : banks) {//Iterates over the Tell40
@@ -156,7 +252,7 @@
       partitionPoints.push_back(clus.size());
     }//end loop over rawbanks
   }//version == 4  
-  else{
+  else if (version == 5) {
     for ( const LHCb::RawBank* bank : banks) {//Iterates over the Tell40
       LHCb::FTChannelID source       = m_readoutTool->channelIDShift(bank->sourceID());
       auto first = bank->begin<short int>();
@@ -173,9 +269,11 @@
         unsigned short int c2         = *(it+1);
         unsigned modulesipm2 = c2 >> FTRawBank::cellShift;
         //not the last cluster        
-        //        if( !cSize &&  it<last-1 && (((c2 >> FTRawBank::sipmShift) & FTRawBank::sipmMaximum) == sipm) && () ){
+        // if( !cSize &&  it<last-1 && (((c2 >> FTRawBank::sipmShift) & FTRawBank::sipmMaximum) == sipm) && () ){
         LHCb::FTChannelID firstChannel = source+modulesipm;
-        if( !cSize &&  it<last-1 && ((modulesipm >> (FTRawBank::sipmShift - FTRawBank::cellShift)) == (modulesipm2 >> (FTRawBank::sipmShift - FTRawBank::cellShift))) ){
+        if( !cSize &&  it<last-1 &&
+            ((modulesipm >> (FTRawBank::sipmShift - FTRawBank::cellShift)) ==
+                (modulesipm2 >> (FTRawBank::sipmShift - FTRawBank::cellShift))) ){
           bool cSize2       = ( c2 >> FTRawBank::sizeShift     ) & FTRawBank::sizeMaximum;
           
           if( !cSize2 ){ //next cluster is not last fragment
@@ -220,7 +318,8 @@
             else{//big cluster size upto size 8
               unsigned int widthClus  =  2 * diff - 1 + fraction2  ;
               //add the new cluster = cluster1+cluster2
-              clus.emplace_back(LHCb::FTChannelID(0,0,0,0,0,0,firstChannel- int( (m_clusterMaxWidth-1)/2) + (widthClus-1)/2),
+              clus.emplace_back(LHCb::FTChannelID(0,0,0,0,0,0,
+                  firstChannel- int( (m_clusterMaxWidth-1)/2) + (widthClus-1)/2),
                                 (widthClus-1)%2, widthClus );
               
             }//end if adjacent clusters
@@ -233,144 +332,13 @@
         }//last cluster added
       }//end loop over clusters in one sipm
     }//end loop over rawbanks        
-  }//version !=5
-  // Assert that clusters are sorted
-  assert( std::is_sorted(clus.begin(), clus.end(),
-                         [](const LHCb::FTLiteCluster& lhs, const LHCb::FTLiteCluster& rhs){
-                           return lhs.channelID() < rhs.channelID(); }) &&
-          "Clusters from the RawBanks not sorted. Should be sorted by construction.") ;
-  
-  // sort clusters according to PrFTHits (loop over TELL40)
-  // right now it is inefficient because it loops over 6 modules when it
-  // should loop over 2 maximum.
-  // iTell40 = (module==1 || module ==2) + ((module==3 || module==4)<<1)
-  
-  auto iClusFirst = clus.begin();
-  for( auto pPoint : partitionPoints ) {
-    auto partitionPoint = std::next(clus.begin(),pPoint);
-    if( iClusFirst != partitionPoint ) { // container must not be empty
-      auto chanID = (*iClusFirst).channelID(); // FTChannelID first cluster
-      unsigned int iUQua = chanID.uniqueQuarter();
-      
-      // Swap clusters within modules
-      // if quadrant==0 or 3 for even layers or quadrant==1 or 2 for odd layers
-      if( (((iUQua >> 2)&1)==0) ^ ((iUQua & 3)>>1) ^ (iUQua & 1) ) {
-        auto iClusFirstM = iClusFirst; // copy
-        for( unsigned int iMod = 0; iMod < 6; ++iMod ) {
-          auto thisModule = [&iMod](const LHCb::FTLiteCluster cluster)
-            { return cluster.channelID().module() == iMod; };
-          auto iClusLastM = std::partition_point(iClusFirstM,partitionPoint,thisModule);
-          std::reverse(iClusFirstM, iClusLastM);  // swap clusters in module
-          iClusFirstM = iClusLastM;
-        }
-      }
-      
-      // Swap clusters within full quadrant
-      if( (iUQua & 1) == 0 ) { // quadrant==0 or 2
-        std::reverse(iClusFirst, partitionPoint);  // swap clusters in quadrant
-      }
-    }
-    iClusFirst = partitionPoint;
-  }  
-  
-=======
-    }
-
-    auto first = bank->begin<short int>();
-    auto last  = bank->end<short int>();
-
-    while ( first != last ) {
-      int sipmHeader = *first++;
-      if ( first == last && sipmHeader == 0 ) continue;  // padding at the end...
-      unsigned modulesipm = sipmHeader >> FTRawBank::sipmShift ;
-      unsigned module     = modulesipm >> FTRawBank::sipmShift ;
-      unsigned mat        = ( modulesipm & 15 ) >> 2; // hardcoded: this should be replaced by mapping
-      unsigned sipm       = modulesipm & 3;          // hardcoded: this should be replaced by mapping
-      int nClus           = sipmHeader & FTRawBank::nbClusMaximum ;
-
-      if (UNLIKELY( msgLevel(MSG::VERBOSE) && nClus > 0) )
-        verbose() << " Module "    << module << " mat " << mat << " SiPM " << sipm
-                  << " nClusters " << nClus  << endmsg;
-
-      if (UNLIKELY(nClus>std::distance(first,last))) {
-        warning() << "Inconsistent size of rawbank. #clusters in header="<< nClus
-                  << ", #clusters in bank=" << std::distance(first,last) << endmsg;
-
-        throw GaudiException("Inconsistent size of rawbank",
-                             "FTRawBankDecoder",
-                             StatusCode::FAILURE);
-      }
-
-      if( module > 5 ){
-        Warning("Skipping cluster(s) for non-existing module " +
-                std::to_string(module) ).ignore();
-        first += nClus;
-        continue;
-      }
-
-      if(bank->version() == 3) {
-        // define some workers to make clusters...
-        auto make_cluster = [&](unsigned chan, int fraction, int size) {
-          clus.emplace_back( LHCb::FTChannelID{ station, layer,quarter, module, mat, sipm, chan},
-                             fraction, size );
-        };
-        auto make_clusters = [&](short int c, short int c2) {
-          unsigned int delta = (channel(c2) - channel(c));
-
-          if( UNLIKELY( delta > 128 ) ) {
-            this->error()<<"something went terribly wrong here first fragment: " << channel(c)
-                   <<" second fragment: "  << channel(c2) << endmsg;
-            throw GaudiException("There is an inconsistency between Encoder and Decoder!",
-                                 "FTRawBankDecoder",
-                                 StatusCode::FAILURE);
-          }
-          // fragmented clusters, size > 2*max size
-          // only edges were saved, add middles now
-          if ( delta  > m_clusterMaxWidth ) {
-            //add the first edge cluster, and then the middle clusters
-            for(unsigned int  i = 0; i < delta ; i+= m_clusterMaxWidth){
-              // all middle clusters will have same size as the first cluster,
-              // so re-use the fraction
-              make_cluster( channel(c)+i, fraction(c), 0 );
-            }
-            //add the last edge
-            make_cluster( channel(c2), fraction(c2), 0 );
-          } else { //big cluster size upto size 8
-            unsigned int firstChan  =  channel(c) - int( (m_clusterMaxWidth-1)/2 );
-            unsigned int widthClus  =  2 * delta - 1 + fraction(c2)  ;
-
-            //add the new cluster = cluster1+cluster2
-            make_cluster( firstChan + (widthClus-1)/2, (widthClus-1)%2, widthClus );
-          }//end if adjacent clusters
-        };
-
-        // define the control flow
-        for( auto it = first; it != first+nClus; ++it ) {
-          if ( cSize(*it) || it+1 == first+nClus || !cSize(*(it+1)) ) { //regular, or last cluster (so nothing extra to do), or next cluster is not last fragment
-            make_cluster( channel(*it), fraction(*it), 4 );
-          } else  {
-            make_clusters( *it, *(it+1) );
-            ++it;
-          }
-        }//end loop over clusters in one sipm
-      } else {
-        //bank version == 3
-        //normal clustering without any modification to clusters, should work for encoder=2
-        std::transform( first, first+nClus,
-                        std::back_inserter(clus),
-                        [&](short int c) -> LHCb::FTLiteCluster {
-                        return  { LHCb::FTChannelID{ station, layer, quarter, module, mat, sipm, channel(c) },
-                                  fraction(c), ( cSize(c) ? 0 : 4 ) };
-        } );
-      }
-      first += nClus;
-    }//end loop over sipms
-    partitionPoints.push_back(clus.size());
-  }//end loop over rawbanks
+  }//version ==5
+
   assert( partitionPoints.back() == static_cast<int>(clus.size()) );
   if ( msgLevel(MSG::VERBOSE) ) {
-      for ( const auto& c : clus ) verbose() << format( " channel %4d frac %3d size %3d ",
-                                                       c.channelID(), c.fraction(), c.pseudoSize() ) << endmsg;
+      for ( const auto& c : clus )
+        verbose() << format( " channel %4d frac %3d size %3d ",
+            c.channelID(), c.fraction(), c.pseudoSize() ) << endmsg;
   }
 
   // Assert that clusters are sorted
@@ -396,6 +364,5 @@
                          }
   });
 
->>>>>>> 51752a50
   return clus;
 }
