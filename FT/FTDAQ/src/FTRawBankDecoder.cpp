// Include files

// from Gaudi
#include "Event/RawEvent.h"

// local
#include "FTRawBankDecoder.h"
#include "FTRawBankParams.h"

//-----------------------------------------------------------------------------
// Implementation file for class : FTRawBankDecoder
//
// 2012-05-11 : Olivier Callot
//-----------------------------------------------------------------------------

// Declaration of the Algorithm Factory
DECLARE_ALGORITHM_FACTORY( FTRawBankDecoder )

//=============================================================================
// Standard constructor, initializes variables
//=============================================================================
  FTRawBankDecoder::FTRawBankDecoder( const std::string& name,
                                      ISvcLocator* pSvcLocator)
: Transformer ( name , pSvcLocator,
                KeyValue{ "RawEventLocations",
                          Gaudi::Functional::concat_alternatives( LHCb::RawEventLocation::Other,
                                                                  LHCb::RawEventLocation::Default )
                        },
                KeyValue{ "OutputLocation", LHCb::FTLiteClusterLocation::Default } )
{ }

//=============================================================================
// Main execution
//=============================================================================
FTLiteClusters
FTRawBankDecoder::operator()(const LHCb::RawEvent& rawEvent) const
{
<<<<<<< HEAD
  const auto& banks = rawEvent.banks(LHCb::RawBank::FTCluster);

  FastClusterContainer<LHCb::FTLiteCluster,int> clus {};
=======
  auto clus = std::make_unique<FTLiteClusters>();
>>>>>>> e259049f

  if ( msgLevel(MSG::DEBUG) ) debug() << "Number of raw banks " << banks.size() << endmsg;

  for ( const LHCb::RawBank* bank : banks) {
    int source  = bank->sourceID();
    unsigned station = source/16 + 1u; // JvT: this should be done by a mapping!
    unsigned layer   = (source & 12) /4;  // JvT: this should be done by a mapping!
    unsigned quarter = source & 3; // JvT: this should be done by a mapping!
    auto size    = bank->size(); // in bytes, multiple of 4

    if ( msgLevel(MSG::VERBOSE) ) verbose() << "source " << source
        << " station " << station << " layer " << layer
        << " quarter " << quarter << " size " << size << endmsg;
    if ( bank->version() != 2 ) {
      error() << "** Unsupported FT bank version " << bank->version()
              << " for source " << source << " size " << size << " bytes."
              << endmsg;
      throw GaudiException("Unsupported FT bank version",
                           "FTRawBankDecoder",
                           StatusCode::FAILURE);
    }

    auto first = bank->begin<short int>();
    auto last = bank->end<short int>();
    while( first != last ) {
      int sipmHeader = *first++;
      if ( first == last && sipmHeader == 0 ) continue;  // padding at the end...
      unsigned modulesipm = ( sipmHeader >> FTRawBank::sipmShift );
      unsigned module = modulesipm >> FTRawBank::sipmShift ;
      unsigned mat  = (modulesipm & 15 ) >> 2; // hardcoded: this should be replaced by mapping
      unsigned sipm = modulesipm & 3;          // hardcoded: this should be replaced by mapping
      int nClus  = ( sipmHeader & FTRawBank::nbClusMaximum );
      if (UNLIKELY( msgLevel(MSG::VERBOSE) && nClus > 0) )
        verbose() << "  Module " << module << " mat " << mat << " SiPM " << sipm
                  << " nClusters " << nClus << endmsg;
      if (UNLIKELY(nClus>std::distance(first,last))) {
        warning() << "Inconsistent size of rawbank. #clusters in header="
                  << nClus << ", #clusters in bank=" << std::distance(first,last) << endmsg;
        throw GaudiException("Inconsistent size of rawbank",
                             "FTRawBankDecoder",
                             StatusCode::FAILURE);
      }

      std::transform( first, first+nClus,
                      std::back_inserter(clus),
                      [&](short int c) -> LHCb::FTLiteCluster {
        unsigned channel= ( c >> FTRawBank::cellShift     ) & FTRawBank::cellMaximum;
        int fraction = ( c >> FTRawBank::fractionShift ) & FTRawBank::fractionMaximum;
        int cSize    = ( c >> FTRawBank::sizeShift     ) & FTRawBank::sizeMaximum;
        if ( msgLevel( MSG::VERBOSE ) ) {
          verbose() << format(  "    channel %4d frac %3d size %3d code %4.4x",
                                channel, fraction, cSize, c ) << endmsg;
        }
        return  { LHCb::FTChannelID{ station, layer, quarter, module, mat, sipm, channel },
                  fraction, cSize };
      } );
      first += nClus;
    }
  }

  // Sort clusters
  std::sort(clus.begin(), clus.end(),
            [](const LHCb::FTLiteCluster& lhs, const LHCb::FTLiteCluster& rhs){ return lhs.channelID() < rhs.channelID(); });

  return clus;
}<|MERGE_RESOLUTION|>--- conflicted
+++ resolved
@@ -35,13 +35,8 @@
 FTLiteClusters
 FTRawBankDecoder::operator()(const LHCb::RawEvent& rawEvent) const
 {
-<<<<<<< HEAD
   const auto& banks = rawEvent.banks(LHCb::RawBank::FTCluster);
-
-  FastClusterContainer<LHCb::FTLiteCluster,int> clus {};
-=======
-  auto clus = std::make_unique<FTLiteClusters>();
->>>>>>> e259049f
+  FTLiteClusters clus;
 
   if ( msgLevel(MSG::DEBUG) ) debug() << "Number of raw banks " << banks.size() << endmsg;
 
