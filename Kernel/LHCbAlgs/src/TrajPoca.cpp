// Include files
#include <utility>
#include <algorithm>
#include "Math/CholeskyDecomp.h"

// Math Definitions
#include "GaudiKernel/Point3DTypes.h"
#include "GaudiKernel/Vector3DTypes.h"
#include "GaudiKernel/SystemOfUnits.h"

// local
#include "TrajPoca.h"

namespace {

inline bool restrictToRange(double& l, const LHCb::Trajectory& t)
{
  const auto minmax = std::minmax( { t.beginRange(), t.endRange() } ) ;
  //C++17: use std::clamp instead...
  auto clamp = [](const auto& v, const auto& lo, const auto& hi ) -> decltype(auto)
               { return v<lo ? lo : hi<v ? hi : v; };
  const auto oldl = std::exchange( l, clamp( l, minmax.first, minmax.second ) );
  return oldl != l;
}

struct cache_t {
  Gaudi::XYZPoint p1, p2;
  Gaudi::XYZVector dp1dmu1, dp2dmu2;
  Gaudi::XYZVector d2p1dmu12, d2p2dmu22;
};

enum step_status_t { ok = 0, parallel, nearly_parallel, beyond_maxdist };

step_status_t stepTowardPoca( const LHCb::Trajectory& traj1, double& mu1, bool restrictRange1,
                              const LHCb::Trajectory& traj2, double& mu2, bool restrictRange2,
                              double tolerance, cache_t& cache, double maxExtrapTolerance, double maxDist )
{
  // a bunch of ugly, unitialized member variables
  traj1.expansion(mu1, cache.p1, cache.dp1dmu1, cache.d2p1dmu12);
  traj2.expansion(mu2, cache.p2, cache.dp2dmu2, cache.d2p2dmu22);
  const Gaudi::XYZVector d(cache.p1 - cache.p2);
  // if the distance between points is below 1e-4 mm, we consider the
  // minimisation to be converged
  if (UNLIKELY(d.mag2() < std::pow(1e-4 * Gaudi::Units::mm, 2))) return ok;

  std::array<double, 3> mat = { // keep all terms up to order mu1, mu2, mu1 * mu2
    cache.dp1dmu1.mag2() + d.Dot(cache.d2p1dmu12), -cache.dp2dmu2.Dot(cache.dp1dmu1),
    cache.dp2dmu2.mag2() - d.Dot(cache.d2p2dmu22),
  };
  ROOT::Math::CholeskyDecomp<double, 2> decomp(&mat[0]);
  if (UNLIKELY(!decomp)) {
    // singular, or not pos. def; try again neglecting curvature
    mat[0] = cache.dp1dmu1.mag2(),
    mat[2] = cache.dp2dmu2.mag2();
    decomp = ROOT::Math::CholeskyDecomp<double, 2>(&mat[0]);
    if (UNLIKELY(!decomp)) return parallel; // singular, or not pos. def; give up
  }
  {
    // check product of eigenvalues of mat; if too small, trajectories are very
    // nearly parallel
    decltype(mat) lmat;
    decomp.getL(&lmat[0]);
    if (UNLIKELY(lmat[0] * lmat[2] < 1e-8)) return nearly_parallel;
  }
  const std::array<double, 2> rhs = { -d.Dot(cache.dp1dmu1), d.Dot(cache.dp2dmu2) };
  std::array<double, 2> dmu = rhs;
  decomp.Solve(dmu);

  int pathDir1 = (dmu[0] > 0) ? 1 : -1;
  int pathDir2 = (dmu[1] > 0) ? 1 : -1;

  // Don't try going further than worst parabolic approximation will
  // allow. The tolerance is set by 'deltadoca', the expected
  // improvement in the doca. We bound this by tolerance from below
  // and maxExtrapTolerance from above.
  double deltadoca = std::sqrt(std::abs(rhs[0] * dmu[0]) + std::abs(rhs[1] * dmu[1])); // std::abs only because of machine precision issues.
  double extraptolerance = std::min(std::max(deltadoca, tolerance), maxExtrapTolerance);
  static constexpr double smudge = 1.01; // Factor to push just over border of piecewise traj (essential!)
  double distToErr1 = smudge * traj1.distTo2ndError(mu1, extraptolerance, pathDir1);
  double distToErr2 = smudge * traj2.distTo2ndError(mu2, extraptolerance, pathDir2);

  // Factor to push just over border of piecewise traj (essential!)
  if (UNLIKELY(0 < distToErr1 && distToErr1 < std::abs(dmu[0]))) {
    // choose solution for which dmu[0] steps just over border
    dmu[0] = distToErr1 * pathDir1;
    // now recalculate dmu[1], given dmu[0]:
    dmu[1] = (rhs[1] - dmu[0] *  mat[1]) / mat[2];
  }

  if (UNLIKELY(0 < distToErr2 && distToErr2 < std::abs(dmu[0]))) {
    // choose solution for which dmu[1] steps just over border
    dmu[1] = distToErr2 * pathDir2;
    // now recalculate dmu[0], given dmu[1]:
    dmu[0] = (rhs[0] - dmu[1] * mat[1]) / mat[0];
    // if still not okay,
    if (UNLIKELY(0 < distToErr1 && distToErr1 < std::abs(dmu[0]))) {
      dmu[0] = distToErr1 * pathDir1;
    }
  }

  mu1 += dmu[0], mu2 += dmu[1];

  // these do not make any sense here. either we need to merge them with the lines above that restrict to the validity of the
  // expansion, or we need to move them out of here entirely.
  if (UNLIKELY(restrictRange1)) restrictToRange(mu1, traj1);
  if (UNLIKELY(restrictRange2)) restrictToRange(mu2, traj2);

  // another check for parallel trajectories
  if (UNLIKELY(std::abs(mu1)>maxDist || std::abs(mu2)>maxDist)) return beyond_maxdist;

  return ok;
}


}

DECLARE_TOOL_FACTORY( TrajPoca )

//=============================================================================
/// Standard constructor, initializes variables
//=============================================================================
TrajPoca::TrajPoca( const std::string& type,
                    const std::string& name,
                    const IInterface* parent )
: base_class ( type, name , parent )
{
  declareInterface<ITrajPoca>(this);
}

//=============================================================================
// Find mus along trajectories having a distance smaller than tolerance
//=============================================================================
<<<<<<< HEAD
StatusCode TrajPoca::minimize( const LHCb::Trajectory& traj1, double& mu1, bool restrictRange1,
                               const LHCb::Trajectory& traj2, double& mu2, bool restrictRange2,
                               Gaudi::XYZVector& distance, double precision ) const
=======
StatusCode TrajPoca::minimize( const LHCb::Trajectory& traj1,
                               double& mu1,
                               RestrictRange restrictRange1,
                               const LHCb::Trajectory& traj2,
                               double& mu2,
                               RestrictRange restrictRange2,
                               Gaudi::XYZVector& distance,
                               double precision ) const
>>>>>>> 49d879cf
{
  StatusCode status = StatusCode::SUCCESS;

  unsigned int maxWarnings = ( LIKELY(!msgLevel(MSG::DEBUG)) ? 0 : 9999 );

  double delta2(0), prevdelta2(0);
  int nOscillStep(0);
  int nDivergingStep(0);
  int nStuck(0);
  bool finished = false;
  cache_t workspace;

  for (int istep = 0; LIKELY(istep < m_maxnTry && !finished); ++istep) {
    double prevflt1      = mu1;
    double prevflt2      = mu2;
    double prevprevdelta2 = std::exchange(prevdelta2,delta2);
    auto step_status = stepTowardPoca( traj1, mu1, restrictRange1,
                                       traj2, mu2, restrictRange2,
                                       precision, workspace,
                                       m_maxExtrapTolerance, m_maxDist );
    if (UNLIKELY(step_status!=ok)) {
      if  (UNLIKELY(msgLevel(MSG::DEBUG))) {
          debug() << ( step_status==parallel ? "The Trajectories are parallel."
                     : step_status==nearly_parallel ? "The Trajectories are very nearly parallel."
                     : "Stepped further than MaxDist." ) << endmsg;
      }
      status = StatusCode::FAILURE;
      break; // Parallel Trajectories in stepTowardPoca
    }

    distance = traj1.position( mu1 ) - traj2.position( mu2 );
    delta2    = distance.Mag2();
    double step1 = mu1 - prevflt1;
    double step2 = mu2 - prevflt2;
    int pathDir1 = ( step1 > 0. ) ? 1 : -1;
    int pathDir2 = ( step2 > 0. ) ? 1 : -1;
    // Can we stop stepping?
    double distToErr1 = traj1.distTo1stError( prevflt1, precision, pathDir1 );
    double distToErr2 = traj2.distTo1stError( prevflt2, precision, pathDir2 );
    // converged if very small steps
    finished = std::abs(step1) < distToErr1 && std::abs(step2) < distToErr2;

    // we have to catch some problematic cases
    if (UNLIKELY(!finished && istep > 2 && delta2 > prevdelta2)) {
      // we can get stuck if a flt range is restricted
      if (UNLIKELY((restrictRange1 && std::abs(step1) > 1.0e-10) || (restrictRange2 && std::abs(step2) > 1e-10))) {
        if (UNLIKELY(++nStuck > m_maxnStuck)) {
          // downgrade to a point poca
          Gaudi::XYZVector dist(0., 0., 0.);
          restrictRange2 ?
            minimize(traj1, mu1, restrictRange1, traj2.position(mu2), dist, precision) :
            minimize(traj2, mu2, restrictRange2, traj1.position(mu1), dist, precision);
          if (UNLIKELY(msgLevel(MSG::DEBUG))) {
            debug() << "Minimization got stuck." << endmsg;
          }
          status = StatusCode::SUCCESS; // "Stuck poca"
          finished = true;
        }
      } else if (UNLIKELY(prevdelta2 > prevprevdelta2)) {
        // diverging
        if (UNLIKELY(++nDivergingStep > m_maxnDivergingStep)) {
          status = StatusCode::SUCCESS; // "Failed to converge"
          Warning( "Minimization was diverging.", status, maxWarnings ).ignore();
          finished = true ;
        }
      } else {
        nDivergingStep = 0;
        // oscillating
        if(UNLIKELY(++nOscillStep > m_maxnOscillStep)) {
          // bail out of oscillation. since the previous step was
          // better, use that one.
          mu1 = prevflt1;
          mu2 = prevflt2;
          if (UNLIKELY(msgLevel(MSG::DEBUG))) {
            debug() << "Minimization bailed out of oscillation." << endmsg;
          }
          status = StatusCode::SUCCESS; // "Oscillating poca"
          Warning( "Minimization bailed out of oscillation.", status, maxWarnings ).ignore();
          finished = true;
        } else {
          // we might be oscillating, but we could also just have
          // stepped over the minimum. choose a solution `in
          // between'.
          mu1 = prevflt1 + 0.5 * step1 ;
          if( restrictRange1 ) restrictToRange(mu1,traj1) ;
          mu2 = prevflt2 + 0.5 * step2 ;
          if( restrictRange2 ) restrictToRange(mu2,traj2) ;
          distance   = traj1.position( mu1 ) - traj2.position( mu2 );
          delta2      = distance.Mag2();
        }
      }
    }
  }

  if (UNLIKELY(!finished)) {
    status = StatusCode::FAILURE;
    Warning( "Minimization did not converge", status, maxWarnings ).ignore();
  }

  return status;
}

//=============================================================================
//
//=============================================================================
StatusCode TrajPoca::minimize( const LHCb::Trajectory& traj,
                               double& mu,
                               RestrictRange restrictRange,
                               const Gaudi::XYZPoint& pt,
                               Gaudi::XYZVector& distance,
                               double /*precision*/ ) const
{
  // this does not work for non-linear Trajectories!
  mu = traj.muEstimate( pt ) ;
  if(restrictRange) restrictToRange( mu, traj ) ;
  distance = traj.position( mu ) - pt;
  return StatusCode::SUCCESS;
}

<<<<<<< HEAD
=======
//=============================================================================
//
//=============================================================================
bool TrajPoca::stepTowardPoca( const LHCb::Trajectory& traj1, double& mu1, RestrictRange restrictRange1,
                               const LHCb::Trajectory& traj2, double& mu2, RestrictRange restrictRange2,
                               double tolerance, cache_t& cache ) const
{
  // a bunch of ugly, unitialized member variables
  traj1.expansion(mu1, cache.p1, cache.dp1dmu1, cache.d2p1dmu12);
  traj2.expansion(mu2, cache.p2, cache.dp2dmu2, cache.d2p2dmu22);
  const Gaudi::XYZVector d(cache.p1 - cache.p2);
  // if the distance between points is below 1e-4 mm, we consider the
  // minimisation to be converged
  if (UNLIKELY(d.mag2() < std::pow(1e-4 * Gaudi::Units::mm, 2))) {
    return true;
  }
  std::array<double, 3> mat = { // keep all terms up to order mu1, mu2, mu1 * mu2
    cache.dp1dmu1.mag2() + d.Dot(cache.d2p1dmu12), -cache.dp2dmu2.Dot(cache.dp1dmu1),
    cache.dp2dmu2.mag2() - d.Dot(cache.d2p2dmu22),
  };
  ROOT::Math::CholeskyDecomp<double, 2> decomp(&mat[0]);
  if (UNLIKELY(!decomp)) {
    // singular, or not pos. def; try again neglecting curvature
    mat[0] = cache.dp1dmu1.mag2(),
    mat[2] = cache.dp2dmu2.mag2();
    decomp = ROOT::Math::CholeskyDecomp<double, 2>(&mat[0]);
    if (UNLIKELY(!decomp)) {
      // singular, or not pos. def; give up
      if (UNLIKELY(msgLevel(MSG::DEBUG))) {
        debug() << "The Trajectories are parallel." << endmsg;
      }
      return false;
    }
  }
  {
    // check product of eigenvalues of mat; if too small, trajectories are very
    // nearly parallel
    decltype(mat) lmat;
    decomp.getL(&lmat[0]);
    if (UNLIKELY(lmat[0] * lmat[2] < 1e-8)) {
      if (UNLIKELY(msgLevel(MSG::DEBUG))) {
        debug() << "The Trajectories are very nearly parallel." << endmsg;
      }
      return false;
    }
  }
  const std::array<double, 2> rhs = { -d.Dot(cache.dp1dmu1), d.Dot(cache.dp2dmu2) };
  std::array<double, 2> dmu = rhs;
  decomp.Solve(dmu);

  int pathDir1 = (dmu[0] > 0) ? 1 : -1;
  int pathDir2 = (dmu[1] > 0) ? 1 : -1;

  // Don't try going further than worst parabolic approximation will
  // allow. The tolerance is set by 'deltadoca', the expected
  // improvement in the doca. We bound this by tolerance from below
  // and maxExtrapTolerance from above.
  double deltadoca = std::sqrt(std::abs(rhs[0] * dmu[0]) + std::abs(rhs[1] * dmu[1])); // std::abs only because of machine precision issues.
  double extraptolerance = std::min(std::max(deltadoca, tolerance), m_maxExtrapTolerance);
  static constexpr double smudge = 1.01; // Factor to push just over border of piecewise traj (essential!)
  double distToErr1 = smudge * traj1.distTo2ndError(mu1, extraptolerance, pathDir1);
  double distToErr2 = smudge * traj2.distTo2ndError(mu2, extraptolerance, pathDir2);

  // Factor to push just over border of piecewise traj (essential!)
  if (UNLIKELY(0 < distToErr1 && distToErr1 < std::abs(dmu[0]))) {
    // choose solution for which dmu[0] steps just over border
    dmu[0] = distToErr1 * pathDir1;
    // now recalculate dmu[1], given dmu[0]:
    dmu[1] = (rhs[1] - dmu[0] *  mat[1]) / mat[2];
  }

  if (UNLIKELY(0 < distToErr2 && distToErr2 < std::abs(dmu[0]))) {
    // choose solution for which dmu[1] steps just over border
    dmu[1] = distToErr2 * pathDir2;
    // now recalculate dmu[0], given dmu[1]:
    dmu[0] = (rhs[0] - dmu[1] * mat[1]) / mat[0];
    // if still not okay,
    if (UNLIKELY(0 < distToErr1 && distToErr1 < std::abs(dmu[0]))) {
      dmu[0] = distToErr1 * pathDir1;
    }
  }

  mu1 += dmu[0], mu2 += dmu[1];

  // these do not make any sense here. either we need to merge them with the lines above that restrict to the validity of the
  // expansion, or we need to move them out of here entirely.
  if (UNLIKELY(bool(restrictRange1))) restrictToRange(mu1, traj1);
  if (UNLIKELY(bool(restrictRange2))) restrictToRange(mu2, traj2);

  // another check for parallel trajectories
  if (UNLIKELY(std::min(std::abs(mu1), std::abs(mu2)) > m_maxDist)) {
    if (UNLIKELY(msgLevel(MSG::DEBUG))) {
      debug() << "Stepped further than MaxDist." << endmsg;
    }
    return false;
  }

  return true;
}

>>>>>>> 49d879cf
//=============================================================================<|MERGE_RESOLUTION|>--- conflicted
+++ resolved
@@ -23,95 +23,6 @@
   return oldl != l;
 }
 
-struct cache_t {
-  Gaudi::XYZPoint p1, p2;
-  Gaudi::XYZVector dp1dmu1, dp2dmu2;
-  Gaudi::XYZVector d2p1dmu12, d2p2dmu22;
-};
-
-enum step_status_t { ok = 0, parallel, nearly_parallel, beyond_maxdist };
-
-step_status_t stepTowardPoca( const LHCb::Trajectory& traj1, double& mu1, bool restrictRange1,
-                              const LHCb::Trajectory& traj2, double& mu2, bool restrictRange2,
-                              double tolerance, cache_t& cache, double maxExtrapTolerance, double maxDist )
-{
-  // a bunch of ugly, unitialized member variables
-  traj1.expansion(mu1, cache.p1, cache.dp1dmu1, cache.d2p1dmu12);
-  traj2.expansion(mu2, cache.p2, cache.dp2dmu2, cache.d2p2dmu22);
-  const Gaudi::XYZVector d(cache.p1 - cache.p2);
-  // if the distance between points is below 1e-4 mm, we consider the
-  // minimisation to be converged
-  if (UNLIKELY(d.mag2() < std::pow(1e-4 * Gaudi::Units::mm, 2))) return ok;
-
-  std::array<double, 3> mat = { // keep all terms up to order mu1, mu2, mu1 * mu2
-    cache.dp1dmu1.mag2() + d.Dot(cache.d2p1dmu12), -cache.dp2dmu2.Dot(cache.dp1dmu1),
-    cache.dp2dmu2.mag2() - d.Dot(cache.d2p2dmu22),
-  };
-  ROOT::Math::CholeskyDecomp<double, 2> decomp(&mat[0]);
-  if (UNLIKELY(!decomp)) {
-    // singular, or not pos. def; try again neglecting curvature
-    mat[0] = cache.dp1dmu1.mag2(),
-    mat[2] = cache.dp2dmu2.mag2();
-    decomp = ROOT::Math::CholeskyDecomp<double, 2>(&mat[0]);
-    if (UNLIKELY(!decomp)) return parallel; // singular, or not pos. def; give up
-  }
-  {
-    // check product of eigenvalues of mat; if too small, trajectories are very
-    // nearly parallel
-    decltype(mat) lmat;
-    decomp.getL(&lmat[0]);
-    if (UNLIKELY(lmat[0] * lmat[2] < 1e-8)) return nearly_parallel;
-  }
-  const std::array<double, 2> rhs = { -d.Dot(cache.dp1dmu1), d.Dot(cache.dp2dmu2) };
-  std::array<double, 2> dmu = rhs;
-  decomp.Solve(dmu);
-
-  int pathDir1 = (dmu[0] > 0) ? 1 : -1;
-  int pathDir2 = (dmu[1] > 0) ? 1 : -1;
-
-  // Don't try going further than worst parabolic approximation will
-  // allow. The tolerance is set by 'deltadoca', the expected
-  // improvement in the doca. We bound this by tolerance from below
-  // and maxExtrapTolerance from above.
-  double deltadoca = std::sqrt(std::abs(rhs[0] * dmu[0]) + std::abs(rhs[1] * dmu[1])); // std::abs only because of machine precision issues.
-  double extraptolerance = std::min(std::max(deltadoca, tolerance), maxExtrapTolerance);
-  static constexpr double smudge = 1.01; // Factor to push just over border of piecewise traj (essential!)
-  double distToErr1 = smudge * traj1.distTo2ndError(mu1, extraptolerance, pathDir1);
-  double distToErr2 = smudge * traj2.distTo2ndError(mu2, extraptolerance, pathDir2);
-
-  // Factor to push just over border of piecewise traj (essential!)
-  if (UNLIKELY(0 < distToErr1 && distToErr1 < std::abs(dmu[0]))) {
-    // choose solution for which dmu[0] steps just over border
-    dmu[0] = distToErr1 * pathDir1;
-    // now recalculate dmu[1], given dmu[0]:
-    dmu[1] = (rhs[1] - dmu[0] *  mat[1]) / mat[2];
-  }
-
-  if (UNLIKELY(0 < distToErr2 && distToErr2 < std::abs(dmu[0]))) {
-    // choose solution for which dmu[1] steps just over border
-    dmu[1] = distToErr2 * pathDir2;
-    // now recalculate dmu[0], given dmu[1]:
-    dmu[0] = (rhs[0] - dmu[1] * mat[1]) / mat[0];
-    // if still not okay,
-    if (UNLIKELY(0 < distToErr1 && distToErr1 < std::abs(dmu[0]))) {
-      dmu[0] = distToErr1 * pathDir1;
-    }
-  }
-
-  mu1 += dmu[0], mu2 += dmu[1];
-
-  // these do not make any sense here. either we need to merge them with the lines above that restrict to the validity of the
-  // expansion, or we need to move them out of here entirely.
-  if (UNLIKELY(restrictRange1)) restrictToRange(mu1, traj1);
-  if (UNLIKELY(restrictRange2)) restrictToRange(mu2, traj2);
-
-  // another check for parallel trajectories
-  if (UNLIKELY(std::abs(mu1)>maxDist || std::abs(mu2)>maxDist)) return beyond_maxdist;
-
-  return ok;
-}
-
-
 }
 
 DECLARE_TOOL_FACTORY( TrajPoca )
@@ -130,11 +41,6 @@
 //=============================================================================
 // Find mus along trajectories having a distance smaller than tolerance
 //=============================================================================
-<<<<<<< HEAD
-StatusCode TrajPoca::minimize( const LHCb::Trajectory& traj1, double& mu1, bool restrictRange1,
-                               const LHCb::Trajectory& traj2, double& mu2, bool restrictRange2,
-                               Gaudi::XYZVector& distance, double precision ) const
-=======
 StatusCode TrajPoca::minimize( const LHCb::Trajectory& traj1,
                                double& mu1,
                                RestrictRange restrictRange1,
@@ -143,7 +49,6 @@
                                RestrictRange restrictRange2,
                                Gaudi::XYZVector& distance,
                                double precision ) const
->>>>>>> 49d879cf
 {
   StatusCode status = StatusCode::SUCCESS;
 
@@ -263,14 +168,19 @@
   return StatusCode::SUCCESS;
 }
 
-<<<<<<< HEAD
-=======
 //=============================================================================
 //
 //=============================================================================
-bool TrajPoca::stepTowardPoca( const LHCb::Trajectory& traj1, double& mu1, RestrictRange restrictRange1,
-                               const LHCb::Trajectory& traj2, double& mu2, RestrictRange restrictRange2,
-                               double tolerance, cache_t& cache ) const
+auto TrajPoca::stepTowardPoca( const LHCb::Trajectory& traj1,
+                               double& mu1,
+                               RestrictRange restrictRange1,
+                               const LHCb::Trajectory& traj2,
+                               double& mu2,
+                               RestrictRange restrictRange2,
+                               double tolerance,
+                               cache_t& cache,
+                               double maxExtrapTolerance,
+                               double maxDist ) const -> step_status_t
 {
   // a bunch of ugly, unitialized member variables
   traj1.expansion(mu1, cache.p1, cache.dp1dmu1, cache.d2p1dmu12);
@@ -279,7 +189,7 @@
   // if the distance between points is below 1e-4 mm, we consider the
   // minimisation to be converged
   if (UNLIKELY(d.mag2() < std::pow(1e-4 * Gaudi::Units::mm, 2))) {
-    return true;
+    return ok;
   }
   std::array<double, 3> mat = { // keep all terms up to order mu1, mu2, mu1 * mu2
     cache.dp1dmu1.mag2() + d.Dot(cache.d2p1dmu12), -cache.dp2dmu2.Dot(cache.dp1dmu1),
@@ -296,7 +206,7 @@
       if (UNLIKELY(msgLevel(MSG::DEBUG))) {
         debug() << "The Trajectories are parallel." << endmsg;
       }
-      return false;
+      return parallel;
     }
   }
   {
@@ -308,7 +218,7 @@
       if (UNLIKELY(msgLevel(MSG::DEBUG))) {
         debug() << "The Trajectories are very nearly parallel." << endmsg;
       }
-      return false;
+      return nearly_parallel;
     }
   }
   const std::array<double, 2> rhs = { -d.Dot(cache.dp1dmu1), d.Dot(cache.dp2dmu2) };
@@ -323,7 +233,7 @@
   // improvement in the doca. We bound this by tolerance from below
   // and maxExtrapTolerance from above.
   double deltadoca = std::sqrt(std::abs(rhs[0] * dmu[0]) + std::abs(rhs[1] * dmu[1])); // std::abs only because of machine precision issues.
-  double extraptolerance = std::min(std::max(deltadoca, tolerance), m_maxExtrapTolerance);
+  double extraptolerance = std::min(std::max(deltadoca, tolerance), maxExtrapTolerance);
   static constexpr double smudge = 1.01; // Factor to push just over border of piecewise traj (essential!)
   double distToErr1 = smudge * traj1.distTo2ndError(mu1, extraptolerance, pathDir1);
   double distToErr2 = smudge * traj2.distTo2ndError(mu2, extraptolerance, pathDir2);
@@ -355,15 +265,14 @@
   if (UNLIKELY(bool(restrictRange2))) restrictToRange(mu2, traj2);
 
   // another check for parallel trajectories
-  if (UNLIKELY(std::min(std::abs(mu1), std::abs(mu2)) > m_maxDist)) {
+  if (UNLIKELY(std::min(std::abs(mu1), std::abs(mu2)) > maxDist)) {
     if (UNLIKELY(msgLevel(MSG::DEBUG))) {
       debug() << "Stepped further than MaxDist." << endmsg;
     }
-    return false;
-  }
-
-  return true;
-}
-
->>>>>>> 49d879cf
+    return beyond_maxdist;
+  }
+
+  return ok;
+}
+
 //=============================================================================