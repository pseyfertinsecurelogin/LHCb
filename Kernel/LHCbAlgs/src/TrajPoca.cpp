--- conflicted
+++ resolved
@@ -138,26 +138,16 @@
 
   unsigned int maxWarnings = ( LIKELY(!msgLevel(MSG::DEBUG)) ? 0 : 9999 );
 
-<<<<<<< HEAD
   double delta2(0), prevdelta2(0);
-=======
-  Gaudi::XYZPoint newPos1, newPos2;
-  double delta(0), prevdelta(0);
->>>>>>> 42039d47
   int nOscillStep(0);
   int nDivergingStep(0);
   int nStuck(0);
   bool finished = false;
-<<<<<<< HEAD
   cache_t workspace;
-=======
-  cache_t cache;
->>>>>>> 42039d47
 
   for (int istep = 0; LIKELY(istep < m_maxnTry && !finished); ++istep) {
     double prevflt1      = mu1;
     double prevflt2      = mu2;
-<<<<<<< HEAD
     double prevprevdelta2 = std::exchange(prevdelta2,delta2);
     auto step_status = stepTowardPoca( traj1, mu1, restrictRange1,
                                        traj2, mu2, restrictRange2,
@@ -169,12 +159,6 @@
                      : step_status==nearly_parallel ? "The Trajectories are very nearly parallel."
                      : "Stepped further than MaxDist." ) << endmsg;
       }
-=======
-    double prevprevdelta = prevdelta;
-    prevdelta = delta ;
-    if (UNLIKELY(!stepTowardPoca(traj1, mu1, restrictRange1,
-                                 traj2, mu2, restrictRange2, precision,cache))) {
->>>>>>> 42039d47
       status = StatusCode::FAILURE;
       break; // Parallel Trajectories in stepTowardPoca
     }
@@ -268,107 +252,4 @@
   return StatusCode::SUCCESS;
 }
 
-<<<<<<< HEAD
-=======
-//=============================================================================
-//
-//=============================================================================
-bool TrajPoca::stepTowardPoca( const LHCb::Trajectory& traj1, double& mu1, bool restrictRange1,
-                               const LHCb::Trajectory& traj2, double& mu2, bool restrictRange2,
-                               double tolerance, cache_t& cache ) const
-{
-  // a bunch of ugly, unitialized member variables
-  traj1.expansion(mu1, cache.p1, cache.dp1dmu1, cache.d2p1dmu12);
-  traj2.expansion(mu2, cache.p2, cache.dp2dmu2, cache.d2p2dmu22);
-  const Gaudi::XYZVector d(cache.p1 - cache.p2);
-  // if the distance between points is below 1e-4 mm, we consider the
-  // minimisation to be converged
-  if (UNLIKELY(d.mag2() < std::pow(1e-4 * Gaudi::Units::mm, 2))) {
-    return true;
-  }
-  std::array<double, 3> mat = { // keep all terms up to order mu1, mu2, mu1 * mu2
-    cache.dp1dmu1.mag2() + d.Dot(cache.d2p1dmu12), -cache.dp2dmu2.Dot(cache.dp1dmu1),
-    cache.dp2dmu2.mag2() - d.Dot(cache.d2p2dmu22),
-  };
-  ROOT::Math::CholeskyDecomp<double, 2> decomp(&mat[0]);
-  if (UNLIKELY(!decomp)) {
-    // singular, or not pos. def; try again neglecting curvature
-    mat[0] = cache.dp1dmu1.mag2(),
-    mat[2] = cache.dp2dmu2.mag2();
-    decomp = ROOT::Math::CholeskyDecomp<double, 2>(&mat[0]);
-    if (UNLIKELY(!decomp)) {
-      // singular, or not pos. def; give up
-      if (UNLIKELY(msgLevel(MSG::DEBUG))) {
-        debug() << "The Trajectories are parallel." << endmsg;
-      }
-      return false;
-    }
-  }
-  {
-    // check product of eigenvalues of mat; if too small, trajectories are very
-    // nearly parallel
-    decltype(mat) lmat;
-    decomp.getL(&lmat[0]);
-    if (UNLIKELY(lmat[0] * lmat[2] < 1e-8)) {
-      if (UNLIKELY(msgLevel(MSG::DEBUG))) {
-        debug() << "The Trajectories are very nearly parallel." << endmsg;
-      }
-      return false;
-    }
-  }
-  const std::array<double, 2> rhs = { -d.Dot(cache.dp1dmu1), d.Dot(cache.dp2dmu2) };
-  std::array<double, 2> dmu = rhs;
-  decomp.Solve(dmu);
-
-  int pathDir1 = (dmu[0] > 0) ? 1 : -1;
-  int pathDir2 = (dmu[1] > 0) ? 1 : -1;
-
-  // Don't try going further than worst parabolic approximation will
-  // allow. The tolerance is set by 'deltadoca', the expected
-  // improvement in the doca. We bound this by tolerance from below
-  // and maxExtrapTolerance from above.
-  double deltadoca = std::sqrt(std::abs(rhs[0] * dmu[0]) + std::abs(rhs[1] * dmu[1])); // std::abs only because of machine precision issues.
-  double extraptolerance = std::min(std::max(deltadoca, tolerance), m_maxExtrapTolerance);
-  static constexpr double smudge = 1.01; // Factor to push just over border of piecewise traj (essential!)
-  double distToErr1 = smudge * traj1.distTo2ndError(mu1, extraptolerance, pathDir1);
-  double distToErr2 = smudge * traj2.distTo2ndError(mu2, extraptolerance, pathDir2);
-
-  // Factor to push just over border of piecewise traj (essential!)
-  if (UNLIKELY(0 < distToErr1 && distToErr1 < std::abs(dmu[0]))) {
-    // choose solution for which dmu[0] steps just over border
-    dmu[0] = distToErr1 * pathDir1;
-    // now recalculate dmu[1], given dmu[0]:
-    dmu[1] = (rhs[1] - dmu[0] *  mat[1]) / mat[2];
-  }
-
-  if (UNLIKELY(0 < distToErr2 && distToErr2 < std::abs(dmu[0]))) {
-    // choose solution for which dmu[1] steps just over border
-    dmu[1] = distToErr2 * pathDir2;
-    // now recalculate dmu[0], given dmu[1]:
-    dmu[0] = (rhs[0] - dmu[1] * mat[1]) / mat[0];
-    // if still not okay,
-    if (UNLIKELY(0 < distToErr1 && distToErr1 < std::abs(dmu[0]))) {
-      dmu[0] = distToErr1 * pathDir1;
-    }
-  }
-
-  mu1 += dmu[0], mu2 += dmu[1];
-
-  // these do not make any sense here. either we need to merge them with the lines above that restrict to the validity of the
-  // expansion, or we need to move them out of here entirely.
-  if (UNLIKELY(restrictRange1)) restrictToRange(mu1, traj1);
-  if (UNLIKELY(restrictRange2)) restrictToRange(mu2, traj2);
-
-  // another check for parallel trajectories
-  if (UNLIKELY(std::min(std::abs(mu1), std::abs(mu2)) > m_maxDist)) {
-    if (UNLIKELY(msgLevel(MSG::DEBUG))) {
-      debug() << "Stepped further than MaxDist." << endmsg;
-    }
-    return false;
-  }
-
-  return true;
-}
->>>>>>> 42039d47
-
 //=============================================================================