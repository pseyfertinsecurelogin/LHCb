--- conflicted
+++ resolved
@@ -21,11 +21,7 @@
 //-----------------------------------------------------------------------------
 
 // Factory not declared here to avoid it appearing in the LHCbKernel library
-<<<<<<< HEAD
-// and in all component libraries depending on LHCBKernel. Moved to LHCbApps
-=======
 // and in all component libraries depending on LHCbKernel. Moved to LHCbApps
->>>>>>> 8fac7f00
 
 //=============================================================================
 // Initialization
@@ -94,18 +90,7 @@
     if (UNLIKELY(std::abs(memDiff) >= m_minMemDelta)) {
       info() << "Memory has changed from " << m_lastMem << " to " << mem << " KB"
              << " (" << memDiff << "KB, " << 100.*memDiff/m_lastMem << "%)"
-<<<<<<< HEAD
              << " in last " << m_increment.value() << " events" << endmsg ;
-      if (mem > m_memPurgeLimit) {
-
-        Info("Memory exceeds limit of " + std::to_string(m_memPurgeLimit)
-            + " KB -> Purging pools", StatusCode::SUCCESS, 1).ignore();
-        releaseMemoryPools();
-        mem = System::virtualMemory();
-      }
-=======
-             << " in last " << m_increment << " events" << endmsg ;
->>>>>>> 8fac7f00
       m_lastMem = mem;
     }
   }
@@ -114,14 +99,7 @@
 //=============================================================================
 //  Finalize
 //=============================================================================
-<<<<<<< HEAD
 StatusCode LbAppInit::finalize() {
-  releaseMemoryPools();
-
-=======
-StatusCode LbAppInit::finalize()
-{
->>>>>>> 8fac7f00
   always()
     << "=================================================================="
     << endmsg;;
@@ -250,34 +228,4 @@
   return tmp;
 }
 
-//=============================================================================
-<<<<<<< HEAD
-// Release unused memory in Boost memory pools
-//=============================================================================
-void LbAppInit::releaseMemoryPools() const {
-#ifndef GOD_NOALLOC
-  const unsigned long long vmem_b = System::virtualMemory();
-
-  if (msgLevel(MSG::DEBUG)) {
-    Gaudi::MemoryPoolAllocatorReleaser::releaseMemory(debug());
-  } else {
-    Gaudi::MemoryPoolAllocatorReleaser::releaseMemory();
-  }
-
-  const unsigned long long vmem_a = System::virtualMemory();
-
-  if (msgLevel(MSG::DEBUG) && vmem_b != vmem_a) {
-    debug() << "Memory change after pool release = "
-            << (long long)(vmem_a-vmem_b) << " KB" << endmsg;
-  }
-#endif
-}
-=======
-// Return number of the current event
-//=============================================================================
-long LbAppInit::eventCounter() const {
-  return m_evtCounter->getEventCounter();
-}
-
-//=============================================================================
->>>>>>> 8fac7f00
+//=============================================================================