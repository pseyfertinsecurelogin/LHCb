--- conflicted
+++ resolved
@@ -27,12 +27,6 @@
 
   public:
 
-<<<<<<< HEAD
-    /// Default Destructor
-    virtual ~CircleTraj() {}
-
-=======
->>>>>>> ec72c820
     // clone thyself...
     std::unique_ptr<Trajectory> clone() const override;
 
