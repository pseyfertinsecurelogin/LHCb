--- conflicted
+++ resolved
@@ -33,11 +33,7 @@
   using GaudiAlgorithm::GaudiAlgorithm;
 
   StatusCode initialize() override;     ///< Algorithm initialization
-<<<<<<< HEAD
-=======
   StatusCode start     () override;     ///< Algorithm preparation for execution
-  StatusCode execute   () override;     ///< Algorithm execution
->>>>>>> 747b08d1
   StatusCode finalize  () override;     ///< Algorithm finalization
 
 protected:
