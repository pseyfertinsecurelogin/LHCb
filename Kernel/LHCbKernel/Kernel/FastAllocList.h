
//--------------------------------------------------------------------------------
/** @file FastAllocList.h
 *
 *  Header file for list class LHCb::FastAllocList
 *
 *  @author Chris Jones  Christopher.Rob.Jones@cern.ch
 *  @date   29/03/2007
 */
//--------------------------------------------------------------------------------

#ifndef KERNEL_FastAllocList_H
#define KERNEL_FastAllocList_H 1

// STL
#include <list>

#ifndef GOD_NOALLOC
// Memory pool allocator from boost
#include "GaudiKernel/boost_allocator.h"
#include <boost/pool/pool_alloc.hpp>
// STL MT allocator
#include <ext/mt_allocator.h>
// STL Pool allocator
#include <ext/pool_allocator.h>
#endif

namespace LHCb
{

  //--------------------------------------------------------------------------------
  /** @class FastAllocList Kernel/FastAllocList.h
   *
   *  List with custom allocator
   *
   *  @author Chris Jones   Christopher.Rob.Jones@cern.ch
   *  @date   23/09/2015
   */
  //--------------------------------------------------------------------------------

  template < typename TYPE, typename ALLOC >
  class FastAllocList : public std::list< TYPE, ALLOC >
  {

  private:
<<<<<<< HEAD

    /// Shortcut to the base class type
    typedef std::list< TYPE, ALLOC > BaseClass;

=======

    /// Shortcut to the base class type
    typedef std::list< TYPE, ALLOC > BaseClass;

>>>>>>> 2cf497f7
  public:

    /// Default constructor
    constexpr FastAllocList( ) { }

    /** Constructor with initial size
     *  @param size Initialisation size for list
     */
    constexpr FastAllocList( const typename BaseClass::size_type size )
      : BaseClass(size) { }

    /** Constructor with initial size and initialisation value
     *  @param size Initialisation size for list
     *  @param init Initialisation value
     */
    constexpr FastAllocList( const typename BaseClass::size_type size,
<<<<<<< HEAD
                             const TYPE & init )
=======
                             const TYPE & init ) 
>>>>>>> 2cf497f7
      : BaseClass(size,init) { }

  public:

    /// Operator overloading for ostream
    friend inline std::ostream& operator << ( std::ostream& str ,
                                              const FastAllocList<TYPE,ALLOC> & v )
    {
      str << "[ ";
      for ( const auto& i : v ) { str << i << " "; }
      return str << "]";
    }

  };

  namespace Boost
  {

    //--------------------------------------------------------------------------------
    /** @typedef PoolAllocList Kernel/FastAllocList.h
     *
     *  List with pool allocator from boost
     *
     *  @author Chris Jones   Christopher.Rob.Jones@cern.ch
     *  @date   23/09/2015
     */
    //--------------------------------------------------------------------------------

#ifndef GOD_NOALLOC
    template < typename TYPE,
               typename USERALLOC = boost::default_user_allocator_new_delete,
               typename MUTEX     = boost::details::pool::default_mutex,
               unsigned NEXTSIZE  = 32 >
    using ListPoolAlloc = boost::fast_pool_allocator< TYPE, USERALLOC, MUTEX, NEXTSIZE >;
#else
    template < typename TYPE >
    using ListPoolAlloc = std::allocator< TYPE >;
#endif

    template < typename TYPE, typename ALLOC = ListPoolAlloc<TYPE> >
    using PoolAllocList = FastAllocList< TYPE, ALLOC >;

  }

  namespace STL
  {

    //--------------------------------------------------------------------------------
    /** @typedef MTAllocList Kernel/FastAllocList.h
     *
     *  List with MT allocator
     *
     *  @author Chris Jones   Christopher.Rob.Jones@cern.ch
     *  @date   23/09/2015
     */
    //--------------------------------------------------------------------------------

    template < typename TYPE,
#ifndef GOD_NOALLOC
               typename ALLOC = __gnu_cxx::__mt_alloc< TYPE >
#else
               typename ALLOC = std::allocator< TYPE >
#endif
               >
    using MTAllocList = FastAllocList< TYPE, ALLOC >;

    //--------------------------------------------------------------------------------
    /** @typedef PoolAllocList Kernel/FastAllocList.h
     *
     *  List with STL Pool allocator
     *
     *  @author Chris Jones   Christopher.Rob.Jones@cern.ch
     *  @date   23/09/2015
     */
    //--------------------------------------------------------------------------------
    
    template < typename TYPE,
#ifndef GOD_NOALLOC
             typename ALLOC = __gnu_cxx::__pool_alloc< TYPE >
#else
             typename ALLOC = std::allocator< TYPE >
#endif
             >
<<<<<<< HEAD
  using PoolAllocList = FastAllocList< TYPE, ALLOC >;
=======
    using PoolAllocList = FastAllocList< TYPE, ALLOC >;
>>>>>>> 2cf497f7

    //--------------------------------------------------------------------------------
    /** @typedef List Kernel/FastAllocList.h
     *
     *  Standard STL list, with default allocator
     *
     *  @author Chris Jones   Christopher.Rob.Jones@cern.ch
     *  @date   23/09/2015
     */
    //--------------------------------------------------------------------------------
    
    template < typename TYPE,
               typename ALLOC = std::allocator< TYPE > >
    using List = FastAllocList< TYPE, ALLOC >;
    
  }
  
}

#endif // KERNEL_FastAllocList_H<|MERGE_RESOLUTION|>--- conflicted
+++ resolved
@@ -43,17 +43,10 @@
   {
 
   private:
-<<<<<<< HEAD
 
     /// Shortcut to the base class type
     typedef std::list< TYPE, ALLOC > BaseClass;
 
-=======
-
-    /// Shortcut to the base class type
-    typedef std::list< TYPE, ALLOC > BaseClass;
-
->>>>>>> 2cf497f7
   public:
 
     /// Default constructor
@@ -70,11 +63,7 @@
      *  @param init Initialisation value
      */
     constexpr FastAllocList( const typename BaseClass::size_type size,
-<<<<<<< HEAD
                              const TYPE & init )
-=======
-                             const TYPE & init ) 
->>>>>>> 2cf497f7
       : BaseClass(size,init) { }
 
   public:
@@ -150,7 +139,7 @@
      *  @date   23/09/2015
      */
     //--------------------------------------------------------------------------------
-    
+
     template < typename TYPE,
 #ifndef GOD_NOALLOC
              typename ALLOC = __gnu_cxx::__pool_alloc< TYPE >
@@ -158,11 +147,7 @@
              typename ALLOC = std::allocator< TYPE >
 #endif
              >
-<<<<<<< HEAD
-  using PoolAllocList = FastAllocList< TYPE, ALLOC >;
-=======
     using PoolAllocList = FastAllocList< TYPE, ALLOC >;
->>>>>>> 2cf497f7
 
     //--------------------------------------------------------------------------------
     /** @typedef List Kernel/FastAllocList.h
@@ -173,13 +158,13 @@
      *  @date   23/09/2015
      */
     //--------------------------------------------------------------------------------
-    
+
     template < typename TYPE,
                typename ALLOC = std::allocator< TYPE > >
     using List = FastAllocList< TYPE, ALLOC >;
-    
+
   }
-  
+
 }
 
 #endif // KERNEL_FastAllocList_H