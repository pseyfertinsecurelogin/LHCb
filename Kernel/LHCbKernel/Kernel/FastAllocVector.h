--- conflicted
+++ resolved
@@ -53,21 +53,17 @@
     constexpr FastAllocVector( ) { }
 
     /** Constructor with initial size
-     *  @param size Initialisation size for vector 
+     *  @param size Initialisation size for vector
      */
     constexpr FastAllocVector( const typename BaseClass::size_type size )
       : BaseClass(size) { }
-    
+
     /** Constructor with initial size and initialisation value
      *  @param size Initialisation size for vector
      *  @param init Initialisation value
      */
     constexpr FastAllocVector( const typename BaseClass::size_type size,
-<<<<<<< HEAD
                                const TYPE & init )
-=======
-                               const TYPE & init ) 
->>>>>>> 2cf497f7
       : BaseClass(size,init) { }
 
   public:
@@ -144,7 +140,7 @@
      *  @date   23/09/2015
      */
     //--------------------------------------------------------------------------------
-  
+
     template < typename TYPE,
 #ifndef GOD_NOALLOC
                typename ALLOC = __gnu_cxx::__pool_alloc< TYPE >
@@ -163,11 +159,11 @@
      *  @date   23/09/2015
      */
     //--------------------------------------------------------------------------------
-  
+
     template < typename TYPE,
                typename ALLOC = std::allocator< TYPE > >
     using Vector = FastAllocVector< TYPE, ALLOC >;
-  
+
   }
 
 }
