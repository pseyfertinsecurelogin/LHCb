--- conflicted
+++ resolved
@@ -26,12 +26,6 @@
 
   public:
 
-<<<<<<< HEAD
-    /// Destructor
-    virtual ~ParabolaTraj() {}
-
-=======
->>>>>>> ec72c820
     // clone thyself...
     std::unique_ptr<Trajectory> clone() const override;
 
