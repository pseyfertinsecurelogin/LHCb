#ifndef LHCbKernel_LineTraj_H
#define LHCbKernel_LineTraj_H 1

// Include files
#include "Kernel/DifTraj.h"
#ifdef _WIN32
// Avoid conflict of Windows macro with std::max
  #ifndef NOMINMAX
    #define NOMINMAX
  #endif
#endif
#include "GaudiKernel/boost_allocator.h"

namespace LHCb
{

  /** @class LineTraj LineTraj.h Kernel/LineTraj.h
   *
   * Trajectory parameterized as a straight line
   *
   * @author Edwin Bos, Jeroen van Tilburg, Eduardo Rodrigues
   * @date   17/01/2005
   *
   */

  class LineTraj: public Trajectory {

  public:

<<<<<<< HEAD
    /// Destructor
    virtual ~LineTraj() {}

=======
>>>>>>> ec72c820
    // clone thyself...
    std::unique_ptr<Trajectory> clone() const override;

    /// Constructor from the middle point and a direction vector
    LineTraj( const Point& middle,
              const Vector& dir,
              const Range& range );

    // constructor assuming a normalized direction vector.
    // value of 'normalized' is NOT checked, only used to disambiguate from the
    // above constructor...
    LineTraj( const Point& middle,
              const Vector& dir,
              const Range& range,
              bool normalized );

    // constructor which takes either a normalized direction vector or not....
    enum isNormalized {yes,no} ;
    LineTraj( const Point& middle,
              const Vector& dir,
              const Range& range,
              isNormalized no );



    /// Constructor from a begin and an end point
    LineTraj( const Point& begPoint,
              const Point& endPoint );

    /// Point on the trajectory at arclength from the starting point
    Point position( double arclength ) const override;

    /// First derivative of the trajectory at arclength from the starting point
    Vector direction( double arclength=0 ) const override;

    /// Second derivative of the trajectory at arclength from the starting point
    Vector curvature( double arclength=0 ) const override;

    /// Create a parabolic approximation to the trajectory
    /// at arclength from the starting point
    void expansion( double arclength,
                    Point& p,
                    Vector& dp,
                    Vector& ddp ) const override;

    /// Determine the distance in arclenghts to the
    /// closest point on the trajectory to a given point
    double muEstimate( const Point& point ) const override;

    /// Number of arclengths until deviation of the trajectory from the
    /// expansion reaches the given tolerance.
    double distTo1stError( double arclength,
                           double tolerance,
                           int pathDirection = +1 ) const override;

    /// Number of arclengths until deviation of the trajectory from the
    /// expansion reaches the given tolerance.
    double distTo2ndError( double arclength,
                           double tolerance,
                           int pathDirection = +1 ) const override;

    /// Distance, along the Trajectory, between position(mu1) and
    /// position(mu2). Trivial because LineTraj is parameterized in
    /// arclength.
    using Trajectory::arclength;
    double arclength(double mu1, double mu2) const override { return mu2 - mu1 ; }

#ifndef GOD_NOALLOC
    /// operator new
    static void* operator new ( size_t size )
    {
      return ( sizeof(LineTraj) == size ?
               boost::singleton_pool<LineTraj, sizeof(LineTraj)>::malloc() :
               ::operator new(size) );
    }

    /// placement operator new
    /// it is needed by libstdc++ 3.2.3 (e.g. in std::vector)
    /// it is not needed in libstdc++ >= 3.4
    static void* operator new ( size_t size, void* pObj )
    {
      return ::operator new (size,pObj);
    }

    /// operator delete
    static void operator delete ( void* p )
    {
      boost::singleton_pool<LineTraj, sizeof(LineTraj)>::is_from(p) ?
        boost::singleton_pool<LineTraj, sizeof(LineTraj)>::free(p) :
        ::operator delete(p);
    }

    /// placement operator delete
    /// not sure if really needed, but it does not harm
    static void operator delete ( void* p, void* pObj )
    {
      ::operator delete (p, pObj);
    }
#endif


  private:

    Vector m_dir;
    Point  m_pos;

  }; // class LineTraj

} // namespace LHCb

#ifdef __INTEL_COMPILER         // Disable ICC remark from ROOT
 #pragma warning(disable:1572) // Floating-point equality and inequality comparisons are unreliable
#endif

/// Constructor from the middle point and a direction vector
inline LHCb::LineTraj::LineTraj( const Point& middle,
                                 const Vector& dir,
                                 const Range& range )
  : Trajectory(range),
    m_dir(dir.Unit()),
    m_pos(middle)
{}

/// Constructor from the middle point and a unit direction vector
inline LHCb::LineTraj::LineTraj( const Point& middle,
                                 const Vector& dir,
                                 const Range& range, bool /* normalized */ )
  : Trajectory(range),
    m_dir(dir),
    m_pos(middle)
{}

/// Constructor from the middle point and a possibly normalized direction vector
inline LHCb::LineTraj::LineTraj( const Point& middle,
                                 const Vector& dir,
                                 const Range& range, isNormalized normalized)
  : Trajectory(range),
    m_dir(normalized==yes?dir:dir.Unit()),
    m_pos(middle)
{}

#endif /// LHCbKernel_LineTraj_H<|MERGE_RESOLUTION|>--- conflicted
+++ resolved
@@ -27,12 +27,6 @@
 
   public:
 
-<<<<<<< HEAD
-    /// Destructor
-    virtual ~LineTraj() {}
-
-=======
->>>>>>> ec72c820
     // clone thyself...
     std::unique_ptr<Trajectory> clone() const override;
 
