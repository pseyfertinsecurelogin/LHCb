#ifndef LHCbKernel_RichSmartID_H
#define LHCbKernel_RichSmartID_H 1

// STL
#include <vector>
#include <ostream>
#include <cstdint>

// Local
#include "Kernel/RichDetectorType.h"
#include "Kernel/RichSide.h"

// Gaudi
#include "GaudiKernel/boost_allocator.h"

namespace LHCb
{

  /** @class RichSmartID RichSmartID.h
   *
   *  Identifier for RICH detector objects (RICH Detector, PD panel, PD or PD pixel)
   *
   *  @author Chris Jones   Christopher.Rob.Jones@cern.ch
   *  @date  24/02/2011
   */
  class RichSmartID final
  {

  public:

    /// Type for internal key
    typedef uint32_t KeyType;

    /// Vector of RichSmartIDs
    typedef std::vector<LHCb::RichSmartID> Vector;

    /// Numerical type for bit packing
    typedef uint32_t BitPackType;

    /// Type for values in data fields
    typedef uint32_t DataType;

    /// Number of bits
    static constexpr const BitPackType NBits = 32;

  private:

    /// Get the initialisation value from a value, shift and mask
    inline static constexpr KeyType initData( const BitPackType value,
                                              const BitPackType shift,
                                              const BitPackType mask ) noexcept
    {
      return ( ( value << shift ) & mask );
    }

    /** The bit-packed internal data word.
     *  Default initialisation is as an HPD ID */
    KeyType m_key { initData(HPDID,ShiftIDType,MaskIDType) };

  public:

    /// Retrieve the bit-packed internal data word
    inline constexpr KeyType key()       const noexcept { return m_key; }

    /// implicit conversion to unsigned int
    inline constexpr operator uint32_t() const noexcept { return key(); }

    /// implicit conversion to unsigned long
    inline constexpr operator uint64_t() const noexcept { return static_cast<uint64_t>(key()); }

    /// implicit conversion to signed int
    inline           operator int32_t()  const noexcept { return as_int(); }

    /// implicit conversion to signed long
    inline           operator int64_t()  const noexcept { return static_cast<int64_t>(as_int()); }

    /// Set the bit-packed internal data word
    inline void setKey( const LHCb::RichSmartID::KeyType value ) noexcept { m_key = value; }

  private:

    // Setup up the type bit field
    static constexpr const BitPackType BitsIDType  = 1;              ///< Number of bits to use for the PD type
    static constexpr const BitPackType ShiftIDType = (BitPackType) (NBits-BitsIDType); ///< Use the last bit of the word
    /// Mask for the PD type
    static constexpr const BitPackType MaskIDType  = (BitPackType) ((1 << BitsIDType)-1) << ShiftIDType;
    /// Max possible value that can be stored in the PD type field
    static constexpr const BitPackType MaxIDType   = (BitPackType) ( 1 << BitsIDType ) - 1;

  public:

    /** @enum IDType
     *
     *  The type of photon detector this RichSmartID represents
     *
     *  @author Chris Jones  Christopher.Rob.Jones@cern.ch
     *  @date   25/02/2011
     */
    enum IDType : int8_t
    {
      Undefined = -1,  ///< Undefined
        MaPMTID =  0,  ///< Represents an MaPMT channel
        HPDID   =  1   ///< Represents an HPD channel
        };

  public:

    /// Access the ID type
    inline constexpr RichSmartID::IDType idType() const noexcept
    {
      return (RichSmartID::IDType) ( ( key() & MaskIDType ) >> ShiftIDType );
    }

  public:

    /// Set the ID type
    inline void setIDType( const LHCb:: RichSmartID::IDType type )
      //#ifdef NDEBUG
      noexcept
    //#endif
    {
<<<<<<< HEAD
      //#ifndef NDEBUG
      //checkRange(type,MaxIDType,"IDType");
      //#endif
=======
#ifndef NDEBUG
      static const std::string mess("IDType");
      checkRange(type,MaxIDType,mess);
#endif
>>>>>>> 2cf497f7
      setData( type, ShiftIDType, MaskIDType );
    }

  public:

    /** @class HPD RichSmartID.h
     *
     *  Implementation details for HPDs
     *
     *  @author Chris Jones   Christopher.Rob.Jones@cern.ch
     *  @date  24/02/2011
     */
    class HPD
    {

    public:

      // Number of bits for each data field in the word
      static constexpr const BitPackType BitsPixelSubRow       = 3; ///< Number of bits for HPD sub pixel field
      static constexpr const BitPackType BitsPixelCol          = 5; ///< Number of bits for HPD pixel column
      static constexpr const BitPackType BitsPixelRow          = 5; ///< Number of bits for HPD pixel row
      static constexpr const BitPackType BitsPDNumInCol        = 5; ///< Number of bits for HPD 'number in column'
      static constexpr const BitPackType BitsPDCol             = 5; ///< Number of bits for HPD column
      static constexpr const BitPackType BitsPanel             = 1; ///< Number of bits for HPD panel
      static constexpr const BitPackType BitsRich              = 1; ///< Number of bits for RICH detector
      static constexpr const BitPackType BitsPixelSubRowIsSet  = 1;
      static constexpr const BitPackType BitsPixelColIsSet     = 1;
      static constexpr const BitPackType BitsPixelRowIsSet     = 1;
      static constexpr const BitPackType BitsPDIsSet           = 1;
      static constexpr const BitPackType BitsPanelIsSet        = 1;
      static constexpr const BitPackType BitsRichIsSet         = 1;

      // The shifts
      static constexpr const BitPackType ShiftPixelSubRow      = 0;
      static constexpr const BitPackType ShiftPixelCol         = ShiftPixelSubRow      + BitsPixelSubRow;
      static constexpr const BitPackType ShiftPixelRow         = ShiftPixelCol         + BitsPixelCol;
      static constexpr const BitPackType ShiftPDNumInCol       = ShiftPixelRow         + BitsPixelRow;
      static constexpr const BitPackType ShiftPDCol            = ShiftPDNumInCol       + BitsPDNumInCol;
      static constexpr const BitPackType ShiftPanel            = ShiftPDCol            + BitsPDCol;
      static constexpr const BitPackType ShiftRich             = ShiftPanel            + BitsPanel;
      static constexpr const BitPackType ShiftPixelSubRowIsSet = ShiftRich             + BitsRich;
      static constexpr const BitPackType ShiftPixelColIsSet    = ShiftPixelSubRowIsSet + BitsPixelSubRowIsSet;
      static constexpr const BitPackType ShiftPixelRowIsSet    = ShiftPixelColIsSet    + BitsPixelColIsSet;
      static constexpr const BitPackType ShiftPDIsSet          = ShiftPixelRowIsSet    + BitsPixelRowIsSet;
      static constexpr const BitPackType ShiftPanelIsSet       = ShiftPDIsSet          + BitsPDIsSet;
      static constexpr const BitPackType ShiftRichIsSet        = ShiftPanelIsSet       + BitsPanelIsSet;

      // The masks
      static constexpr const BitPackType MaskPixelSubRow       = (BitPackType) ((1 << BitsPixelSubRow)-1)      << ShiftPixelSubRow;
      static constexpr const BitPackType MaskPixelCol          = (BitPackType) ((1 << BitsPixelCol)-1)         << ShiftPixelCol;
      static constexpr const BitPackType MaskPixelRow          = (BitPackType) ((1 << BitsPixelRow)-1)         << ShiftPixelRow;
      static constexpr const BitPackType MaskPDNumInCol        = (BitPackType) ((1 << BitsPDNumInCol)-1)       << ShiftPDNumInCol;
      static constexpr const BitPackType MaskPDCol             = (BitPackType) ((1 << BitsPDCol)-1)            << ShiftPDCol;
      static constexpr const BitPackType MaskPanel             = (BitPackType) ((1 << BitsPanel)-1)            << ShiftPanel;
      static constexpr const BitPackType MaskRich              = (BitPackType) ((1 << BitsRich)-1)             << ShiftRich;
      static constexpr const BitPackType MaskPixelSubRowIsSet  = (BitPackType) ((1 << BitsPixelSubRowIsSet)-1) << ShiftPixelSubRowIsSet;
      static constexpr const BitPackType MaskPixelColIsSet     = (BitPackType) ((1 << BitsPixelColIsSet)-1)    << ShiftPixelColIsSet;
      static constexpr const BitPackType MaskPixelRowIsSet     = (BitPackType) ((1 << BitsPixelRowIsSet)-1)    << ShiftPixelRowIsSet;
      static constexpr const BitPackType MaskPDIsSet           = (BitPackType) ((1 << BitsPDIsSet)-1)          << ShiftPDIsSet;
      static constexpr const BitPackType MaskPanelIsSet        = (BitPackType) ((1 << BitsPanelIsSet)-1)       << ShiftPanelIsSet;
      static constexpr const BitPackType MaskRichIsSet         = (BitPackType) ((1 << BitsRichIsSet)-1)        << ShiftRichIsSet;

      // Max Values
      static constexpr const DataType MaxPixelSubRow           = (DataType) ( 1 << BitsPixelSubRow  ) - 1;
      static constexpr const DataType MaxPixelCol              = (DataType) ( 1 << BitsPixelCol     ) - 1;
      static constexpr const DataType MaxPixelRow              = (DataType) ( 1 << BitsPixelRow     ) - 1;
      static constexpr const DataType MaxPDNumInCol            = (DataType) ( 1 << BitsPDNumInCol   ) - 1;
      static constexpr const DataType MaxPDCol                 = (DataType) ( 1 << BitsPDCol        ) - 1;
      static constexpr const DataType MaxPanel                 = (DataType) ( 1 << BitsPanel        ) - 1;
      static constexpr const DataType MaxRich                  = (DataType) ( 1 << BitsRich         ) - 1;

    };

  public:

    /** @class MaPMT RichSmartID.h
     *
     *  Implementation details for MaPMTs
     *
     *  @author Chris Jones   Christopher.Rob.Jones@cern.ch
     *  @date  24/02/2011
     */
    class MaPMT
    {

    public:

      // Number of bits for each data field in the word
      static constexpr const BitPackType BitsPixelCol          = 3; ///< Number of bits for MaPMT pixel column
      static constexpr const BitPackType BitsPixelRow          = 3; ///< Number of bits for MaPMT pixel row
      static constexpr const BitPackType BitsPDNumInCol        = 4; ///< Number of bits for MaPMT 'number in column'
      static constexpr const BitPackType BitsPDCol             = 9; ///< Number of bits for MaPMT column
      static constexpr const BitPackType BitsPanel             = 1; ///< Number of bits for MaPMT panel
      static constexpr const BitPackType BitsRich              = 1; ///< Number of bits for RICH detector
      static constexpr const BitPackType BitsPixelSubRowIsSet  = 1;
      static constexpr const BitPackType BitsPixelColIsSet     = 1;
      static constexpr const BitPackType BitsPixelRowIsSet     = 1;
      static constexpr const BitPackType BitsPDIsSet           = 1;
      static constexpr const BitPackType BitsPanelIsSet        = 1;
      static constexpr const BitPackType BitsRichIsSet         = 1;
      static constexpr const BitPackType BitsLargePixel        = 1;

      // The shifts
      static constexpr const BitPackType ShiftPixelCol         = 0;
      static constexpr const BitPackType ShiftPixelRow         = ShiftPixelCol         + BitsPixelCol;
      static constexpr const BitPackType ShiftPDNumInCol       = ShiftPixelRow         + BitsPixelRow;
      static constexpr const BitPackType ShiftPDCol            = ShiftPDNumInCol       + BitsPDNumInCol;
      static constexpr const BitPackType ShiftPanel            = ShiftPDCol            + BitsPDCol;
      static constexpr const BitPackType ShiftRich             = ShiftPanel            + BitsPanel;
      static constexpr const BitPackType ShiftPixelSubRowIsSet = ShiftRich             + BitsRich;
      static constexpr const BitPackType ShiftPixelColIsSet    = ShiftPixelSubRowIsSet + BitsPixelSubRowIsSet;
      static constexpr const BitPackType ShiftPixelRowIsSet    = ShiftPixelColIsSet    + BitsPixelColIsSet;
      static constexpr const BitPackType ShiftPDIsSet          = ShiftPixelRowIsSet    + BitsPixelRowIsSet;
      static constexpr const BitPackType ShiftPanelIsSet       = ShiftPDIsSet          + BitsPDIsSet;
      static constexpr const BitPackType ShiftRichIsSet        = ShiftPanelIsSet       + BitsPanelIsSet;
      static constexpr const BitPackType ShiftLargePixel       = ShiftRichIsSet        + BitsRichIsSet;

      // The masks
      static constexpr const BitPackType MaskPixelCol          = (BitPackType) ((1 << BitsPixelCol)-1)         << ShiftPixelCol;
      static constexpr const BitPackType MaskPixelRow          = (BitPackType) ((1 << BitsPixelRow)-1)         << ShiftPixelRow;
      static constexpr const BitPackType MaskPDNumInCol        = (BitPackType) ((1 << BitsPDNumInCol)-1)       << ShiftPDNumInCol;
      static constexpr const BitPackType MaskPDCol             = (BitPackType) ((1 << BitsPDCol)-1)            << ShiftPDCol;
      static constexpr const BitPackType MaskPanel             = (BitPackType) ((1 << BitsPanel)-1)            << ShiftPanel;
      static constexpr const BitPackType MaskRich              = (BitPackType) ((1 << BitsRich)-1)             << ShiftRich;
      static constexpr const BitPackType MaskPixelSubRowIsSet  = (BitPackType) ((1 << BitsPixelSubRowIsSet)-1) << ShiftPixelSubRowIsSet;
      static constexpr const BitPackType MaskPixelColIsSet     = (BitPackType) ((1 << BitsPixelColIsSet)-1)    << ShiftPixelColIsSet;
      static constexpr const BitPackType MaskPixelRowIsSet     = (BitPackType) ((1 << BitsPixelRowIsSet)-1)    << ShiftPixelRowIsSet;
      static constexpr const BitPackType MaskPDIsSet           = (BitPackType) ((1 << BitsPDIsSet)-1)          << ShiftPDIsSet;
      static constexpr const BitPackType MaskPanelIsSet        = (BitPackType) ((1 << BitsPanelIsSet)-1)       << ShiftPanelIsSet;
      static constexpr const BitPackType MaskRichIsSet         = (BitPackType) ((1 << BitsRichIsSet)-1)        << ShiftRichIsSet;
      static constexpr const BitPackType MaskLargePixel        = (BitPackType) ((1 << BitsLargePixel)-1)       << ShiftLargePixel;

      // Max Values
      static constexpr const DataType MaxPixelCol              = (DataType) ( 1 << BitsPixelCol     ) - 1;
      static constexpr const DataType MaxPixelRow              = (DataType) ( 1 << BitsPixelRow     ) - 1;
      static constexpr const DataType MaxPDNumInCol            = (DataType) ( 1 << BitsPDNumInCol   ) - 1;
      static constexpr const DataType MaxPDCol                 = (DataType) ( 1 << BitsPDCol        ) - 1;
      static constexpr const DataType MaxPanel                 = (DataType) ( 1 << BitsPanel        ) - 1;
      static constexpr const DataType MaxRich                  = (DataType) ( 1 << BitsRich         ) - 1;

    };

  private:

    /// Reinterpret the internal unsigned representation as a signed 32 bit int
    inline int32_t as_int( ) const noexcept { return reinterpret_cast<const int32_t&>(m_key); }

    /// Set the given data into the given field, without validity bit
    inline void setData( const DataType value,
                         const BitPackType shift,
                         const BitPackType mask ) noexcept
    {
      setKey( ( ( value << shift ) & mask) | ( m_key & ~mask ) );
    }

    /// Set the given data into the given field, with validity bit
    inline void setData( const DataType value,
                         const BitPackType shift,
                         const BitPackType mask,
                         const BitPackType okMask ) noexcept
    {
      setKey( ( ( value << shift ) & mask ) | ( m_key & ~mask ) | okMask );
    }

    /// Checks if a data value is within range for a given field
    inline void checkRange( const DataType value,
                            const DataType maxValue,
                            const std::string & message ) const
    {
      if ( value > maxValue ) { rangeError( value, maxValue, message ); }
    }

    /// Issue an exception in the case of a range error
    void rangeError( const DataType value,
                     const DataType maxValue,
                     const std::string & message ) const;

  public:

    /// Default Constructor
    RichSmartID() { }

  public:

    /// Constructor from internal type (unsigned int)
    explicit constexpr RichSmartID( const LHCb::RichSmartID::KeyType key ) noexcept
      : m_key( key ) { }

    /// Constructor from unsigned 64 bit int
    explicit constexpr RichSmartID( const uint64_t key ) noexcept
      : m_key( static_cast<LHCb::RichSmartID::KeyType>( key & 0x00000000FFFFFFFF ) ) { }
    
    /// Constructor from signed 32 bit int type
    explicit           RichSmartID( const int32_t key ) noexcept
      : m_key( reinterpret_cast<const LHCb::RichSmartID::KeyType&>(key) ) { }
    
    /// Constructor from signed 64 bit int
    explicit constexpr RichSmartID( const int64_t key ) noexcept
      : m_key( static_cast<LHCb::RichSmartID::KeyType>( key & 0x00000000FFFFFFFF ) ) { }

    /// Pixel level constructor including sub-pixel information
    RichSmartID( const Rich::DetectorType rich,
                 const Rich::Side panel,
                 const DataType pdNumInCol,
                 const DataType pdCol,
                 const DataType pixelRow,
                 const DataType pixelCol,
                 const DataType pixelSubRow,
                 const IDType type = HPDID )
<<<<<<< HEAD
    //#ifdef NDEBUG
    noexcept
    //#endif
=======
#ifdef NDEBUG
      noexcept
#endif
>>>>>>> 2cf497f7
    {
      setIDType        ( type              );
      setRich          ( rich              );
      setPanel         ( panel             );
      setPD            ( pdCol, pdNumInCol );
      setPixelRow      ( pixelRow          );
      setPixelCol      ( pixelCol          );
      setPixelSubRow   ( pixelSubRow       );
    }

    /// Pixel level constructor
    RichSmartID( const Rich::DetectorType rich,
                 const Rich::Side panel,
                 const DataType pdNumInCol,
                 const DataType pdCol,
                 const DataType pixelRow,
                 const DataType pixelCol,
                 const IDType type = HPDID )
<<<<<<< HEAD
    //#ifdef NDEBUG
    noexcept
    //#endif
=======
#ifdef NDEBUG
      noexcept
#endif
>>>>>>> 2cf497f7
    {
      setIDType        ( type              );
      setRich          ( rich              );
      setPanel         ( panel             );
      setPD            ( pdCol, pdNumInCol );
      setPixelRow      ( pixelRow          );
      setPixelCol      ( pixelCol          );
    }

    /// PD level constructor
    RichSmartID( const Rich::DetectorType rich,
                 const Rich::Side panel,
                 const DataType pdNumInCol,
                 const DataType pdCol,
                 const IDType type = HPDID )
<<<<<<< HEAD
    //#ifdef NDEBUG
    noexcept
    //#endif
=======
#ifdef NDEBUG
      noexcept
#endif
>>>>>>> 2cf497f7
    {
      setIDType        ( type              );
      setRich          ( rich              );
      setPanel         ( panel             );
      setPD            ( pdCol, pdNumInCol );
    }

    /// PD panel level constructor
    RichSmartID( const Rich::DetectorType rich,
                 const Rich::Side panel,
                 const IDType type = HPDID )
<<<<<<< HEAD
    //#ifdef NDEBUG
    noexcept
    //#endif
=======
#ifdef NDEBUG
      noexcept
#endif
>>>>>>> 2cf497f7
    {
      setIDType        ( type  );
      setRich          ( rich  );
      setPanel         ( panel );
    }

  public:

    /// Equality operator
    inline constexpr bool operator==( const LHCb::RichSmartID& id ) const noexcept
    {
      return ( key() == id.key() );
    }

    /// Inequality operator
    inline constexpr bool operator!=( const LHCb::RichSmartID& id ) const noexcept
    {
      return ( key() != id.key() );
    }

    /// > operator
    inline constexpr bool operator>( const LHCb::RichSmartID& id ) const noexcept
    {
      return ( key() >  id.key() );
    }

    /// < operator
    inline constexpr bool operator<( const LHCb::RichSmartID& id ) const noexcept
    {
      return ( key() <  id.key() );
    }

    /// >= operator
    inline constexpr bool operator>=( const LHCb::RichSmartID& id ) const noexcept
    {
      return ( key() >= id.key() );
    }

    /// <= operator
    inline constexpr bool operator<=( const LHCb::RichSmartID& id ) const noexcept
    {
      return ( key() <= id.key() );
    }

  public:

    /// Set the RICH detector identifier
    inline void setRich( const Rich::DetectorType rich )
    //#ifdef NDEBUG
      noexcept
    //#endif
    {
      if ( HPDID == idType() )
      {
<<<<<<< HEAD
        //#ifndef NDEBUG
        // checkRange( rich, HPD::MaxRich, "RICH" );
        //#endif
=======
#ifndef NDEBUG
        static const std::string mess("RICH");
        checkRange( rich, HPD::MaxRich, mess );
#endif
>>>>>>> 2cf497f7
        setData( rich, HPD::ShiftRich,   HPD::MaskRich,   HPD::MaskRichIsSet   );
      }
      else // assume only two ID types ...
      {
<<<<<<< HEAD
        //#ifndef NDEBUG
        //checkRange( rich, MaPMT::MaxRich, "RICH" );
        //#endif
=======
#ifndef NDEBUG
        static const std::string mess("RICH");
        checkRange( rich, MaPMT::MaxRich, mess );
#endif
>>>>>>> 2cf497f7
        setData( rich, MaPMT::ShiftRich, MaPMT::MaskRich, MaPMT::MaskRichIsSet );
      }
    }

    /// Set the RICH PD panel identifier
    inline void setPanel( const Rich::Side panel )
    //#ifdef NDEBUG
      noexcept
    //#endif
    {
      if ( HPDID == idType() )
      {
<<<<<<< HEAD
        //#ifndef NDEBUG
        //checkRange( panel, HPD::MaxPanel, "Panel" );
        //#endif
=======
#ifndef NDEBUG
        static const std::string mess("Panel");
        checkRange( panel, HPD::MaxPanel, mess );
#endif
>>>>>>> 2cf497f7
        setData( panel, HPD::ShiftPanel,   HPD::MaskPanel,   HPD::MaskPanelIsSet   );
      }
      else // assume only two ID types ...
      {
<<<<<<< HEAD
        //#ifndef NDEBUG
        //checkRange( panel, MaPMT::MaxPanel, "Panel" );
        //#endif
=======
#ifndef NDEBUG
        static const std::string mess("Panel");
        checkRange( panel, MaPMT::MaxPanel, mess );
#endif
>>>>>>> 2cf497f7
        setData( panel, MaPMT::ShiftPanel, MaPMT::MaskPanel, MaPMT::MaskPanelIsSet );
      }
    }

    /// Set the RICH PD column and number in column identifier
    inline void setPD( const DataType col, const DataType nInCol )
    //#ifdef NDEBUG
      noexcept
    //#endif
    {
      if ( HPDID == idType() )
      {
<<<<<<< HEAD
        //#ifndef NDEBUG
        //checkRange ( col,    HPD::MaxPDCol,      "PDColumn"   );
        //checkRange ( nInCol, HPD::MaxPDNumInCol, "PDNumInCol" );
        //#endif
=======
#ifndef NDEBUG
        static const std::string messa("PDColumn");
        static const std::string messb("PDNumInCol");
        checkRange ( col,    HPD::MaxPDCol,      messa );
        checkRange ( nInCol, HPD::MaxPDNumInCol, messb );
#endif
>>>>>>> 2cf497f7
        setData( col,    HPD::ShiftPDCol,      HPD::MaskPDCol,      HPD::MaskPDIsSet );
        setData( nInCol, HPD::ShiftPDNumInCol, HPD::MaskPDNumInCol                   );
      }
      else // assume only two ID types ...
      {
<<<<<<< HEAD
        //#ifndef NDEBUG
        //checkRange ( col,    MaPMT::MaxPDCol,      "PDColumn"   );
        //checkRange ( nInCol, MaPMT::MaxPDNumInCol, "PDNumInCol" );
        //#endif
=======
#ifndef NDEBUG
        static const std::string messa("PDColumn");
        static const std::string messb("PDNumInCol");
        checkRange ( col,    MaPMT::MaxPDCol,      messa );
        checkRange ( nInCol, MaPMT::MaxPDNumInCol, messb );
#endif
>>>>>>> 2cf497f7
        setData( col,    MaPMT::ShiftPDCol,      MaPMT::MaskPDCol,      MaPMT::MaskPDIsSet );
        setData( nInCol, MaPMT::ShiftPDNumInCol, MaPMT::MaskPDNumInCol                     );
      }
    }

    /// Set the RICH PD pixel row identifier
    inline void setPixelRow( const DataType row )
    //#ifdef NDEBUG
      noexcept
    //#endif
    {
      if ( HPDID == idType() )
      {
<<<<<<< HEAD
        //#ifndef NDEBUG
        //checkRange( row, HPD::MaxPixelRow, "PixelRow" );
        //#endif
=======
#ifndef NDEBUG
        static const std::string mess("PixelRow");
        checkRange( row, HPD::MaxPixelRow, mess );
#endif
>>>>>>> 2cf497f7
        setData( row, HPD::ShiftPixelRow,   HPD::MaskPixelRow,   HPD::MaskPixelRowIsSet   );
      }
      else
      {
<<<<<<< HEAD
        //#ifndef NDEBUG
        //checkRange( row, MaPMT::MaxPixelRow, "PixelRow" );
        //#endif
=======
#ifndef NDEBUG
        static const std::string mess("PixelRow");
        checkRange( row, MaPMT::MaxPixelRow, mess );
#endif
>>>>>>> 2cf497f7
        setData( row, MaPMT::ShiftPixelRow, MaPMT::MaskPixelRow, MaPMT::MaskPixelRowIsSet );
      }
    }

    /// Set the RICH PD pixel column identifier
    inline void setPixelCol( const DataType col )
    //#ifdef NDEBUG
      noexcept
    //#endif
    {
      if ( HPDID == idType() )
      {
<<<<<<< HEAD
        //#ifndef NDEBUG
        //checkRange( col, HPD::MaxPixelCol, "PixelColumn" );
        //#endif
=======
#ifndef NDEBUG
        static const std::string mess("PixelColumn");
        checkRange( col, HPD::MaxPixelCol, mess );
#endif
>>>>>>> 2cf497f7
        setData( col, HPD::ShiftPixelCol,   HPD::MaskPixelCol,   HPD::MaskPixelColIsSet   );
      }
      else
      {
<<<<<<< HEAD
        //#ifndef NDEBUG
        //checkRange( col, MaPMT::MaxPixelCol, "PixelColumn" );
        //#endif
=======
#ifndef NDEBUG
        static const std::string mess("PixelColumn");
        checkRange( col, MaPMT::MaxPixelCol, mess );
#endif
>>>>>>> 2cf497f7
        setData( col, MaPMT::ShiftPixelCol, MaPMT::MaskPixelCol, MaPMT::MaskPixelColIsSet );
      }
    }

    /// Set the RICH photon detector pixel sub-row identifier (Alice mode only)
    void setPixelSubRow( const DataType pixelSubRow );

  public:

    /// Decoding function to strip the sub-pixel information and return a pixel RichSmartID
    inline constexpr LHCb::RichSmartID pixelID() const noexcept
    {
      return RichSmartID( HPDID == idType()                                         ?
                          key() & ~(HPD::MaskPixelSubRow+HPD::MaskPixelSubRowIsSet) :
                          key()                                                     );
    }

    /// Decoding function to return an identifier for a single PD, stripping all pixel level information
    inline constexpr LHCb::RichSmartID pdID() const noexcept
    {
      return RichSmartID( key() &
                          ( HPDID == idType()                                                          ?
                            (HPD::MaskRich+HPD::MaskPanel+HPD::MaskPDNumInCol+HPD::MaskPDCol+
                             HPD::MaskRichIsSet+HPD::MaskPanelIsSet+HPD::MaskPDIsSet+MaskIDType)       :
                            (MaPMT::MaskRich+MaPMT::MaskPanel+MaPMT::MaskPDNumInCol+MaPMT::MaskPDCol+
                             MaPMT::MaskRichIsSet+MaPMT::MaskPanelIsSet+MaPMT::MaskPDIsSet+MaskIDType) )
                          );
    }

    /// Decoding function to strip the photon-detector information and return a PD panel RichSmartID
    inline constexpr LHCb::RichSmartID panelID() const noexcept
    {
      return RichSmartID( key() &
                          ( HPDID == idType()                                         ?
                            (HPD::MaskRich+HPD::MaskPanel+HPD::MaskRichIsSet+
                             HPD::MaskPanelIsSet+MaskIDType)                          :
                            (MaPMT::MaskRich+MaPMT::MaskPanel+MaPMT::MaskRichIsSet+
                             MaPMT::MaskPanelIsSet+MaskIDType)                        )
                          );
    }

    /// Decoding function to strip all but the RICH information and return a RICH RichSmartID
    inline constexpr LHCb::RichSmartID richID() const noexcept
    {
      return RichSmartID( key() &
                          ( HPDID == idType()                                  ?
                            (HPD::MaskRich+HPD::MaskRichIsSet+MaskIDType)      :
                            (MaPMT::MaskRich+MaPMT::MaskRichIsSet+MaskIDType)  )
                          );
    }

    /// Returns only the data fields, with the validity bits stripped
    inline constexpr LHCb::RichSmartID dataBitsOnly() const noexcept
    {
      return RichSmartID( key() &
                          ( HPDID == idType()                                                  ?
                            (HPD::MaskRich+HPD::MaskPanel+HPD::MaskPDNumInCol+HPD::MaskPDCol+
                             HPD::MaskPixelRow+HPD::MaskPixelCol+HPD::MaskPixelSubRow)         :
                            (MaPMT::MaskRich+MaPMT::MaskPanel+MaPMT::MaskPDNumInCol+
                             MaPMT::MaskPDCol+MaPMT::MaskPixelRow+MaPMT::MaskPixelCol)         )
                          );
    }

  public:

    /// Retrieve The pixel sub-row (Alice mode) number
    inline constexpr DataType pixelSubRow() const noexcept
    {
      // Note MaPMTs have no sub-pixel ...
      return (DataType) ( HPDID == idType() ?
                          ((key() & HPD::MaskPixelSubRow) >> HPD::ShiftPixelSubRow) :
                          0 );
    }

    /// Retrieve The pixel column number
    inline constexpr DataType pixelCol() const noexcept
    {
      return (DataType) ( HPDID == idType()                                        ?
                          ((key() & HPD::MaskPixelCol)   >> HPD::ShiftPixelCol)    :
                          ((key() & MaPMT::MaskPixelCol) >> MaPMT::ShiftPixelCol)  );
    }

    /// Retrieve The pixel row number
    inline constexpr DataType pixelRow() const noexcept
    {
      return (DataType) ( HPDID == idType()                                       ?
                          ((key() & HPD::MaskPixelRow)   >> HPD::ShiftPixelRow)   :
                          ((key() & MaPMT::MaskPixelRow) >> MaPMT::ShiftPixelRow) );
    }

    /// Retrieve The PD number in column
    inline constexpr DataType pdNumInCol() const noexcept
    {
      return (DataType) ( HPDID == idType()                                           ?
                          ((key() & HPD::MaskPDNumInCol)   >> HPD::ShiftPDNumInCol)   :
                          ((key() & MaPMT::MaskPDNumInCol) >> MaPMT::ShiftPDNumInCol) );
    }

    /// Retrieve The PD column number
    inline constexpr DataType pdCol() const noexcept
    {
      return (DataType) ( HPDID == idType()                                 ?
                          ((key() & HPD::MaskPDCol)   >> HPD::ShiftPDCol)   :
                          ((key() & MaPMT::MaskPDCol) >> MaPMT::ShiftPDCol) );
    }

    /// Retrieve The RICH panel
    inline constexpr Rich::Side panel() const noexcept
    {
      return (Rich::Side) ( HPDID == idType()                                 ?
                            ((key() & HPD::MaskPanel)   >> HPD::ShiftPanel)   :
                            ((key() & MaPMT::MaskPanel) >> MaPMT::ShiftPanel) );
    }

    /// Retrieve The RICH Detector
    inline constexpr Rich::DetectorType rich() const noexcept
    {
      return (Rich::DetectorType) ( HPDID == idType()                               ?
                                    ((key() & HPD::MaskRich)   >> HPD::ShiftRich)   :
                                    ((key() & MaPMT::MaskRich) >> MaPMT::ShiftRich) );
    }

  public:

    /// Retrieve Pixel sub-row field is set
    inline constexpr bool pixelSubRowIsSet() const noexcept
    {
      // Note MaPMTs have no sub-pixel ...
      return ( HPDID == idType()                                                          ?
               0 != ((key() & HPD::MaskPixelSubRowIsSet)   >> HPD::ShiftPixelSubRowIsSet) :
               false                                                                      );
    }

    /// Retrieve Pixel column field is set
    inline constexpr bool pixelColIsSet() const noexcept
    {
      return ( HPDID == idType()                                                      ?
               0 != ((key() & HPD::MaskPixelColIsSet)   >> HPD::ShiftPixelColIsSet)   :
               0 != ((key() & MaPMT::MaskPixelColIsSet) >> MaPMT::ShiftPixelColIsSet) );
    }

    /// Retrieve Pixel row field is set
    inline constexpr bool pixelRowIsSet() const noexcept
    {
      return ( HPDID == idType()                                                       ?
               0 != ((key() & HPD::MaskPixelRowIsSet)   >> HPD::ShiftPixelRowIsSet)    :
               0 != ((key() & MaPMT::MaskPixelRowIsSet) >> MaPMT::ShiftPixelRowIsSet)  );
    }

    /// Retrieve PD column field is set
    inline constexpr bool pdIsSet() const noexcept
    {
      return ( HPDID == idType()                                           ?
               0 != ((key() & HPD::MaskPDIsSet)   >> HPD::ShiftPDIsSet)    :
               0 != ((key() & MaPMT::MaskPDIsSet) >> MaPMT::ShiftPDIsSet)  );
    }

    /// Retrieve RICH panel field is set
    inline constexpr bool panelIsSet() const noexcept
    {
      return ( HPDID == idType()                                                 ?
               0 != ((key() & HPD::MaskPanelIsSet)   >> HPD::ShiftPanelIsSet)    :
               0 != ((key() & MaPMT::MaskPanelIsSet) >> MaPMT::ShiftPanelIsSet)  );
    }

    /// Retrieve RICH detector field is set
    inline constexpr bool richIsSet() const noexcept
    {
      return ( HPDID == idType()                                              ?
               0 != ((key() & HPD::MaskRichIsSet)   >> HPD::ShiftRichIsSet)   :
               0 != ((key() & MaPMT::MaskRichIsSet) >> MaPMT::ShiftRichIsSet) );
    }

  public:

    /// Returns true if the RichSmartID contains valid RICH detector data
    inline constexpr bool richDataAreValid() const noexcept
    {
      return richIsSet();
    }

    /// Returns true if the RichSmartID contains valid PD data
    inline constexpr bool pdDataAreValid() const noexcept
    {
      return ( pdIsSet() && panelIsSet() && richIsSet() );
    }

    /// Returns true if the RichSmartID contains valid pixel data
    inline constexpr bool pixelDataAreValid() const noexcept
    {
      return ( pixelColIsSet() && pixelRowIsSet() && pdDataAreValid() );
    }

    /// Returns true if the RichSmartID contains valid pixel sub-row (Alice mode) data
    inline constexpr bool pixelSubRowDataIsValid() const noexcept
    {
      return ( pixelSubRowIsSet() && pixelDataAreValid() );
    }

    /// Returns true if at least one data field has been set
    inline constexpr bool isValid() const noexcept
    {
      return ( richIsSet()     || panelIsSet()    || pdIsSet()         ||
               pixelRowIsSet() || pixelColIsSet() || pixelSubRowIsSet() );
    }

  public:

    /** Returns true if the SmartID is for a 'large' PMT.
     *  @attention Will always return false for HPDs... */
    inline constexpr bool isLargePMT() const noexcept
    {
      return ( HPDID == idType() ? false :
               0 != ((key() & MaPMT::MaskLargePixel) >> MaPMT::ShiftLargePixel ) );
    }

    /** Set the large PMT flag.
     *  @attention Does nothing for HPDs */
    inline void setLargePMT( const bool flag ) noexcept
    {
      if ( MaPMTID == idType() )
      {
        setData( flag, MaPMT::ShiftLargePixel, MaPMT::MaskLargePixel );
      }
    }

  public:

    // Implementation using a mutex for thread support
#ifndef GOD_NOALLOC
  
  /// operator new
  static void* operator new ( size_t size )
  {
    return ( sizeof(RichSmartID) == size ?
             boost::singleton_pool<RichSmartID, sizeof(RichSmartID)>::malloc() :
             ::operator new(size) );
  }
  
  /// placement operator new
  static void* operator new ( size_t size, void* pObj )
  {
    return ::operator new (size,pObj);
  }
  
  /// operator delete
  static void operator delete ( void* p )
  {
    boost::singleton_pool<RichSmartID, sizeof(RichSmartID)>::is_from(p) ?
      boost::singleton_pool<RichSmartID, sizeof(RichSmartID)>::free(p) :
      ::operator delete(p);
  }
  
  /// placement operator delete
  static void operator delete ( void* p, void* pObj )
  {
          ::operator delete (p, pObj);
  }
  
#endif
  
  public:
    
    /// Print this RichSmartID in a human readable way
    std::ostream& fillStream( std::ostream& s,
                              //#ifdef NDEBUG
                              const bool dumpSmartIDBits = false
                              //#else
                              //const bool dumpSmartIDBits = true
                              //#endif
                              ) const;
    
    /** Return the output of the ostream printing of this object as a string.
     *  Mainly for use in GaudiPython. */
    std::string toString() const;
    
  public:
    
    /// Test if a given bit in the ID is on
    inline constexpr bool isBitOn( const int32_t pos ) const noexcept
    {
      return ( 0 != ( key() & ( 1 << pos ) ) );
    }
    
    /// Print the ID as a series of bits (0/1)
    std::ostream& dumpBits( std::ostream& s ) const;
    
  };
  
  /// ostream operator
  inline std::ostream& operator<< (std::ostream& str, const RichSmartID& obj)
  {
    return obj.fillStream(str);
  }
  
}

#endif<|MERGE_RESOLUTION|>--- conflicted
+++ resolved
@@ -119,16 +119,9 @@
       noexcept
     //#endif
     {
-<<<<<<< HEAD
       //#ifndef NDEBUG
       //checkRange(type,MaxIDType,"IDType");
       //#endif
-=======
-#ifndef NDEBUG
-      static const std::string mess("IDType");
-      checkRange(type,MaxIDType,mess);
-#endif
->>>>>>> 2cf497f7
       setData( type, ShiftIDType, MaskIDType );
     }
 
@@ -320,11 +313,11 @@
     /// Constructor from unsigned 64 bit int
     explicit constexpr RichSmartID( const uint64_t key ) noexcept
       : m_key( static_cast<LHCb::RichSmartID::KeyType>( key & 0x00000000FFFFFFFF ) ) { }
-    
+
     /// Constructor from signed 32 bit int type
     explicit           RichSmartID( const int32_t key ) noexcept
       : m_key( reinterpret_cast<const LHCb::RichSmartID::KeyType&>(key) ) { }
-    
+
     /// Constructor from signed 64 bit int
     explicit constexpr RichSmartID( const int64_t key ) noexcept
       : m_key( static_cast<LHCb::RichSmartID::KeyType>( key & 0x00000000FFFFFFFF ) ) { }
@@ -338,15 +331,9 @@
                  const DataType pixelCol,
                  const DataType pixelSubRow,
                  const IDType type = HPDID )
-<<<<<<< HEAD
     //#ifdef NDEBUG
     noexcept
     //#endif
-=======
-#ifdef NDEBUG
-      noexcept
-#endif
->>>>>>> 2cf497f7
     {
       setIDType        ( type              );
       setRich          ( rich              );
@@ -365,15 +352,9 @@
                  const DataType pixelRow,
                  const DataType pixelCol,
                  const IDType type = HPDID )
-<<<<<<< HEAD
     //#ifdef NDEBUG
     noexcept
     //#endif
-=======
-#ifdef NDEBUG
-      noexcept
-#endif
->>>>>>> 2cf497f7
     {
       setIDType        ( type              );
       setRich          ( rich              );
@@ -389,15 +370,9 @@
                  const DataType pdNumInCol,
                  const DataType pdCol,
                  const IDType type = HPDID )
-<<<<<<< HEAD
     //#ifdef NDEBUG
     noexcept
     //#endif
-=======
-#ifdef NDEBUG
-      noexcept
-#endif
->>>>>>> 2cf497f7
     {
       setIDType        ( type              );
       setRich          ( rich              );
@@ -409,15 +384,9 @@
     RichSmartID( const Rich::DetectorType rich,
                  const Rich::Side panel,
                  const IDType type = HPDID )
-<<<<<<< HEAD
     //#ifdef NDEBUG
     noexcept
     //#endif
-=======
-#ifdef NDEBUG
-      noexcept
-#endif
->>>>>>> 2cf497f7
     {
       setIDType        ( type  );
       setRich          ( rich  );
@@ -472,30 +441,18 @@
     {
       if ( HPDID == idType() )
       {
-<<<<<<< HEAD
-        //#ifndef NDEBUG
-        // checkRange( rich, HPD::MaxRich, "RICH" );
-        //#endif
-=======
-#ifndef NDEBUG
-        static const std::string mess("RICH");
-        checkRange( rich, HPD::MaxRich, mess );
-#endif
->>>>>>> 2cf497f7
+        //#ifndef NDEBUG
+        // static const std::string mess("RICH");
+        // checkRange( rich, HPD::MaxRich, mess );
+        //#endif
         setData( rich, HPD::ShiftRich,   HPD::MaskRich,   HPD::MaskRichIsSet   );
       }
       else // assume only two ID types ...
       {
-<<<<<<< HEAD
-        //#ifndef NDEBUG
-        //checkRange( rich, MaPMT::MaxRich, "RICH" );
-        //#endif
-=======
-#ifndef NDEBUG
-        static const std::string mess("RICH");
-        checkRange( rich, MaPMT::MaxRich, mess );
-#endif
->>>>>>> 2cf497f7
+        //#ifndef NDEBUG
+        // static const std::string mess("RICH");
+        // checkRange( rich, MaPMT::MaxRich, mess );
+        //#endif
         setData( rich, MaPMT::ShiftRich, MaPMT::MaskRich, MaPMT::MaskRichIsSet );
       }
     }
@@ -508,30 +465,18 @@
     {
       if ( HPDID == idType() )
       {
-<<<<<<< HEAD
-        //#ifndef NDEBUG
-        //checkRange( panel, HPD::MaxPanel, "Panel" );
-        //#endif
-=======
-#ifndef NDEBUG
-        static const std::string mess("Panel");
-        checkRange( panel, HPD::MaxPanel, mess );
-#endif
->>>>>>> 2cf497f7
+        //#ifndef NDEBUG
+        // static const std::string mess("Panel");
+        // checkRange( panel, HPD::MaxPanel, mess );
+        //#endif
         setData( panel, HPD::ShiftPanel,   HPD::MaskPanel,   HPD::MaskPanelIsSet   );
       }
       else // assume only two ID types ...
       {
-<<<<<<< HEAD
-        //#ifndef NDEBUG
-        //checkRange( panel, MaPMT::MaxPanel, "Panel" );
-        //#endif
-=======
-#ifndef NDEBUG
-        static const std::string mess("Panel");
-        checkRange( panel, MaPMT::MaxPanel, mess );
-#endif
->>>>>>> 2cf497f7
+        //#ifndef NDEBUG
+        //static const std::string mess("Panel");
+        // checkRange( panel, MaPMT::MaxPanel, mess );
+        //#endif
         setData( panel, MaPMT::ShiftPanel, MaPMT::MaskPanel, MaPMT::MaskPanelIsSet );
       }
     }
@@ -544,37 +489,23 @@
     {
       if ( HPDID == idType() )
       {
-<<<<<<< HEAD
-        //#ifndef NDEBUG
-        //checkRange ( col,    HPD::MaxPDCol,      "PDColumn"   );
-        //checkRange ( nInCol, HPD::MaxPDNumInCol, "PDNumInCol" );
-        //#endif
-=======
-#ifndef NDEBUG
-        static const std::string messa("PDColumn");
-        static const std::string messb("PDNumInCol");
-        checkRange ( col,    HPD::MaxPDCol,      messa );
-        checkRange ( nInCol, HPD::MaxPDNumInCol, messb );
-#endif
->>>>>>> 2cf497f7
+        //#ifndef NDEBUG
+        //static const std::string messa("PDColumn");
+        //static const std::string messb("PDNumInCol");
+        //checkRange ( col,    HPD::MaxPDCol,      messa );
+        //checkRange ( nInCol, HPD::MaxPDNumInCol, messb );
+        //#endif
         setData( col,    HPD::ShiftPDCol,      HPD::MaskPDCol,      HPD::MaskPDIsSet );
         setData( nInCol, HPD::ShiftPDNumInCol, HPD::MaskPDNumInCol                   );
       }
       else // assume only two ID types ...
       {
-<<<<<<< HEAD
-        //#ifndef NDEBUG
-        //checkRange ( col,    MaPMT::MaxPDCol,      "PDColumn"   );
-        //checkRange ( nInCol, MaPMT::MaxPDNumInCol, "PDNumInCol" );
-        //#endif
-=======
-#ifndef NDEBUG
-        static const std::string messa("PDColumn");
-        static const std::string messb("PDNumInCol");
-        checkRange ( col,    MaPMT::MaxPDCol,      messa );
-        checkRange ( nInCol, MaPMT::MaxPDNumInCol, messb );
-#endif
->>>>>>> 2cf497f7
+        //#ifndef NDEBUG
+        //static const std::string messa("PDColumn");
+        //static const std::string messb("PDNumInCol");
+        //checkRange ( col,    MaPMT::MaxPDCol,      messa );
+        //checkRange ( nInCol, MaPMT::MaxPDNumInCol, messb );
+        //#endif
         setData( col,    MaPMT::ShiftPDCol,      MaPMT::MaskPDCol,      MaPMT::MaskPDIsSet );
         setData( nInCol, MaPMT::ShiftPDNumInCol, MaPMT::MaskPDNumInCol                     );
       }
@@ -588,30 +519,18 @@
     {
       if ( HPDID == idType() )
       {
-<<<<<<< HEAD
-        //#ifndef NDEBUG
-        //checkRange( row, HPD::MaxPixelRow, "PixelRow" );
-        //#endif
-=======
-#ifndef NDEBUG
-        static const std::string mess("PixelRow");
-        checkRange( row, HPD::MaxPixelRow, mess );
-#endif
->>>>>>> 2cf497f7
+        //#ifndef NDEBUG
+        //static const std::string mess("PixelRow");
+        //checkRange( row, HPD::MaxPixelRow, mess );
+        //#endif
         setData( row, HPD::ShiftPixelRow,   HPD::MaskPixelRow,   HPD::MaskPixelRowIsSet   );
       }
       else
       {
-<<<<<<< HEAD
-        //#ifndef NDEBUG
-        //checkRange( row, MaPMT::MaxPixelRow, "PixelRow" );
-        //#endif
-=======
-#ifndef NDEBUG
-        static const std::string mess("PixelRow");
-        checkRange( row, MaPMT::MaxPixelRow, mess );
-#endif
->>>>>>> 2cf497f7
+        //#ifndef NDEBUG
+        //static const std::string mess("PixelRow");
+        //checkRange( row, MaPMT::MaxPixelRow, mess );
+        //#endif
         setData( row, MaPMT::ShiftPixelRow, MaPMT::MaskPixelRow, MaPMT::MaskPixelRowIsSet );
       }
     }
@@ -624,30 +543,18 @@
     {
       if ( HPDID == idType() )
       {
-<<<<<<< HEAD
-        //#ifndef NDEBUG
-        //checkRange( col, HPD::MaxPixelCol, "PixelColumn" );
-        //#endif
-=======
-#ifndef NDEBUG
-        static const std::string mess("PixelColumn");
-        checkRange( col, HPD::MaxPixelCol, mess );
-#endif
->>>>>>> 2cf497f7
+        //#ifndef NDEBUG
+        //static const std::string mess("PixelColumn");
+        //checkRange( col, HPD::MaxPixelCol, mess );
+        //#endif
         setData( col, HPD::ShiftPixelCol,   HPD::MaskPixelCol,   HPD::MaskPixelColIsSet   );
       }
       else
       {
-<<<<<<< HEAD
-        //#ifndef NDEBUG
-        //checkRange( col, MaPMT::MaxPixelCol, "PixelColumn" );
-        //#endif
-=======
-#ifndef NDEBUG
-        static const std::string mess("PixelColumn");
-        checkRange( col, MaPMT::MaxPixelCol, mess );
-#endif
->>>>>>> 2cf497f7
+        //#ifndef NDEBUG
+        //static const std::string mess("PixelColumn");
+        //checkRange( col, MaPMT::MaxPixelCol, mess );
+        //#endif
         setData( col, MaPMT::ShiftPixelCol, MaPMT::MaskPixelCol, MaPMT::MaskPixelColIsSet );
       }
     }
@@ -878,7 +785,7 @@
 
     // Implementation using a mutex for thread support
 #ifndef GOD_NOALLOC
-  
+
   /// operator new
   static void* operator new ( size_t size )
   {
@@ -886,13 +793,13 @@
              boost::singleton_pool<RichSmartID, sizeof(RichSmartID)>::malloc() :
              ::operator new(size) );
   }
-  
+
   /// placement operator new
   static void* operator new ( size_t size, void* pObj )
   {
     return ::operator new (size,pObj);
   }
-  
+
   /// operator delete
   static void operator delete ( void* p )
   {
@@ -900,17 +807,17 @@
       boost::singleton_pool<RichSmartID, sizeof(RichSmartID)>::free(p) :
       ::operator delete(p);
   }
-  
+
   /// placement operator delete
   static void operator delete ( void* p, void* pObj )
   {
           ::operator delete (p, pObj);
   }
-  
+
 #endif
-  
-  public:
-    
+
+  public:
+
     /// Print this RichSmartID in a human readable way
     std::ostream& fillStream( std::ostream& s,
                               //#ifdef NDEBUG
@@ -919,30 +826,30 @@
                               //const bool dumpSmartIDBits = true
                               //#endif
                               ) const;
-    
+
     /** Return the output of the ostream printing of this object as a string.
      *  Mainly for use in GaudiPython. */
     std::string toString() const;
-    
-  public:
-    
+
+  public:
+
     /// Test if a given bit in the ID is on
     inline constexpr bool isBitOn( const int32_t pos ) const noexcept
     {
       return ( 0 != ( key() & ( 1 << pos ) ) );
     }
-    
+
     /// Print the ID as a series of bits (0/1)
     std::ostream& dumpBits( std::ostream& s ) const;
-    
+
   };
-  
+
   /// ostream operator
   inline std::ostream& operator<< (std::ostream& str, const RichSmartID& obj)
   {
     return obj.fillStream(str);
   }
-  
+
 }
 
 #endif