--- conflicted
+++ resolved
@@ -775,12 +775,6 @@
         setData( flag, MaPMT::ShiftLargePixel, MaPMT::MaskLargePixel );
       }
     }
-<<<<<<< HEAD
-
-  public:
-
-=======
->>>>>>> 6e2dbd90
     /// Print this RichSmartID in a human readable way
     std::ostream& fillStream( std::ostream& s,
 #ifdef NDEBUG
