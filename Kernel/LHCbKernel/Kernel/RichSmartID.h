--- conflicted
+++ resolved
@@ -778,48 +778,6 @@
         setData( flag, MaPMT::ShiftLargePixel, MaPMT::MaskLargePixel );
       }
     }
-<<<<<<< HEAD
-
-  public:
-
-    // Implementation using a mutex for thread support
-#ifndef GOD_NOALLOC
-
-  /// operator new
-  static void* operator new ( size_t size )
-  {
-    return ( sizeof(RichSmartID) == size ?
-             boost::singleton_pool<RichSmartID, sizeof(RichSmartID)>::malloc() :
-             ::operator new(size) );
-  }
-
-  /// placement operator new
-  static void* operator new ( size_t size, void* pObj )
-  {
-    return ::operator new (size,pObj);
-  }
-
-  /// operator delete
-  static void operator delete ( void* p )
-  {
-    boost::singleton_pool<RichSmartID, sizeof(RichSmartID)>::is_from(p) ?
-      boost::singleton_pool<RichSmartID, sizeof(RichSmartID)>::free(p) :
-      ::operator delete(p);
-  }
-
-  /// placement operator delete
-  static void operator delete ( void* p, void* pObj )
-  {
-          ::operator delete (p, pObj);
-  }
-
-#endif
-
-=======
-  
->>>>>>> bcfd27ea
-  public:
-
     /// Print this RichSmartID in a human readable way
     std::ostream& fillStream( std::ostream& s,
 #ifdef NDEBUG
@@ -851,12 +809,5 @@
   {
     return obj.fillStream(str);
   }
-<<<<<<< HEAD
-
-}
-
-#endif
-=======
-  
-}
->>>>>>> bcfd27ea
+
+}