--- conflicted
+++ resolved
@@ -442,32 +442,18 @@
     {
       if ( HPDID == idType() )
       {
-<<<<<<< HEAD
-        //#ifndef NDEBUG
-        // static const std::string mess("RICH");
-        // checkRange( rich, HPD::MaxRich, mess );
-        //#endif
-=======
 #ifndef NDEBUG
         static const std::string mess("RICH");
         checkRange( rich, HPD::MaxRich, mess );
 #endif
->>>>>>> af41f1c5
         setData( rich, HPD::ShiftRich,   HPD::MaskRich,   HPD::MaskRichIsSet   );
       }
       else // assume only two ID types ...
       {
-<<<<<<< HEAD
-        //#ifndef NDEBUG
-        // static const std::string mess("RICH");
-        // checkRange( rich, MaPMT::MaxRich, mess );
-        //#endif
-=======
 #ifndef NDEBUG
         static const std::string mess("RICH");
         checkRange( rich, MaPMT::MaxRich, mess );
 #endif
->>>>>>> af41f1c5
         setData( rich, MaPMT::ShiftRich, MaPMT::MaskRich, MaPMT::MaskRichIsSet );
       }
     }
@@ -480,32 +466,18 @@
     {
       if ( HPDID == idType() )
       {
-<<<<<<< HEAD
-        //#ifndef NDEBUG
-        // static const std::string mess("Panel");
-        // checkRange( panel, HPD::MaxPanel, mess );
-        //#endif
-=======
 #ifndef NDEBUG
         static const std::string mess("Panel");
         checkRange( panel, HPD::MaxPanel, mess );
 #endif
->>>>>>> af41f1c5
         setData( panel, HPD::ShiftPanel,   HPD::MaskPanel,   HPD::MaskPanelIsSet   );
       }
       else // assume only two ID types ...
       {
-<<<<<<< HEAD
-        //#ifndef NDEBUG
-        //static const std::string mess("Panel");
-        // checkRange( panel, MaPMT::MaxPanel, mess );
-        //#endif
-=======
 #ifndef NDEBUG
         static const std::string mess("Panel");
         checkRange( panel, MaPMT::MaxPanel, mess );
 #endif
->>>>>>> af41f1c5
         setData( panel, MaPMT::ShiftPanel, MaPMT::MaskPanel, MaPMT::MaskPanelIsSet );
       }
     }
@@ -518,41 +490,23 @@
     {
       if ( HPDID == idType() )
       {
-<<<<<<< HEAD
-        //#ifndef NDEBUG
-        //static const std::string messa("PDColumn");
-        //static const std::string messb("PDNumInCol");
-        //checkRange ( col,    HPD::MaxPDCol,      messa );
-        //checkRange ( nInCol, HPD::MaxPDNumInCol, messb );
-        //#endif
-=======
 #ifndef NDEBUG
         static const std::string messa("PDColumn");
         static const std::string messb("PDNumInCol");
         checkRange ( col,    HPD::MaxPDCol,      messa );
         checkRange ( nInCol, HPD::MaxPDNumInCol, messb );
 #endif
->>>>>>> af41f1c5
         setData( col,    HPD::ShiftPDCol,      HPD::MaskPDCol,      HPD::MaskPDIsSet );
         setData( nInCol, HPD::ShiftPDNumInCol, HPD::MaskPDNumInCol                   );
       }
       else // assume only two ID types ...
       {
-<<<<<<< HEAD
-        //#ifndef NDEBUG
-        //static const std::string messa("PDColumn");
-        //static const std::string messb("PDNumInCol");
-        //checkRange ( col,    MaPMT::MaxPDCol,      messa );
-        //checkRange ( nInCol, MaPMT::MaxPDNumInCol, messb );
-        //#endif
-=======
 #ifndef NDEBUG
         static const std::string messa("PDColumn");
         static const std::string messb("PDNumInCol");
         checkRange ( col,    MaPMT::MaxPDCol,      messa );
         checkRange ( nInCol, MaPMT::MaxPDNumInCol, messb );
 #endif
->>>>>>> af41f1c5
         setData( col,    MaPMT::ShiftPDCol,      MaPMT::MaskPDCol,      MaPMT::MaskPDIsSet );
         setData( nInCol, MaPMT::ShiftPDNumInCol, MaPMT::MaskPDNumInCol                     );
       }
@@ -566,32 +520,18 @@
     {
       if ( HPDID == idType() )
       {
-<<<<<<< HEAD
-        //#ifndef NDEBUG
-        //static const std::string mess("PixelRow");
-        //checkRange( row, HPD::MaxPixelRow, mess );
-        //#endif
-=======
 #ifndef NDEBUG
         static const std::string mess("PixelRow");
         checkRange( row, HPD::MaxPixelRow, mess );
 #endif
->>>>>>> af41f1c5
         setData( row, HPD::ShiftPixelRow,   HPD::MaskPixelRow,   HPD::MaskPixelRowIsSet   );
       }
       else
       {
-<<<<<<< HEAD
-        //#ifndef NDEBUG
-        //static const std::string mess("PixelRow");
-        //checkRange( row, MaPMT::MaxPixelRow, mess );
-        //#endif
-=======
 #ifndef NDEBUG
         static const std::string mess("PixelRow");
         checkRange( row, MaPMT::MaxPixelRow, mess );
 #endif
->>>>>>> af41f1c5
         setData( row, MaPMT::ShiftPixelRow, MaPMT::MaskPixelRow, MaPMT::MaskPixelRowIsSet );
       }
     }
@@ -604,32 +544,18 @@
     {
       if ( HPDID == idType() )
       {
-<<<<<<< HEAD
-        //#ifndef NDEBUG
-        //static const std::string mess("PixelColumn");
-        //checkRange( col, HPD::MaxPixelCol, mess );
-        //#endif
-=======
 #ifndef NDEBUG
         static const std::string mess("PixelColumn");
         checkRange( col, HPD::MaxPixelCol, mess );
 #endif
->>>>>>> af41f1c5
         setData( col, HPD::ShiftPixelCol,   HPD::MaskPixelCol,   HPD::MaskPixelColIsSet   );
       }
       else
       {
-<<<<<<< HEAD
-        //#ifndef NDEBUG
-        //static const std::string mess("PixelColumn");
-        //checkRange( col, MaPMT::MaxPixelCol, mess );
-        //#endif
-=======
 #ifndef NDEBUG
         static const std::string mess("PixelColumn");
         checkRange( col, MaPMT::MaxPixelCol, mess );
 #endif
->>>>>>> af41f1c5
         setData( col, MaPMT::ShiftPixelCol, MaPMT::MaskPixelCol, MaPMT::MaskPixelColIsSet );
       }
     }
