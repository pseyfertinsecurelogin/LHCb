// ============================================================================
#ifndef LHCBMATH_BERNSTEIN_H
#define LHCBMATH_BERNSTEIN_H 1
// ============================================================================
// Include files
// ============================================================================
#include "LHCbMath/BernsteinPoly.h"
#include "LHCbMath/Bernstein1D.h"
#include "LHCbMath/Bernstein2D.h"
#include "LHCbMath/Bernstein3D.h"
// ============================================================================
/** @file LHCbMath/Bernstein.h
 *  Set of useful math-functions, related to Bernstein polynomials
 *
 *  @see http://en.wikipedia.org/wiki/Bernstein_polynomial
 *  @author Vanya BELYAEV Ivan.Belyaev@itep.ru
 *  @date 2010-04-19
 *
 */
// ============================================================================
<<<<<<< HEAD
namespace Gaudi
{
  // ==========================================================================
  namespace Math
  {
    // ========================================================================
    /// forward declaration
    class LegendreSum  ; // forward declaration
    class ChebyshevSum ; // forward declaration
    class Polynomial   ; // forward declaration
    // ========================================================================
    /** @class Bernstein
     *  The sum of bernstein's polynomial of order N
     *  \f$f(x) = \sum_i a_i B^n_i(x)\f$, where
     *  \f$ B^n_k(x) = C^n_k x^k(1-x)^{n-k}\f$
     *  @author Vanya BELYAEV Ivan.Belyaev@itep.ru
     */
    class GAUDI_API Bernstein : public Gaudi::Math::PolySum
    {
      // ======================================================================
    public:
      // ======================================================================
      /** helper structure to denote the basic Bernstein polynomials B(k,N)
       *  @author Vanya BELYAEV Ivan.Belyaev@itep.ru
       */
      class GAUDI_API Basic
      {
      public:
        // ====================================================================
        explicit
          Basic ( const unsigned short k = 0 ,
                  const unsigned short N = 0 )
          : m_k ( k )
          , m_N ( N )
        {}
        // ====================================================================
      public :
        // ====================================================================
        unsigned short k () const { return m_k ; }
        unsigned short N () const { return m_N ; }
        // ====================================================================
      private:
        // ====================================================================
        unsigned short m_k ;
        unsigned short m_N ;
        // ====================================================================
      } ;
      // ======================================================================
    public:
      // ======================================================================
      /// constructor from the order
      Bernstein ( const unsigned short        N     = 0 ,
                  const double                xmin  = 0 ,
                  const double                xmax  = 1 ) ;
      // ======================================================================
      /// constructor from N+1 coefficients
      Bernstein ( const std::vector<double>&  pars      ,
                  const double                xmin  = 0 ,
                  const double                xmax  = 1 ) ;
      // ======================================================================
      /// construct the basic bernstein polinomial  B(k,N)
      Bernstein  ( const Basic&              basic     ,
                   const double              xmin  = 0 ,
                   const double              xmax  = 1 ) ;
      // ======================================================================
      /// template constructor from sequence of parameters
      template <class ITERATOR>
        Bernstein ( ITERATOR                 first ,
                    ITERATOR                 last  ,
                    const double             xmin  ,
                    const double             xmax  )
        : Gaudi::Math::PolySum ( first , last )
        , m_xmin ( std::min ( xmin, xmax ) )
        , m_xmax ( std::max ( xmin, xmax ) )
      {}
      // ======================================================================
      /// constructor  from Bernstein polynomial from *different* domain
      Bernstein ( const Bernstein& poly ,
                  const double     xmin ,
                  const double     xmax ) ;
      // ======================================================================
      /** construct Bernstein interpolant
       *  @param x    vector of abscissas
       *  @param y    vector of function values
       *  @param xmin low  edge for Bernstein polynomial
       *  @param xmin high edge for Bernstein polynomial
       *  - if vector of y is longer  than vector x, extra values are ignored
       *  - if vector of y is shorter than vector x, missing entries are assumed to be zero
       *  It relies on Newton-Bernstein algorithm
       *  @see http://arxiv.org/abs/1510.09197
       *  @see Mark Ainsworth and Manuel A. Sanches,
       *       "Computing of Bezier control points of Largangian interpolant
       *       in arbitrary dimension", arXiv:1510.09197 [math.NA]
       *  @see http://adsabs.harvard.edu/abs/2015arXiv151009197A
       */
      Bernstein ( const std::vector<double>& x         ,
                  const std::vector<double>& y         ,
                  const double               xmin  = 0 ,
                  const double               xmax  = 1 ) ;
      // ======================================================================
      /** construct Bernstein interpolant
       *  @param x    vector of abscissas
       *  @param y    vector of function values
       *  @param xmin low  edge for Bernstein polynomial
       *  @param xmin high edge for Bernstein polynomial
       *  - if vector of y is longer  than vector x, extra values are ignored
       *  - if vector of y is shorter than vector x, missing entries are assumed to be zero
       *  It relies on Newton-Bernstein algorithm
       *  @see http://arxiv.org/abs/1510.09197
       *  @see Mark Ainsworth and Manuel A. Sanches,
       *       "Computing of Bezier control points of Largangian interpolant
       *       in arbitrary dimension", arXiv:1510.09197 [math.NA]
       *  @see http://adsabs.harvard.edu/abs/2015arXiv151009197A
       */
      template <class XITERATOR,class YITERATOR>
        Bernstein ( XITERATOR    xbegin ,
                    XITERATOR    xend   ,
                    YITERATOR    ybegin ,
                    YITERATOR    yend   ,
                    const double xmin   ,
                    const double xmax   )
        : Gaudi::Math::PolySum ( xbegin == xend ? 0 : std::distance ( xbegin , xend  ) -1 )
        , m_xmin ( std::min ( xmin , xmax ) )
        , m_xmax ( std::max ( xmin , xmax ) )
      {
        const unsigned int N  = std::distance ( xbegin , xend ) ;
        const unsigned int NY = std::distance ( ybegin , yend ) ;
        std::vector<long double> _t ( std::max ( N , 1u ) ) ;
        //
        std::transform ( xbegin , xend   , _t.begin() ,
                         [this]( const double v ) { return this->t(v) ; } ) ;
        //
        std::vector<long double> _f ( N ) ;
        YITERATOR ylast = std::next ( ybegin , std::min ( N , NY ) ) ;
        std::copy ( ybegin, ylast , _f.begin() ) ;
        //
        std::vector<long double>  w ( N , 0.0 ) ;
        std::vector<long double>  c ( N , 0.0 ) ;
        //
        w[0] =  1.0  ;
        c[0] = _f[0] ;
        //
        for ( unsigned int s = 1 ; s < N ; ++s )
        {
          /// calculate the divided differences
          for ( unsigned int k = N - 1 ; s <= k ; --k )
          {
            const long double fk  = _f[k  ] ;
            const long double fk1 = _f[k-1] ;
            const long double xk  = _t[k  ] ;
            const long double xks = _t[k-s] ;
            _f[k] = ( fk - fk1 ) / ( xk - xks ) ;
          }
          //
          const long double xs1 = _t[s-1] ;
          for ( unsigned int j = s ; 1 <= j ; --j )
          {
            w[j] =  j * w[j-1] * ( 1 - xs1 ) / s  - ( s - j ) * xs1 * w[j] / s ;
            c[j] =  j * c[j-1]               / s  + ( s - j )       * c[j] / s  + w[j] * _f[s] ;
          }
          w[0]  = -w[0] *   xs1 ;
          c[0] +=  w[0] * _f[s] ;
        }
        ///  finally set parameters
        for ( unsigned short i = 0 ; i < N ; ++i ) { setPar ( i , c[i] ) ; }
      }
      // ======================================================================
      /** construct Bernstein polynomial from its roots
       *
       *  Polinomial has a form
       *  \f$ B(x) = \prod_i (x-r_i) \prod_j (x-c_i)(x-c_i^*) \f$
       *
       *  @param xmin low  edge for Bernstein polynomial
       *  @param xmax high edge for Bernstein polynomial
       *  @param r  the list of real  roots of the polinomial
       *  @param c  the list of complex roots (only one root from cc-pair is needed)
       */
      Bernstein 
      ( const double xmin , 
        const double xmax , 
        const std::vector<double>&                 r = 
        std::vector<double> () , 
        const std::vector<std::complex<double> > & c = 
        std::vector<std::complex<double> > ()  );
      // ======================================================================
      /** construct Bernstein polynomial from its roots
       *
       *  Polinomial has a form
       *  \f$ B(x) = \prod_i (x-r_i) \prod_j (x-c_i)(x-c_i^*) \f$
       *
       *  @param xmin low  edge for Bernstein polynomial
       *  @param xmax high edge for Bernstein polynomial
       *  @param c  the list of complex roots (only one root from cc-pair is needed)
       *  @param r  the list of real  roots of the polinomial
       */
      Bernstein 
      ( const double xmin , 
        const double xmax , 
        const std::vector<std::complex<double> > & c ,
        const std::vector<double>&                 r = 
        std::vector<double> () ) ;
      // ======================================================================
      /// copy
      Bernstein ( const Bernstein&  ) = default ;
      /// move
      Bernstein (       Bernstein&& ) = default ;
      // ======================================================================
      /** constructor from Legendre polynomial
       *  @see http://www.sciencedirect.com/science/article/pii/S0377042700003769 eq.20
       */
      explicit Bernstein ( const LegendreSum&  poly ) ;
      // ======================================================================
      /// constructor from Chebyshev polynomial
      explicit Bernstein ( const ChebyshevSum& poly ) ;
      // ======================================================================
      /// constructor from simple monomial form
      explicit Bernstein ( const Polynomial&   poly ) ;
      // ======================================================================
    public:
      // ======================================================================
      /// get the value of polynomial
      double evaluate ( const double x ) const ;
      // ======================================================================
      /// get the value
      double operator () ( const double x ) const
      { return x < m_xmin ? 0 : x > m_xmax ? 0 : evaluate ( x ) ; }
      // ======================================================================
    public:
      // ======================================================================
      /// get lower edge
      double xmin () const { return m_xmin ; }
      /// get upper edge
      double xmax () const { return m_xmax ; }
      // ======================================================================
    public:
      // ======================================================================
      /// all coefficients are so small that  P(x) + c == c ? 
      bool   small         ( const double c = 1.0 ) const ;
      /// is it a decreasing function?
      bool   decreasing    () const ;
      /// is it a increasing function?
      bool   increasing    () const ;
      /// is it a monothonical function?
      bool   monothonic    () const { return increasing() || decreasing() ; }
      /// is it a constant function?
      bool   constant      () const ;
      // ======================================================================
    public: // convert from local to global variables
      // ======================================================================
      double x ( const double t ) const
      { return       m_xmin   + ( m_xmax - m_xmin ) * t ; }
      double t ( const double x ) const
      { return ( x - m_xmin ) / ( m_xmax - m_xmin )     ; }
      // ======================================================================
    public:
      // ======================================================================
      /// get the integral between xmin and xmax
      double    integral   () const ;
      /// get the integral between low and high
      double    integral   ( const double low , const double high ) const ;
      /** get indefinite integral  as function object
       *  \f$ I(x) = \int^{x}_{x_{min}} B(t) dt + C \f$
       *  @param C the integration constant
       */
      Bernstein indefinite_integral ( const double C = 0 ) const ;
      /// get the derivative at point "x"
      double    derivative          ( const double x     ) const ;
      /// get derivative as function object
      Bernstein derivative          () const ;
      // ======================================================================
    public :
      // ======================================================================
      /** elevate it:
       *  represent as Bernstein polynomial of order N+r
       *  @param r  INPUT increase of degree
       *  @return new polynomial of order N+r
       */
      Bernstein elevate  ( const unsigned short r ) const ;
      // ======================================================================
      /** reduce it:
       *  represent as Bernstein polynomial of order N-r
       *  @param r  INPUT decrease of degree
       *  @return new polynomial of order N-r
       */
      Bernstein reduce  ( const unsigned short r ) const ;
      // ======================================================================
    public:
      // ======================================================================
      /** calculate ``nearest'' polynomial (in the sense of q-norm) of lower degree,
       *  where q-norm is defined as:
       *  \f$ \left| f \right|_{q} = \left( \sum_i \left|c_i\right|^q\right)^{\frac{1}{q}} \f$
       *
       *  - q_inv = 0.0 ->  \f$ max_k    \left|c_k\right|  \f$
       *  - q_inv = 0.5 ->  \f$ \sqrt{ \sum_k  c_k^2 }     \f$
       *  - q_inv = 1.0 ->  \f$ \sum_k \left| c_k \right|  \f$
       *  @see  N.Rezvani and R.M. Corless,
       *       "The Nearest Polynomial With A Given Zero, Revisited"
       *        ACM SIGSAM Bulletin, Vol. 39, No. 3, September 2005
       *  @see http://dl.acm.org/citation.cfm?doid=1113439.1113442
       */
      Bernstein nearest ( const double q_inv = 0 ) const ;
      // ======================================================================
      /** calculate q-norm of the polynomial
       *  where q-norm is defined as:
       *  \f$ \left| f \right|_{q} = \left( \sum_i \left|c_i\right|^q\right)^{\frac{1}{q}} \f$
       *
       *  - q_inv = 0.0 ->  \f$ max_k    \left|c_k\right|  \f$
       *  - q_inv = 0.5 ->  \f$ \sqrt{ \sum_k  c_k^2 }     \f$
       *  - q_inv = 1.0 ->  \f$ \sum_k \left| c_k \right|  \f$
       *
       *  q-norm for Bernstein polynomials is "equivalent" to common
       *  \f$L^2\f$-norm for generic functions,
       *  in the sense that
       *  \f$   \gamma_n \left| f \right|_{\inf}
       *             \le \left| f \right|_{\int}
       *             \le \left| f \right|_{\inf} \f$,
       *  where \f$  \left| f \right|_{\int}^2 = \int  \left| f \right|^2 dx \f$ and
       *  \f$ \gamma_n = \min_{j} \int \left|  B^n_j(x) \right|^2 dx
       *            \sim  (\pi n)^{-\frac{3}{4}} \f$
       *  similarly \f$ \left| f \right|_I \le \left| f \right|_1 \f$,
       */
      double    norm   ( const double q_inv = 0 ) const ;
      // ======================================================================
      /** filter out very small terms
       *  the term is considered to be very small if
       *   - it is numerically zero
       *   - or if epsilon > 0,
       *          abs ( c(k) ) < epsilon
       *   - or if scale   > 0  , 
       *           scale + par ==  scale 
       *   - or if scale   <= 0 ,
       *           norm  + pars == norm    
       *  Since the maximum value for each term of
       *  \f$ c_k C^n_k \frac{ k^k (n-k)^{n-k}}{ n^n}\f$
       *  @param  epsilon  parameter to define "smalness" of terms
       *  @param  scale    parameter to define "smalness" of terms
       *  @return number of nullified terms
       */
      unsigned short remove_noise ( const double epsilon = 0 , 
                                    const double scale   = 0 ) ;
      // ======================================================================
      /** how close are two polynomials in q-norm?
       *  where q-norm is defined as:
       *  \f$ \left| f \right|_{q} = \left( \sum_i \left|c_i\right|^q\right)^{\frac{1}{q}} \f$
       *
       *  - q_inv = 0.0 -> \f$ max_k    \left|c_k\right|  \f$
       *  - q_inv = 0.5 -> \f$ \sqrt{ \sum_k  c_k^2 }     \f$
       *  - q_inv = 1.0 -> \f$ \sum_k \left| c_k \right|  \f$
       */
      double distance ( const Bernstein& other , const double q_inv = 0 ) const ;
      // ======================================================================
    public:  // polynomial division
      // ======================================================================
      /** polynomial division
       *  \f$  f(x) = q(z)*g(x) + r(x) \f$
       *  @return the pair q(x),r(x)
       */
      std::pair<Bernstein,Bernstein> divmod   ( const Bernstein& g ) const ;
      // ======================================================================
      /** polynomial division
       *  \f$  f(x) = q(z)*g(x) + r(x) \f$
       *  @return the quotient q(x)
       */
      // ======================================================================
      Bernstein                      quotient ( const Bernstein& g ) const ;
      /** polynomial division
       *  \f$  f(x) = q(z)*g(x) + r(x) \f$
       *  @return the reminder r(x)
       */
      Bernstein                      reminder ( const Bernstein& g ) const ;
      // ======================================================================
    public:
      // ======================================================================
      /** get the leading power coefficient
       *  \f$ f(x) = hx^n + ....\f$
       *  @return the coefficient at x^n
       */
      double    head  () const ;
      // ======================================================================
    public:
      // ======================================================================
      /// simple  manipulations with polynoms: shift it!
      Bernstein& operator += ( const double a ) ;
      /// simple  manipulations with polynoms: shift it!
      Bernstein& operator -= ( const double a ) ;
      /// simple  manipulations with polynoms: scale it!
      Bernstein& operator *= ( const double a ) ;
      /// simple  manipulations with polynoms: scale it!
      Bernstein& operator /= ( const double a ) ;
      // ======================================================================
    public:
      // ======================================================================
      /// negate it!
      Bernstein  operator-() const ;
      // ======================================================================
    public: // a bit of operators for python
      // ======================================================================
      /// Sum of Bernstein polynomial and a constant
      Bernstein __add__   ( const double value ) const ;
      /// Sum of Bernstein polynomial and a constant
      Bernstein __radd__  ( const double value ) const ;
      /// Product of Bernstein polynomial and a constant
      Bernstein __mul__   ( const double value ) const ;
      /// Product of Bernstein polynomial and a constant
      Bernstein __rmul__  ( const double value ) const ;
      /// Subtract a constant from Benrstein polynomial
      Bernstein __sub__   ( const double value ) const ;
      /// Constant minus Bernstein polynomial
      Bernstein __rsub__  ( const double value ) const ;
      /// Divide Benrstein polynomial by a constant
      Bernstein __div__   ( const double value ) const ;
      /// Negate Bernstein polynomial
      Bernstein __neg__   () const ;
      // ======================================================================
    public:
      // ======================================================================
      /// Sum of   Bernstein polynomials
      Bernstein __add__   ( const Bernstein& other ) const ;
      /// Subtract Bernstein polynomials
      Bernstein __sub__   ( const Bernstein& other ) const ;
      /// Multiply Bernstein polynomials
      Bernstein __mul__   ( const Bernstein& other ) const ;
      // ======================================================================
    public:
      // ======================================================================
      /// get the underlying Bernstein polynomial  (self here)
      const Gaudi::Math::Bernstein& bernstein () const { return *this ; }
      // ======================================================================
    public:
      // ======================================================================
      /// the sum two Bernstein polynomials
      Bernstein  sum      ( const Bernstein&        other ) const ;
      /// subtract Bernstein polynomials
      Bernstein  subtract ( const Bernstein&        other ) const ;
      /// multiply Bernstein polynomials
      Bernstein  multiply ( const Bernstein&        other ) const ;
      /// multiply Bernstein polynomials with the basic bernstein polynomial
      Bernstein  multiply ( const Bernstein::Basic& other ) const ;
      /** multiply Bernstein polynomial with
       *  \f$ (x-x_{min})^i(x_{max}-x)^j \f$
       */
      Bernstein  multiply ( const unsigned short i ,
                            const unsigned short j ) const ;
      /// power function
      Bernstein  pow      ( const unsigned short i ) const ;
      /// scale  all coefficients with 2**i 
      Bernstein  ldexp    ( const short i )  const ;
      // ======================================================================
    public:  // various assignements
      // ======================================================================
      /// copy assignement
      Bernstein& operator=( const Bernstein&  right ) ;
      /// move assignement
      Bernstein& operator=(       Bernstein&& right ) ;
      /// assignement from the constant
      Bernstein& operator=( const double      right ) ;
      // ======================================================================
    private:  // internal data
      // ======================================================================
      /// the left edge of interval
      double m_xmin  ;                             // the left edge of interval
      /// the right edge of interval
      double m_xmax  ;                             // the right edge of interval
      // ======================================================================
    };
    // ========================================================================
    ///  Bernstein plus      constant
    inline Bernstein operator+( const Bernstein& p , const double v )
    { return Bernstein ( p ) += v ; } //  Bernstein plus constant
    ///  Bernstein multiply  constant
    inline Bernstein operator*( const Bernstein& p , const double v )
    { return Bernstein ( p ) *= v ; } //  Bernstein plus constant
    ///  Bernstein minus constant
    inline Bernstein operator-( const Bernstein& p , const double v )
    { return Bernstein ( p ) -= v ; } //  Bernstein plus constant
    ///  Bernstein divide constant
    inline Bernstein operator/( const Bernstein& p , const double v )
    { return Bernstein ( p ) /= v ; } //  Bernstein plus constant
    ///  Constant plus  Bernstein
    inline Bernstein operator+( const double v , const Bernstein& p ) { return p +   v  ; }
    ///  Constant times Bernstein
    inline Bernstein operator*( const double v , const Bernstein& p ) { return p *   v  ; }
    ///  Constant minus Bernstein
    inline Bernstein operator-( const double v , const Bernstein& p ) { return v + (-p) ; }
    // ========================================================================
    ///  Bernstein plus     Bernstein
    inline Bernstein operator+( const Bernstein& a , const Bernstein& b  )
    { return a.sum      ( b ) ; } //  Bernstein plus     Bernstein
    ///  Bernstein minus    Bernstein
    inline Bernstein operator-( const Bernstein& a , const Bernstein& b  )
    { return a.subtract ( b ) ; } //  Bernstein subtract Bernstein
    ///  Bernstein multiply Bernstein
    inline Bernstein operator*( const Bernstein& a , const Bernstein& b  )
    { return a.multiply ( b ) ; } //  Bernstein multiply  Bernstein
    ///  polynomial division: quotient
    inline Bernstein operator/( const Bernstein& a , const Bernstein& b  )
    { return a.quotient ( b ) ; } // polynomial division: quotient
    ///  polynomial division: reminder
    inline Bernstein operator%( const Bernstein& a , const Bernstein& b  )
    { return a.reminder ( b ) ; } // polynomial division: reminder
    // ========================================================================
    /** polynomial division
     *  Return pair of polynomials q and r, such as
     *  \f$ a = qb + r \f$
     *  @param a
     *  @param b
     */
    inline
    std::pair<Bernstein,Bernstein> divmod
    ( const Bernstein& a ,
      const Bernstein& b ) { return a.divmod ( b ) ; }
    // ========================================================================
    /** get the integral between low and high for a product of Bernstein
     *  polynom and the exponential function with the exponent tau
     *  \f[  \int_{a}^{b} \mathcal{B} e^{\tau x } \mathrm{d}x \f]
     *  @param poly  bernstein polynomial
     *  @param tau   slope parameter for exponential
     *  @param a     low  integration range
     *  @param b     high integration range
     */
    GAUDI_API
    double integrate
    ( const Gaudi::Math::Bernstein& poly ,
      const double                  tau  ,
      const double                  a    ,
      const double                  b    ) ;
    // ========================================================================
    /** get the integral between 0 and 1 for a product of basic  Bernstein
     *  polynom and the exponential function with the exponent tau
     *  \f[  \int_{0}^{1} \mathcal{B} e^{\tau x } \mathrm{d}x \f]
     *  @param b     basic bernstein polynomial
     *  @param tau   slope parameter for exponential
     */
    GAUDI_API
    double integrate
    ( const Gaudi::Math::Bernstein::Basic& b    ,
      const double                         tau  ) ;
    // =======================================================================
    /** get the integral between \f$x_{min}\f$ and \f$x_{max}\f$ for
     *  a product of Bernstein polynom and the exponential function
     *   with the exponent tau
     *  \f[  \int_{x_{min}}^{x_{max}} \mathcal{B} e^{\tau x } \mathrm{d}x \f]
     *  @param poly  bernstein polynomial
     *  @param tau   slope parameter for exponential
     */
    GAUDI_API
    double integrate
    ( const Gaudi::Math::Bernstein& poly ,
      const double                  tau  ) ;
    // ========================================================================
    /** get the integral between 0 and 1 for a product of basic  Bernstein
     *  polynom and monomial or degree m
     *  \f[  \int_{0}^{1} \mathcal{B} \frac{x^m}{m!} \mathrm{d}x \f]
     *  @param b     basic bernstein polynomial
     *  @param m     degree of monomial
     */
    GAUDI_API
    double integrate_poly
    ( const Gaudi::Math::Bernstein::Basic& b ,
      const unsigned short                 m ) ;
    // =======================================================================
    /** get the integral between xmin and xmax Bernstein
     *  polynom and monomial or degree m
     *  \f[  \int_{x_min}^{x_max} \mathcal{B} \frac{(x-x_min)^m}{m!} \mathrm{d}x \f]
     *  @param b     basic bernstein polynomial
     *  @param m     degree of monomial
     */
    GAUDI_API
    double integrate_poly
    ( const Gaudi::Math::Bernstein& b ,
      const unsigned short          m ) ;
    // ========================================================================
    /** get the integral between xmin and xmax Bernstein
     *  polynom and monomial or degree m
     *  \f[  \int_{low}^{high} \mathcal{B} \frac{(x-x_min)^m}{m!} \mathrm{d}x \f]
     *  @param b     basic bernstein polynomial
     *  @param m     degree of monomial
     *  @param low   low  integration limit
     *  @param high  high integtation limit
     */
    GAUDI_API
    double integrate_poly
    ( const Gaudi::Math::Bernstein& b    ,
      const unsigned short          m    ,
      const double                  low  ,
      const double                  high ) ;
    // =======================================================================
    /** de Casteljau algorithm for summation of Bernstein polynomials
     *  \f$ f(x) = \sum_i p_i B_ik(x) \f$
     *  @author Vanya BELYAEV Ivan.Belyaev@itep.ru
     *  @date 2015-02-10
     */
    GAUDI_API double casteljau
    ( const std::vector<double>& pars ,
      const double               x    ) ;
    // ========================================================================
    /** Dual basic Bernstein function
     *  The dual basic functions \f$ d^n_j(x)\f$ are dedeined as
     *   \f$  \int_{x_{min}}^{x_{max}}   b^n_k(x) d^n_j(x) = \delta_{kj}\f$,
     *   where \f$b^n_k(x)\f$ is basic Bernstein polynomial
     *  @author Vanya Belyaev Ivan.Belyaev@itep.ru
     *  @date 2016-07-03
     */
    class GAUDI_API BernsteinDualBasis
    {
      // ======================================================================
    public :
      // ======================================================================
      unsigned short k () const { return m_k                  ; }
      unsigned short N () const { return m_bernstein.degree() ; }
      // ======================================================================
    public:
      // ======================================================================
      /// constructor from the order
      BernsteinDualBasis ( const unsigned short N     = 0 ,
                           const unsigned short k     = 0 ) ;
      /// copy constructor
      BernsteinDualBasis  ( const BernsteinDualBasis&  right ) ;
      /// cconstructor
      BernsteinDualBasis  (       BernsteinDualBasis&& right ) ;
      /// destructor
      ~BernsteinDualBasis () = default;
      // ======================================================================
    public:
      // ======================================================================
      /// calculate the value of dual bernstein function
      double operator() ( const double x ) const
      { return m_k <= N() ? m_bernstein ( x ) : 0.0 ; }
      // ======================================================================
    public:
      // ======================================================================
      ///  get the parameters
      double par ( const unsigned short i ) const { return m_bernstein.par( i ) ; }
      ///  get all parameters
      const std::vector<double>& pars()     const { return m_bernstein.pars() ; }
      // ======================================================================
    private:
      // ======================================================================
      /// the index
      unsigned short   m_k         ; // the index
      /// the actual bernstein polynomial
      Bernstein        m_bernstein ; // the actual bernstein polynomial
      // ======================================================================
    };
    // ========================================================================
    /** @class BernsteinEven
     *  A special case of BErnstein polynomial with symmetry:
     *  \f$ f( \frac{x_{max}+x_{min}}{2} - x ) \equiv  \frac{x_{max}+x_{min}}{2} + x ) \f$
     *  @see Gaudi::Math::Bernstein
     *  @author Vanya Belyaev Ivan.Belyaev@iep.ru
     *  @date 2016-10-02
     */
    class GAUDI_API BernsteinEven
    {
    public:
      // ======================================================================
      /** constructor
       *  the actual degree of polynomial will be 2*N
       *  @param N  parameter that defiend the order of polynomial (2*N)
       *  @param xmin low edge
       *  @param xmax high edge
       */
      BernsteinEven ( const unsigned short N     = 0 ,
                      const double         xmin  = 0 ,
                      const double         xmax  = 1 ) ;
      /** constructor from list of coefficients
       *  @param xmin low edge
       *  @param xmax high edge
       */
      BernsteinEven ( const std::vector<double>& pars      ,
                      const double               xmin  = 0 ,
                      const double               xmax  = 1 ) ;
      // ======================================================================
    public:
      // ======================================================================
      /// get the value of polynomial
      double evaluate ( const double x ) const { return m_bernstein.evaluate ( x ) ; }
      // ======================================================================
      /// get the value
      double operator () ( const double x ) const { return m_bernstein ( x ) ; }
      // ======================================================================
    public:
      // ======================================================================
      /// the effective degree of polynomial
      unsigned short degree() const { return 2*m_N   ; }
      /// number of parameters
      unsigned short npars () const { return m_N + 1 ; }
      /// all zero ?
      bool                 zero  () const { return m_bernstein.zero() ; }
      /** set k-parameter
       *  @param k index
       *  @param value new value
       *  @return true if parameter is actually changed
       */
      bool setPar          ( const unsigned short k , const double value ) ;
      /** set k-parameter
       *  @param k index
       *  @param value new value
       *  @return true iof parameter is actually changed
       */
      bool setParameter    ( const unsigned short k , const double value )
      { return setPar      ( k , value ) ; }
      /// get the parameter value
      double  par          ( const unsigned short k ) const
      { return  k < m_N  ? m_bernstein.par ( k )  : 0.0 ; }
      /// get the parameter value
      double  parameter    ( const unsigned short k ) const { return par ( k ) ; }
      /// get all parameters (by value!!! COPY!!)
      std::vector<double> pars () const ;
      // ======================================================================
    public: // convert from local to global variables
      // ======================================================================
      double x ( const double t ) const { return m_bernstein.x ( t ) ; }
      double t ( const double x ) const { return m_bernstein.t ( x ) ; }
      // ======================================================================
    public:
      // ======================================================================
      /// get lower edge
      double xmin () const { return m_bernstein.xmin () ; }
      /// get upper edge
      double xmax () const { return m_bernstein.xmax () ; }
      // ======================================================================
    public:
      // ======================================================================
      /// simple  manipulations with polynoms: shift it!
      BernsteinEven& operator += ( const double a ) { m_bernstein += a ; return *this ; }
      /// simple  manipulations with polynoms: shift it!
      BernsteinEven& operator -= ( const double a ) { m_bernstein -= a ; return *this ; }
      /// simple  manipulations with polynoms: scale it!
      BernsteinEven& operator *= ( const double a ) { m_bernstein *= a ; return *this ; }
      /// simple  manipulations with polynoms: scale it!
      BernsteinEven& operator /= ( const double a ) { m_bernstein /= a ; return *this ; }
      // ======================================================================
    public: // a bit of operators for python
      // ======================================================================
      /// Sum of Bernstein polynomial and a constant
      BernsteinEven __add__   ( const double value ) const ;
      /// Sum of Bernstein polynomial and a constant
      BernsteinEven __radd__  ( const double value ) const ;
      /// Product of Bernstein polynomial and a constant
      BernsteinEven __mul__   ( const double value ) const ;
      /// Product of Bernstein polynomial and a constant
      BernsteinEven __rmul__  ( const double value ) const ;
      /// Subtract a constant from Benrstein polynomial
      BernsteinEven __sub__   ( const double value ) const ;
      /// Constant minus Bernstein polynomial
      BernsteinEven __rsub__  ( const double value ) const ;
      /// Divide Benrstein polynomial by a constant
      BernsteinEven __div__   ( const double value ) const ;
      // ======================================================================
    public:
      // ======================================================================
      /// get the integral between xmin and xmax
      double    integral   () const { return m_bernstein.integral() ; }
      /// get the integral between low and high
      double    integral   ( const double low , const double high ) const
      { return m_bernstein.integral( low , high ) ; }
      /** get indefinite integral  as function object
       *  \f$ I(x) = \int^{x}_{x_{min}} B(t) dt + C \f$
       *  @param C the integration constant
       */
      Bernstein indefinite_integral ( const double C = 0 ) const
      { return m_bernstein.indefinite_integral( C ) ; }
      /// get the derivative at point "x"
      double    derivative          ( const double x     ) const
      { return m_bernstein.derivative ( x ) ; }
      /// get derivative as function object
      Bernstein derivative          () const
      { return m_bernstein.derivative () ; }
      // ======================================================================
    public:
      // ======================================================================
      /// convert to normal bernstein polynomial
      const Bernstein& bernstein() const { return m_bernstein ; }
      /// convert to normal bernstein polynomial
      operator const Bernstein&()  const { return m_bernstein ; }
      // ======================================================================
    private:
      // ======================================================================
      /// the half-order
      unsigned short m_N         ;
      /// the actual Bernstein polynomial
      Bernstein      m_bernstein ; // the actual Bernstein polynomial
      // ======================================================================
    } ;
    ///  Bernstein plus      constant
    inline BernsteinEven operator+( const BernsteinEven& p , const double v )
    { return BernsteinEven ( p ) += v ; } //  Bernstein plus constant
    ///  Bernstein multiply  constant
    inline BernsteinEven operator*( const BernsteinEven& p , const double v )
    { return BernsteinEven ( p ) *= v ; } //  Bernstein plus constant
    ///  Bernstein minus constant
    inline BernsteinEven operator-( const BernsteinEven& p , const double v )
    { return BernsteinEven ( p ) -= v ; } //  Bernstein plus constant
    ///  Bernstein divide constant
    inline BernsteinEven operator/( const BernsteinEven& p , const double v )
    { return BernsteinEven ( p ) /= v ; } //  Bernstein plus constant
    ///  Constant plus  Bernstein
    inline BernsteinEven operator+( const double v , const BernsteinEven& p )
    { return p +   v  ; }
    ///  Constant times Bernstein
    inline BernsteinEven operator*( const double v , const BernsteinEven& p )
    { return p *   v  ; }
    ///  Constant minus Bernstein
    inline BernsteinEven operator-( const double v , const BernsteinEven& p )
    { return v + -1*p; }
    // ========================================================================
    /** @class Positive
     *  The "positive" polynomial of order N
     *  Actually it is a sum of basic bernstein polynomials with
     *  non-negative coefficients
     *  \f$ f(x) = \sum_i  \alpha^2_i B^n_i(x)\f$, where
     *  \f$  \sum_i \alpha^2_i = 1\f$ and
     *  parameters \f$ \alpha_i(p_0,p_1,....p_{n-1})\f$ form
     *  n-dimension sphere
     */
    class GAUDI_API Positive
    {
      // ======================================================================
    public:
      // ======================================================================
      /// constructor from the order
      Positive ( const unsigned short        N     =  1 ,
                 const double                xmin  =  0 ,
                 const double                xmax  =  1 ) ;
      // ======================================================================
      /// constructor from N phases
      Positive ( const std::vector<double>&  phases     ,
                 const double                xmin  =  0 ,
                 const double                xmax  =  1 ) ;
      /// constructor from the sphere with coefficients
      Positive ( const Gaudi::Math::NSphere& sphere    ,
                 const double                xmin = 0  ,
                 const double                xmax = 0  ) ;
      // ======================================================================
      /// copy
      Positive ( const Positive&  right ) ;
      /// move
      Positive (       Positive&& right ) ;
      // ======================================================================
      virtual ~Positive () = default;
      // ======================================================================
    public:
      // ======================================================================
      /// get the value
      double operator () ( const double x ) const { return m_bernstein ( x ) ; }
      // ======================================================================
    public:
      // ======================================================================
      /// get number of parameters
      std::size_t npars () const { return m_sphere.nPhi () ; }
      /// set k-parameter
      bool setPar       ( const unsigned short k , const double value ) ;
      /// set k-parameter
      bool setParameter ( const unsigned short k , const double value )
      { return setPar   ( k , value ) ; }
      /// get the parameter value
      double  par       ( const unsigned short k ) const
      { return m_sphere.par ( k ) ; }
      /// get all parameters (phases on sphere)
      const std::vector<double>& pars  () const { return m_sphere   .pars () ; }
      /// get bernstein coefficients
      const std::vector<double>& bpars () const { return m_bernstein.pars () ; }
      // ======================================================================
    public:  // some characteristics
      // ======================================================================
      /// degree
      unsigned short degree      () const { return m_bernstein.degree() ; }
      // ======================================================================
    public:
      // ======================================================================
      /// get the parameter value
      double  parameter ( const unsigned short k ) const { return par ( k ) ; }
      /// get lower edge
      double xmin () const { return m_bernstein.xmin () ; }
      /// get upper edge
      double xmax () const { return m_bernstein.xmax () ; }
      /// transform variables
      double x ( const double t ) const { return m_bernstein. x ( t )  ; }
      double t ( const double x ) const { return m_bernstein. t ( x )  ; }
      // ======================================================================
    public:
      //
      bool decreasing  () const { return m_bernstein.decreasing()     ; }
      bool increasing  () const { return m_bernstein.increasing()     ; }
      bool monothonic  () const { return increasing() || decreasing() ; }
      bool constant    () const { return m_bernstein.constant()       ; }
      // ======================================================================
    public:
      // ======================================================================
      /// get the integral between xmin and xmax
      double integral   () const ;
      /// get the integral between low and high
      double integral   ( const double low , const double high ) const ;
      /// get the derivative
      double derivative ( const double x ) const
      { return m_bernstein.derivative ( x ) ; }
      // ======================================================================
    public:
      // ======================================================================
      /// get the underlying Bernstein polynomial
      const Gaudi::Math::Bernstein& bernstein () const { return m_bernstein ; }
      /// get the parameter sphere
      const Gaudi::Math::NSphere&   sphere    () const { return m_sphere    ; }
      /// get the indefinite integral
      Bernstein indefinite_integral ( const double C = 0 ) const
      { return m_bernstein.indefinite_integral ( C ) ; }
      /// get the derivative
      Bernstein derivative          () const
      { return m_bernstein.derivative          () ; }
      // ======================================================================
    public:
      // ======================================================================
      /// copy assignement
      Positive& operator=( const Positive&  right ) ;
      /// move assignement
      Positive& operator=(       Positive&& right ) ;
      // ======================================================================
    public:  /// basic operations  for python
      // ======================================================================
      /// Sum of Bernstein polynomial and a constant
      Bernstein __add__   ( const double value ) const { return m_bernstein + value ; }
      /// Sum of Bernstein polynomial and a constant
      Bernstein __radd__  ( const double value ) const { return m_bernstein + value ; }
      /// Product of Bernstein polynomial and a constant
      Bernstein __mul__   ( const double value ) const { return m_bernstein * value ; }
      /// Product of Bernstein polynomial and a constant
      Bernstein __rmul__  ( const double value ) const { return m_bernstein * value ; }
      /// Subtract a constant from Benrstein polynomial
      Bernstein __sub__   ( const double value ) const { return m_bernstein - value ; }
      /// Constant minus Bernstein polynomial
      Bernstein __rsub__  ( const double value ) const { return value - m_bernstein ; }
      /// Divide Bernstein polynomial by a constant
      Bernstein __div__   ( const double value ) const { return m_bernstein / value ; }
      /// Negate Bernstein polynomial
      Bernstein __neg__   () const { return -m_bernstein ; }
      // ======================================================================
    protected:
      // ======================================================================
      /// update bernstein coefficiencts
      virtual bool updateBernstein () ;
      // ======================================================================
    protected:
      // ======================================================================
      /// the actual bernstein polynomial
      Gaudi::Math::Bernstein m_bernstein ; // the actual bernstein polynomial
      /// arameters sphere
      Gaudi::Math::NSphere   m_sphere    ;
      // ======================================================================
    } ;
    // ========================================================================
    ///  Positive plus      constant
    inline Bernstein operator+( const Positive& p , const double v )
    { return p.bernstein() + v ; }
    ///  Positive multiply  constant
    inline Bernstein operator*( const Positive& p , const double v )
    { return p.bernstein() * v ; }
    ///  Positive minus     constant
    inline Bernstein operator-( const Positive& p , const double v )
    { return p.bernstein() - v ; }
    ///  Positive divide constant
    inline Bernstein operator/( const Positive& p , const double v )
    { return p.bernstein() / v ; }
    ///  Constant plus  Positive
    inline Bernstein operator+( const double v , const Positive& p ) { return p + v  ; }
    ///  Constant times Positive
    inline Bernstein operator*( const double v , const Positive& p ) { return p * v  ; }
    ///  Constant minus Positive
    inline Bernstein operator-( const double v , const Positive& p )
    { return v - p.bernstein() ; }
    // ========================================================================
    /** @class PositiveEven
     *  The "positive" polynomial of order N, symmetric as
     *  \f$ f( \frac{x_{max}+x_{min}}{2} - x ) \equiv  \frac{x_{max}+x_{min}}{2} + x ) \f$
     *  Actually it is a sum of basic bernstein polynomials with
     *  non-negative coefficients
     *  \f$ f(x) = \sum_i  \alpha^2_i B^n_i(x)\f$, where
     *  \f$  \sum_i \alpha^2_i = 1\f$ and
     *  parameters \f$ \alpha_i(p_0,p_1,....p_{n-1})\f$ form
     *  n-dimension sphere
     *  @see Gaudi::Math::Bernstein
     *  @see Gaudi::Math::BernsteinEven
     *  @see Vanya BELYAEV Ivan.Belyaev@itep.ru
     *  @date 2016-10-02
     */
    class GAUDI_API PositiveEven
    {
      // ======================================================================
    public:
      // ======================================================================
      /// constructor from the order
      PositiveEven ( const unsigned short        N     =  1 ,
                     const double                xmin  =  0 ,
                     const double                xmax  =  1 ) ;
      // ======================================================================
      /// constructor from N phases
      PositiveEven ( const std::vector<double>&  phases     ,
                     const double                xmin  =  0 ,
                     const double                xmax  =  1 ) ;
      /// constructor from the sphere with coefficients
      PositiveEven ( const Gaudi::Math::NSphere& sphere    ,
                     const double                xmin = 0  ,
                     const double                xmax = 0  ) ;
      // ======================================================================
    public:
      // ======================================================================
      /// get the value
      double operator () ( const double x ) const { return m_even           ( x ) ; }
      /// get the value
      double evaluate    ( const double x ) const { return m_even.evaluate  ( x ) ; }
      // ======================================================================
    public:
      // ======================================================================
      /// get number of parameters
      std::size_t npars () const { return m_sphere.nPhi () ; }
      /// set k-parameter
      bool setPar       ( const unsigned short k , const double value ) ;
      /// set k-parameter
      bool setParameter ( const unsigned short k , const double value )
      { return setPar   ( k , value ) ; }
      /// get the parameter value
      double  par       ( const unsigned short k ) const
      { return m_sphere.par ( k ) ; }
      /// get all parameters (phases on sphere)
      const std::vector<double>& pars  () const { return m_sphere   .pars () ; }
      /// get bernstein coefficients (by value, copy)
      std::vector<double>        bpars () const { return m_even     .pars () ; }
      // ======================================================================
    public:  // some characteristics
      // ======================================================================
      /// degree
      unsigned short degree      () const { return m_even.degree() ; }
      // ======================================================================
    public:
      // ======================================================================
      /// get the parameter value
      double  parameter ( const unsigned short k ) const { return par ( k ) ; }
      /// get lower edge
      double xmin () const { return m_even.xmin () ; }
      /// get upper edge
      double xmax () const { return m_even.xmax () ; }
      /// transform variables
      double x ( const double t ) const { return m_even. x ( t )  ; }
      double t ( const double x ) const { return m_even. t ( x )  ; }
      // ======================================================================
    public:
      // ======================================================================
      /// get the integral between xmin and xmax
      double integral   () const ;
      /// get the integral between low and high
      double integral   ( const double low , const double high ) const ;
      /// get the derivative
      double derivative ( const double x ) const
      { return m_even.derivative ( x ) ; }
      // ======================================================================
    public:
      // ======================================================================
      /// get the underlying Bernstein Even polynomial
      const Gaudi::Math::BernsteinEven& bernsteinEven () const { return m_even ; }
      const Gaudi::Math::BernsteinEven& even          () const { return m_even ; }
      /// get the underlying Bernstein polynomial
      const Gaudi::Math::Bernstein& bernstein () const { return m_even.bernstein() ; }
      /// get the parameter sphere
      const Gaudi::Math::NSphere&   sphere    () const { return m_sphere    ; }
      /// get the indefinite integral
      Bernstein indefinite_integral ( const double C = 0 ) const
      { return m_even.indefinite_integral ( C ) ; }
      /// get the derivative
      Bernstein derivative          () const
      { return m_even.derivative          () ; }
      // ======================================================================
    public:  /// basic operations  for python
      // ======================================================================
      /// Sum of Bernstein polynomial and a constant
      BernsteinEven __add__   ( const double value ) const { return m_even + value  ; }
      /// Sum of Bernstein polynomial and a constant
      BernsteinEven __radd__  ( const double value ) const { return m_even + value  ; }
      /// Product of Bernstein polynomial and a constant
      BernsteinEven __mul__   ( const double value ) const { return m_even * value  ; }
      /// Product of Bernstein polynomial and a constant
      BernsteinEven __rmul__  ( const double value ) const { return m_even * value  ; }
      /// Subtract a constant from Benrstein polynomial
      BernsteinEven __sub__   ( const double value ) const { return m_even - value  ; }
      /// Constant minus Bernstein polynomial
      BernsteinEven __rsub__  ( const double value ) const { return value  - m_even ; }
      /// Divide Bernstein polynomial by a constant
      BernsteinEven __div__   ( const double value ) const { return m_even / value  ; }
      // ======================================================================
    protected:
      // ======================================================================
      /// update bernstein coefficients
      bool updateBernstein () ;
      // ======================================================================
    protected:
      // ======================================================================
      /// the actual bernstein polynomial
      Gaudi::Math::BernsteinEven m_even   ; // the actual bernstein polynomial
      /// arameters sphere
      Gaudi::Math::NSphere       m_sphere ;
      // ======================================================================
    } ;
    ///  Positive plus      constant
    inline BernsteinEven operator+( const PositiveEven& p , const double v )
    { return p.even() + v ; }
    ///  Positive multiply  constant
    inline BernsteinEven operator*( const PositiveEven& p , const double v )
    { return p.even() * v ; }
    ///  Positive minus     constant
    inline BernsteinEven operator-( const PositiveEven& p , const double v )
    { return p.even() - v ; }
    ///  Positive divide constant
    inline BernsteinEven operator/( const PositiveEven& p , const double v )
    { return p.even() / v ; }
    ///  Constant plus  Positive
    inline BernsteinEven operator+( const double v , const PositiveEven& p )
    { return p + v  ; }
    ///  Constant times Positive
    inline BernsteinEven operator*( const double v , const PositiveEven& p )
    { return p * v  ; }
    ///  Constant minus Positive
    inline BernsteinEven operator-( const double v , const PositiveEven& p )
    { return v - p.even() ; }
    // ========================================================================
    /** @class Monothonic
     *  The "positive" monothonic polynomial of order N
     *  Actually it is a sum of basic bernstein polynomials with
     *  non-negative coefficients
     */
    class GAUDI_API Monothonic : public Gaudi::Math::Positive
    {
      // ======================================================================
    public:
      // ======================================================================
      /// constructor from the order
      Monothonic
        ( const unsigned short       N          =    1 ,
          const double               xmin       =    0 ,
          const double               xmax       =    1 ,
          const bool                 increasing = true ) ;
      // ======================================================================
      /// constructor from N phases
      Monothonic
        ( const std::vector<double>& pars              ,
          const double               xmin       =    0 ,
          const double               xmax       =    1 ,
          const bool                 increasing = true ) ;
      // ======================================================================
      /// constructor positive spline
      Monothonic
        ( const Positive&            poly              ,
          const bool                 increasing        ) ;
      // ======================================================================
      /// copy  constructor
      Monothonic ( const Monothonic&  right ) ;
      /// move
      Monothonic (       Monothonic&& right ) = default ;
      // ======================================================================
    public:
      // ======================================================================
      /// increasing ?
      bool increasing () const { return  m_increasing  ; }
      /// decreasing ?
      bool decreasing () const { return !increasing () ; }
      /// monothonic
      bool monothonic () const { return  true  ; }
      // ======================================================================
    public:
      // ======================================================================
      /// get the minimal value of function
      double fun_min () const ; // get the minimal value of function
      /// get the maximal value of function
      double fun_max () const ; // get the maximal value of function
      // ======================================================================
    protected:
      // ======================================================================
      /// update bernstein coefficients
      bool updateBernstein () override;
      // ======================================================================
    protected:
      // ======================================================================
      /// increasing ?
      bool                   m_increasing ; // increasing ?
      // ======================================================================
    } ;
    // ========================================================================
    /** @class Convex
     *  The "positive" polynomial of order N with
     *  fixed sign of first and second derivatives
     *  Actually it is a sum of basic bernstein polynomials with
     *  non-negative coefficients
     */
    class GAUDI_API Convex : public Gaudi::Math::Monothonic
    {
      // ======================================================================
    public:
      // ======================================================================
      /// constructor from the order
      Convex
        ( const unsigned short       N          =    1 ,
          const double               xmin       =    0 ,
          const double               xmax       =    1 ,
          const bool                 increasing = true ,
          const bool                 convex     = true ) ;
      // ======================================================================
      /// constructor from N phases
      Convex
        ( const std::vector<double>& pars              ,
          const double               xmin       =    0 ,
          const double               xmax       =    1 ,
          const bool                 increasing = true ,
          const bool                 convex     = true ) ;
      // ======================================================================
      /// constructor from polynom
      Convex
        ( const Positive&            poly       ,
          const bool                 increasing ,
          const bool                 convex     ) ;
      // ======================================================================
      /// constructor from polynom
      Convex
        ( const Monothonic&          poly      ,
          const bool                 convex    ) ;
      // ======================================================================
      /// copy constructor
      Convex ( const Convex&         right     ) ;
      /// move
      Convex (       Convex&&        right     ) = default ;
      // ======================================================================
    public:
      // ======================================================================
      /// convex     ?
      bool   convex    () const { return  m_convex    ; }
      /// convex     ?
      bool   concave   () const { return   !convex () ; }
      // ======================================================================
    protected:
      // ======================================================================
      /// update bernstein coefficients
      bool updateBernstein () override;
      // ======================================================================
    protected:
      // ======================================================================
      /// convex ?
      bool                   m_convex     ; // iconvex ?
      // ======================================================================
    } ;
    // ========================================================================

    // ========================================================================
    /** @class ConvexOnly
     *  The "positive" polynomial of order N with
     *  fixed sign the second derivatives
     *  Actually it is a sum of basic bernstein polynomials with
     *  non-negative coefficients
     */
    class GAUDI_API ConvexOnly : public Gaudi::Math::Positive
    {
      // ======================================================================
    public:
      // ======================================================================
      /// constructor from the order
      ConvexOnly
        ( const unsigned short       N          =    1 ,
          const double               xmin       =    0 ,
          const double               xmax       =    1 ,
          const bool                 convex     = true ) ;
      // ======================================================================
      /// constructor from N phases
      ConvexOnly
        ( const std::vector<double>& pars              ,
          const double               xmin       =    0 ,
          const double               xmax       =    1 ,
          const bool                 convex     = true ) ;
      // ======================================================================
      /// constructor from polynom
      ConvexOnly
        ( const Positive&            poly       ,
          const bool                 convex     ) ;
      // ======================================================================
      /// copy constructor
      ConvexOnly ( const ConvexOnly&   right     ) ;
      /// move
      ConvexOnly (       ConvexOnly&&  right     ) = default ;
      // ======================================================================
    public:
      // ======================================================================
      /// convex     ?
      bool   convex    () const { return  m_convex    ; }
      /// convex     ?
      bool   concave   () const { return   !convex () ; }
      // ======================================================================
    protected:
      // ======================================================================
      /// update bernstein coefficients
      bool updateBernstein () override;
      // ======================================================================
    protected:
      // ======================================================================
      /// convex ?
      bool                   m_convex     ; // iconvex ?
      // ======================================================================
    } ;
    // ========================================================================

    // ========================================================================
    // 2D-models
    // ========================================================================
    /** @class Bernstein2D
     *  Generic 2D-polynomial of order defined as 
     *  \f[ P(x,y) = \sum_{i,j} a_{ij}B^{n_x}_i(x) B^{n_y}_j(y)\f] 
     */
    class GAUDI_API Bernstein2D
    {
      // ======================================================================
    public:
      // ======================================================================
      /// constructor from the order
      Bernstein2D ( const unsigned short       nX    =  1 ,
                    const unsigned short       nY    =  1 ,
                    const double               xmin  =  0 ,
                    const double               xmax  =  1 ,
                    const double               ymin  =  0 ,
                    const double               ymax  =  1 ) ;
      // ======================================================================
    public:
      // ======================================================================
      /// get the value
      double operator () ( const double x ,
                           const double y ) const ;
      // ======================================================================
    public: // setters
      // ======================================================================
      /// set k-parameter
      bool setPar       ( const unsigned int   k     ,
                          const double         value ) ;
      /// set k-parameter
      bool setParameter ( const unsigned int   k     ,
                          const double         value )
      { return ( k < m_pars.size() ) && setPar ( k , value ) ; }
      /// set (l,m)-parameter
      bool setPar       ( const unsigned short l     ,
                          const unsigned short m     ,
                          const double         value ) ;
      /// set (l,m)-parameter
      bool setParameter ( const unsigned short l     ,
                          const unsigned short m     ,
                          const double         value )
      { return setPar   ( l , m  , value ) ; }
      // ======================================================================
    public: // getters
      // ======================================================================
      /// get (l,m)-parameter
      double  par       ( const unsigned short l ,
                          const unsigned short m ) const ;
      /// get (l,m)-parameter
      double  parameter ( const unsigned short l ,
                          const unsigned short m ) const { return par (  l , m  ) ; }
      /// get k-parameter
      double  par       ( const unsigned int k ) const
      { return k < m_pars.size() ? m_pars[k] : 0.0 ; }
      /// get k-parameter
      double  parameter ( const unsigned int k ) const { return par ( k ) ; }
      /// get all parameters at once
      const std::vector<double>& pars() const { return m_pars ; }
      // ======================================================================
    public:
      // ======================================================================
      /// get the actual number of parameters
      std::size_t npars () const { return m_pars.size() ; }
      /// get lower edge
      double xmin () const { return m_xmin ; }
      /// get upper edge
      double xmax () const { return m_xmax ; }
      /// get lower edge
      double ymin () const { return m_ymin ; }
      /// get upper edge
      double ymax () const { return m_ymax ; }
      /// get the polynomial order (X)
      unsigned short nX () const { return m_nx ; }
      /// get the polynomial order (Y)
      unsigned short nY () const { return m_ny ; }
      // ======================================================================
    public:  // transformations
      // ======================================================================
      double x  ( const double tx ) const
      { return xmin ()  + ( xmax () - xmin () ) * tx ; }
      double y  ( const double ty ) const
      { return ymin ()  + ( ymax () - ymin () ) * ty ; }
      double tx ( const double x ) const
      { return  ( x - xmin () ) / ( xmax () - xmin () )      ; }
      double ty ( const double y ) const
      { return  ( y - ymin () ) / ( ymax () - ymin () )      ; }
      // ======================================================================
    public: // general integration
      // ======================================================================
      /** get the integral over 2D-region
       *  \f[ \int_{x_{low}}^{x_{high}}\int_{y_{low}}^{y_{high}}
       *      \mathcal{B}(x,y) \mathrm{d}x\mathrm{d}y \f]
       *  @param xlow  low  edge in x
       *  @param xhigh high edge in x
       *  @param ylow  low  edge in y
       *  @param yhigh high edge in y
       */
      double integral   ( const double xlow , const double xhigh ,
                          const double ylow , const double yhigh ) const ;
      /** integral over x-dimension
       *  \f[ \int_{x_{low}}^{x_{high}} \mathcal{B}(x,y) \mathrm{d}x\f]
       *  @param x     variable
       *  @param ylow  low  edge in y
       *  @param yhigh high edge in y
       */
      double integrateX ( const double y    ,
                          const double xlow , const double xhigh ) const ;
      /** integral over y-dimension
       *  \f[ \int_{y_{low}}^{y_{high}} \mathcal{B}(x,y) \mathrm{d}y\f]
       *  @param y     variable
       *  @param xlow  low  edge in x
       *  @param xhigh high edge in x
       */
      double integrateY ( const double x    ,
                          const double ylow , const double yhigh ) const ;
      // ======================================================================
    public: // special cases
      // ======================================================================
      /** get the integral over 2D-region
       *  \f[  x_min < x < x_max, y_min< y< y_max\f]
       */
      double integral   () const ;
      /** integral over x-dimension
       *  \f[ \int_{x_{min}}^{x_{max}} \mathcal{B}(x,y) \mathrm{d}x\f]
       *  @param x     variable
       */
      double integrateX ( const double y    ) const ;
      /** integral over y-dimension
       *  \f[ \int_{y_{min}}^{y_{max}} \mathcal{B}(x,y) \mathrm{d}y\f]
       *  @param y     variable
       */
      double integrateY ( const double x    ) const ;
      // ======================================================================
    public: // few helper functions to expose internals
      // ======================================================================
      /// evaluate the basic polynomials
      double basicX ( const unsigned short i , const double         x ) const
      { return ( i > m_nx || x < m_xmin || x < m_xmax ) ? 0.0 : m_bx[i](x) ; }
      /// evaluate the basic polynomials
      double basicY ( const unsigned short i , const double         y ) const
      { return ( i > m_ny || y < m_ymin || y < m_ymax ) ? 0.0 : m_by[i](y) ; }
      /// expose some internals
      const Bernstein& basicX ( const unsigned short i ) const { return m_bx[i] ; }
      /// expose some internals
      const Bernstein& basicY ( const unsigned short i ) const { return m_by[i] ; }
      // ======================================================================
    private: // helper functions to make calculations
      // ======================================================================
      /// helper function to make calculations
      double calculate ( const std::vector<double>& fx , 
                         const std::vector<double>& fy ) const ;
      // ======================================================================
    private:
      // ======================================================================
      // polynom order in x-dimension
      unsigned short m_nx ; // polynom order in x-dimension
      // polynom order in y-dimension
      unsigned short m_ny ; // polynom order in y-dimension
      /// the list of parameters
      std::vector<double>  m_pars ;                // the list of parameters
      /// the left edge of interval
      double m_xmin  ;                             // the left edge of interval
      /// the right edge of interval
      double m_xmax  ;                             // the right edge of interval
      /// the left edge of interval
      double m_ymin  ;                             // the left edge of interval
      /// the right edge of interval
      double m_ymax  ;                             // the right edge of interval
      // ======================================================================
    private:
      // ======================================================================
      ///  vectors of basic  Bernstein polynomials
      typedef std::vector<Bernstein>  VB ;
      ///  vector  of basic  Bernstein polynomials
      VB m_bx ; //  vector  of basic  Bernetin polynomials
      ///  vector  of basic  Bernstein polynomials
      VB m_by ; //  vector  of basic  Bernetin polynomials
      // ======================================================================
    } ;
    // ========================================================================
    /** @class Positive2D
     *  The 2D-polynomial of order Nx*Ny, that is constrained 
     *  to be non-negative over the  defined range      
     *  \f[  P(x,y) = \sum_{i,j} a_{ij}B^{n_x}_i(x) B^{n_y}_j(y)\f] 
     *  where all coefficients \f$a_{ij}\f$ are non-negative and 
     *  \f$ \sum_{i,j} a_{ij}=1 \f$ 
     *  @author Vanya BELYAEV Ivan.Belyaev@itep.ru
     */
    class GAUDI_API Positive2D
    {
      // ======================================================================
    public:
      // ======================================================================
      /// constructor from the order
      Positive2D ( const unsigned short       Nx    =  1 ,
                   const unsigned short       Ny    =  1 ,
                   const double               xmin  =  0 ,
                   const double               xmax  =  1 ,
                   const double               ymin  =  0 ,
                   const double               ymax  =  1 ) ;
      // ======================================================================
    public:
      // ======================================================================
      /// get the value
      double operator () ( const double x , const double y ) const
      { return m_bernstein ( x , y ) ; }
      // ======================================================================
    public:
      // ======================================================================
      /// get number of parameters
      std::size_t npars () const { return m_sphere.nPhi () ; }
      /// set k-parameter
      bool setPar       ( const unsigned int k , const double value ) ;
      /// set k-parameter
      bool setParameter ( const unsigned int k , const double value )
      { return setPar   ( k , value ) ; }
      /// get the parameter value
      double  par       ( const unsigned int k ) const ;
      /// get the parameter value
      double  parameter ( const unsigned int k ) const { return par ( k ) ; }
      // ======================================================================
    public:
      // ======================================================================
      /// get lower/upper edges
      double         xmin () const { return m_bernstein.xmin () ; }
      double         xmax () const { return m_bernstein.xmax () ; }
      double         ymin () const { return m_bernstein.ymin () ; }
      double         ymax () const { return m_bernstein.ymax () ; }
      // polynom order
      unsigned short nX   () const { return m_bernstein.nX   () ; }
      unsigned short nY   () const { return m_bernstein.nY   () ; }
      // ======================================================================
    public:
      // ======================================================================
      // transform variables
      double tx ( const double  x ) const { return m_bernstein.tx (  x ) ; }
      double ty ( const double  y ) const { return m_bernstein.ty (  y ) ; }
      double  x ( const double tx ) const { return m_bernstein. x ( tx ) ; }
      double  y ( const double ty ) const { return m_bernstein. y ( ty ) ; }
      // ======================================================================
    public:
      // ======================================================================
      /** get the integral over 2D-region
       *  \f[ \int_{x_low}^{x_high}\int_{y_low}^{y_high} \mathcal{B}(x,y) \mathrm{d}x\mathrm{d}y\f]
       *  @param xlow  low  edge in x
       *  @param xhigh high edge in x
       *  @param ylow  low  edge in y
       *  @param yhigh high edge in y
       */
      double integral   ( const double xlow , const double xhigh ,
                          const double ylow , const double yhigh ) const ;
      /** integral over x-dimension
       *  \f[ \int_{x_{low}}^{x_{high}} \mathcal{B}(x,y) \mathrm{d}x\f]
       *  @param x     variable
       *  @param xlow  low  edge in x
       *  @param xhigh high edge in x
       */
      double integrateX ( const double y    ,
                          const double xlow , const double xhigh ) const
      { return m_bernstein.integrateX ( y , xlow , xhigh ) ; }
      /** integral over y-dimension
       *  \f[ \int_{y_{low}}^{y_{high}} \mathcal{B}(x,y) \mathrm{d}y\f]
       *  @param x     variable
       *  @param ylow  low  edge in x
       *  @param yhigh high edge in x
       */
      double integrateY ( const double x    ,
                          const double ylow , const double yhigh ) const
      { return m_bernstein.integrateY ( x , ylow , yhigh ) ; }
      // ======================================================================
    public: // specific
      // ======================================================================
      /** get the integral over 2D-region
       *  \f[ \int_{x_{min}}^{x_{max}}\int_{y_{min}}^{y_{max}}
       *        \mathcal{B}(x,y) \mathrm{d}x\mathrm{d}y\f]
       */
      double integral   () const ;
      /** integral over x-dimension
       *  \f[ \int_{x_{min}}^{x_{max}} \mathcal{B}(x,y) \mathrm{d}x\f]
       *  @param x     variable
       *  @param xlow  low  edge in x
       *  @param xhigh high edge in x
       */
      double integrateX ( const double y    ) const
      { return m_bernstein.integrateX ( y ) ; }
      /** integral over y-dimension
       *  \f[ \int_{y_{min}}^{y_{max}} \mathcal{B}(x,y) \mathrm{d}y\f]
       *  @param x     variable
       *  @param ylow  low  edge in x
       *  @param yhigh high edge in x
       */
      double integrateY ( const double x    ) const
      { return m_bernstein.integrateY ( x ) ; }
      // ======================================================================
    public: // ingeredients
      // =====================================================================
      // get the bernstein polinomial in 2D
      const  Gaudi::Math::Bernstein2D& bernstein () const
      { return m_bernstein ; }
      /// get the parameter sphere
      const  Gaudi::Math::NSphere&     sphere    () const
      { return m_sphere ; }
      // ======================================================================
    private:
      // ======================================================================
      /// update bernstein coefficients
      bool updateBernstein () ;
      // ======================================================================
    private:
      // ======================================================================
      /// the actual bernstein polynomial
      Gaudi::Math::Bernstein2D m_bernstein ; // the actual bernstein polynomial
      /// the external parameter sphere
      Gaudi::Math::NSphere     m_sphere    ;
      // ======================================================================
    } ;
    // ========================================================================
    /** @class Bernstein2DSym
     *  The symmetric Bernstein's polynomial of order N*N
     */
    class GAUDI_API Bernstein2DSym
    {
      // ======================================================================
    public:
      // ======================================================================
      /// constructor from the order
      Bernstein2DSym ( const unsigned short       n     =  1 ,
                       const double               xmin  =  0 ,
                       const double               xmax  =  1 ) ;
      // ======================================================================
    public:
      // ======================================================================
      /// get the value
      double operator () ( const double x ,
                           const double y ) const ;
      // ======================================================================
    public:
      // ======================================================================
      /// get number of parameters
      std::size_t npars () const { return m_pars.size() ; }
      /// set k-parameter
      bool setPar       ( const unsigned int   k     ,
                          const double         value ) ;
      /// set k-parameter
      bool setParameter ( const unsigned int   k     ,
                          const double         value )
      { return ( k < m_pars.size() ) && setPar ( k , value ) ; }
      /// set (l,m)-parameter
      bool setPar       ( const unsigned short l     ,
                          const unsigned short m     ,
                          const double         value ) ;
      /// set (l,m)-parameter
      bool setParameter ( const unsigned short l     ,
                          const unsigned short m     ,
                          const double         value )
      { return setPar   ( l , m  , value ) ; }
      /// get (l,m)-parameter
      double  par       ( const unsigned short l ,
                          const unsigned short m ) const ;
      /// get (l,m)-parameter value
      double  parameter ( const unsigned short l ,
                          const unsigned short m ) const { return par (  l , m  ) ; }
      /// get k-parameter
      double  par       ( const unsigned int   k ) const
      { return k < m_pars.size() ? m_pars [k] : 0.0 ; }
      /// get k-parameter
      double  parameter ( const unsigned int   k ) const { return par ( k ) ; }
      /// get all parameters at once
      const std::vector<double>& pars() const { return m_pars ; }
      // ======================================================================
    public:
      // ======================================================================
      /// get lower edge
      double xmin () const { return m_xmin    ; }
      /// get upper edge
      double xmax () const { return m_xmax    ; }
      /// get lower edge
      double ymin () const { return   xmin () ; }
      /// get upper edge
      double ymax () const { return   xmax () ; }
      // ======================================================================
      unsigned short n  () const { return m_n  ; }
      unsigned short nX () const { return n () ; }
      unsigned short nY () const { return n () ; }
      // ======================================================================
    public:
      // ======================================================================
      double x  ( const double tx ) const
      { return xmin ()  + ( xmax () - xmin () ) * tx ; }
      double y  ( const double ty ) const
      { return ymin ()  + ( ymax () - ymin () ) * ty ; }
      double tx ( const double x ) const
      { return  ( x - xmin () ) / ( xmax () - xmin () ) ; }
      double ty ( const double y ) const
      { return  ( y - ymin () ) / ( ymax () - ymin () ) ; }
      // ======================================================================
    public: // generic integrals
      // ======================================================================
      /** get the integral over 2D-region
       *  \f[ \int_{x_{low}}^{x_{high}}\int_{y_{low}}^{y_{high}}
       *  \mathcal{B}(x,y) \mathrm{d}x\mathrm{d}y\f]
       *  @param xlow  low  edge in x
       *  @param xhigh high edge in x
       *  @param ylow  low  edge in y
       *  @param yhigh high edge in y
       */
      double integral   ( const double xlow , const double xhigh ,
                          const double ylow , const double yhigh ) const ;
      /** integral over x-dimension
       *  \f[ \int_{x_{low}}^{x_{high}} \mathcal{B}(x,y) \mathrm{d}x\f]
       *  @param x     variable
       *  @param xlow  low  edge in x
       *  @param xhigh high edge in x
       */
      double integrateX ( const double y    ,
                          const double xlow , const double xhigh ) const ;
      /** integral over y-dimension
       *  \f[ \int_{y_{low}}^{x_{high}} \mathcal{B}(x,y) \mathrm{d}y\f]
       *  @param y     variable
       *  @param xlow  low  edge in x
       *  @param xhigh high edge in x
       */
      double integrateY ( const double x    ,
                          const double ylow , const double yhigh ) const ;
      // ======================================================================
    public: // specific integrals
      // ======================================================================
      /** get the integral over 2D-region
       *  \f[ \int_{x_{min}}^{x_{max}}\int_{y_{min}}^{y_{max}}
       *  \mathcal{B}(x,y) \mathrm{d}x\mathrm{d}y\f]
       */
      double integral   () const ;
      /** integral over x-dimension
       *  \f[ \int_{x_{min}}^{x_{max}} \mathcal{B}(x,y) \mathrm{d}x\f]
       *  @param x     variable
       */
      double integrateX ( const double y ) const ;
      /** integral over y-dimension
       *  \f[ \int_{y_{min}}^{x_{max}} \mathcal{B}(x,y) \mathrm{d}y\f]
       *  @param y     variable
       */
      double integrateY ( const double x ) const ;
      // ======================================================================
    public: // few helper functions to expose internals
      // ======================================================================
      /// evaluate the basic polynomials
      double basic  ( const unsigned short i , const double         x ) const
      { return ( i > m_n || x < m_xmin || x < m_xmax ) ? 0.0 : m_b[i](x) ; }
      /// expose some internals
      const Bernstein& basic ( const unsigned short i ) const { return m_b[i] ; }
      // ======================================================================
    private:
      // ======================================================================
      // polynom order
      unsigned short m_n  ; // polynom order in x-dimension
      /// the list of parameters
      std::vector<double>  m_pars ;                // the list of parameters
      /// the left edge of interval
      double m_xmin  ;                             // the left edge of interval
      /// the right edge of interval
      double m_xmax  ;                             // the right edge of interval
      // ======================================================================
    private:
      // ======================================================================
      ///  vectors of basic  Bernstein polynomials
      typedef std::vector<Bernstein>  VB ;
      ///  vector  of basic  Bernetin polynomials
      VB m_b  ; //  vector  of basic  Bernstein polynomials
      // ======================================================================
    } ;
    // ========================================================================
    /** @class Positive2DSym
     *  The "positive" symmetrical polynomial of order Nx*Ny
     *  Actually it is a sum of basic bernstein 2D-polynomials with
     *  non-negative coefficients
     */
    class GAUDI_API Positive2DSym
    {
      // ======================================================================
    public:
      // ======================================================================
      /// constructor from the order
      Positive2DSym ( const unsigned short       Nx    =  1 ,
                      const double               xmin  =  0 ,
                      const double               xmax  =  1 ) ;
      // ======================================================================
    public:
      // ======================================================================
      /// get the value
      double operator () ( const double x , const double y ) const ;
      // ======================================================================
    public:
      // ======================================================================
      /// get number of parameters
      std::size_t npars () const { return m_sphere.nPhi () ; }
      /// set k-parameter
      bool setPar       ( const unsigned int k , const double value ) ;
      /// set k-parameter
      bool setParameter ( const unsigned int k , const double value )
      { return setPar   ( k , value ) ; }
      /// get the parameter value
      double  par       ( const unsigned int k ) const ;
      /// get the parameter value
      double  parameter ( const unsigned int k ) const { return par ( k ) ; }
      /// get lower/upper edges
      double         xmin () const { return m_bernstein.xmin () ; }
      double         xmax () const { return m_bernstein.xmax () ; }
      double         ymin () const { return m_bernstein.ymin () ; }
      double         ymax () const { return m_bernstein.ymax () ; }
      // polynom order
      unsigned short n    () const { return m_bernstein.n    () ; }
      unsigned short nX   () const { return m_bernstein.nX   () ; }
      unsigned short nY   () const { return m_bernstein.nY   () ; }
      // ======================================================================
    public:
      // ======================================================================
      double tx ( const double  x ) const { return m_bernstein.tx (  x ) ; }
      double ty ( const double  y ) const { return m_bernstein.ty (  y ) ; }
      double  x ( const double tx ) const { return m_bernstein. x ( tx ) ; }
      double  y ( const double ty ) const { return m_bernstein. y ( ty ) ; }
      // ======================================================================
    public:
      // ======================================================================
      /** get the integral over 2D-region
       *  \f[ \int_{x_low}^{x_high}\int_{y_low}^{y_high}
       *   \mathcal{B}(x,y) \mathrm{d}x\mathrm{d}y \f]
       *  @param xlow  low  edge in x
       *  @param xhigh high edge in x
       *  @param ylow  low  edge in y
       *  @param yhigh high edge in y
       */
      double integral   ( const double xlow , const double xhigh ,
                          const double ylow , const double yhigh ) const ;
      // ======================================================================
      /** integral over x-dimension
       *  \f[ \int_{y_low}^{y_high} \mathcal{B}(x,y) \mathrm{d}y\f]
       *  @param x     variable
       *  @param ylow  low  edge in y
       *  @param yhigh high edge in y
       */
      double integrateX ( const double y    ,
                          const double xlow , const double xhigh ) const ;
      // ======================================================================
      /** integral over x-dimension
       *  \f[ \int_{x_low}^{x_high} \mathcal{B}(x,y) \mathrm{d}x\f]
       *  @param y     variable
       *  @param xlow  low  edge in x
       *  @param xhigh high edge in x
       */
      double integrateY ( const double x    ,
                          const double ylow , const double yhigh ) const ;
      // ======================================================================
    public: // specific
      // ======================================================================
      /** get the integral over 2D-region
       *  \f[ \int_{x_{min}}^{x_{max}}\int_{y_{min}}^{y_{max}}
       *   \mathcal{B}(x,y) \mathrm{d}x\mathrm{d}y \f]
       */
      double integral   () const ;
      /** integral over x-dimension
       *  \f[ \int_{x_{min}}^{x_{max}} \mathcal{B}(x,y) \mathrm{d}x\f]
       *  @param x     variable
       */
      double integrateX ( const double y ) const ;
      /** integral over y-dimension
       *  \f[ \int_{y_{min}}^{y_{max}} \mathcal{B}(x,y) \mathrm{d}y\f]
       *  @param y     variable
       */
      double integrateY ( const double x ) const ;
      // ======================================================================
    public:
      // ======================================================================
      // get the bernstein 2D polynom
      const Gaudi::Math::Bernstein2DSym& bernstein() const
      { return m_bernstein ; }
      /// get the parameter sphere
      const  Gaudi::Math::NSphere&       sphere   () const
      { return m_sphere ; }
      // ======================================================================
    private:
      // ======================================================================
      /// update bernstein coefficients
      bool updateBernstein () ;
      // ======================================================================
    private:
      // ======================================================================
      /// the actual bernstein polynomial
      Gaudi::Math::Bernstein2DSym m_bernstein ; // the actual bernstein polynomial
      /// Parameter sphere
      Gaudi::Math::NSphere        m_sphere ;
      // ======================================================================
    } ;
    // ========================================================================

    // ========================================================================
    // 3D-models
    // ========================================================================
    /** @class Bernstein3D
     *  Generic 3D-polynomial of order defined as 
     *  \f[ P(x,y,z) = \sum_{i,j,k} a_{ijk}B^{n_x}_i(x) B^{n_y}_j(y) B^{n_z}_k(z)\f] 
     *  @author Vanya BELYAEV Ivan.Belyaev@itep.ru
     *  @date 2017-11-14
     */
    class GAUDI_API Bernstein3D
    {
      // ======================================================================
    public:
      // ======================================================================
      /// constructor from the order
      Bernstein3D ( const unsigned short       nX    =  1 ,
                    const unsigned short       nY    =  1 ,
                    const unsigned short       nZ    =  1 ,
                    const double               xmin  =  0 ,
                    const double               xmax  =  1 ,
                    const double               ymin  =  0 ,
                    const double               ymax  =  1 ,
                    const double               zmin  =  0 ,
                    const double               zmax  =  1 ) ;
      // ======================================================================
    public:
      // ======================================================================
      /// get the value
      double operator () ( const double x ,
                           const double y , 
                           const double z ) const ;
      // ======================================================================
    public: // setters
      // ======================================================================
      /// set k-parameter
      bool setPar       ( const unsigned int   k     ,
                          const double         value ) ;
      /// set k-parameter
      bool setParameter ( const unsigned int   k     ,
                          const double         value )
      { return ( k < m_pars.size() ) && setPar ( k , value ) ; }
      /// set (l,m)-parameter
      bool setPar       ( const unsigned short l     ,
                          const unsigned short m     ,
                          const unsigned short n     ,
                          const double         value ) ;
      /// set (l,m)-parameter
      bool setParameter ( const unsigned short l     ,
                          const unsigned short m     ,
                          const unsigned short n     ,
                          const double         value )
      { return setPar   ( l , m  , n , value ) ; }
      // ======================================================================
    public: // getters
      // ======================================================================
      /// get (l,m,n)-parameter
      double  par       ( const unsigned short l ,
                          const unsigned short m ,
                          const unsigned short n ) const ;
      /// get (l,m,n)-parameter
      double  parameter ( const unsigned short l ,
                          const unsigned short m ,
                          const unsigned short n ) const { return par (  l , m , n ) ; }
      /// get k-parameter
      double  par       ( const unsigned int k ) const
      { return k < m_pars.size() ? m_pars[k] : 0.0 ; }
      /// get k-parameter
      double  parameter ( const unsigned int k ) const { return par ( k ) ; }
      /// get all parameters at once
      const std::vector<double>& pars() const { return m_pars ; }
      // ======================================================================
    public:
      // ======================================================================
      /// get the actual number of parameters
      std::size_t npars () const { return m_pars.size() ; }
      /// get lower edge
      double xmin () const { return m_xmin ; }
      /// get upper edge
      double xmax () const { return m_xmax ; }
      /// get lower edge
      double ymin () const { return m_ymin ; }
      /// get upper edge
      double ymax () const { return m_ymax ; }
      /// get lower edge
      double zmin () const { return m_zmin ; }
      /// get upper edge
      double zmax () const { return m_zmax ; }
      /// get the polynomial order (X)
      unsigned short nX () const { return m_nx ; }
      /// get the polynomial order (Y)
      unsigned short nY () const { return m_ny ; }
      /// get the polynomial order (Y)
      unsigned short nZ () const { return m_nz ; }
      // ======================================================================
    public:  // transformations
      // ======================================================================
      double x  ( const double tx ) const
      { return xmin ()  + ( xmax () - xmin () ) * tx ; }
      double y  ( const double ty ) const
      { return ymin ()  + ( ymax () - ymin () ) * ty ; }
      double z  ( const double tz ) const
      { return zmin ()  + ( zmax () - zmin () ) * tz ; }
      double tx ( const double x ) const
      { return  ( x - xmin () ) / ( xmax () - xmin () )      ; }
      double ty ( const double y ) const
      { return  ( y - ymin () ) / ( ymax () - ymin () )      ; }
      double tz ( const double z ) const
      { return  ( z - zmin () ) / ( zmax () - zmin () )      ; }
      // ======================================================================
    public: // general integration
      // ======================================================================
      /** get the integral over 2D-region
       *  \f[ \int_{x_{low}}^{x_{high}} 
       *      \int_{y_{low}}^{y_{high}}
       *      \int_{z_{low}}^{z_{high}}
       *      \mathcal{B}(x,y,z) \mathrm{d}x\mathrm{d}y\mathrm{d}z\f]
       *  @param xlow  low  edge in x
       *  @param xhigh high edge in x
       *  @param ylow  low  edge in y
       *  @param yhigh high edge in y
       *  @param zlow  low  edge in z
       *  @param zhigh high edge in z
       */
      double integral   ( const double xlow , const double xhigh ,
                          const double ylow , const double yhigh ,
                          const double zlow , const double zhigh ) const ;
      // ======================================================================
      /** integral over x-dimension
       *  \f[ \int_{x_{low}}^{x_{high}} \mathcal{B}(x,y,z) \mathrm{d}x\f]
       *  @param x     variable
       *  @param z     variable
       *  @param ylow  low  edge in y
       *  @param yhigh high edge in y
       */
      double integrateX ( const double y    ,
                          const double z    ,                          
                          const double xlow , const double xhigh ) const ;
      /** integral over y-dimension
       *  \f[ \int_{y_{low}}^{y_{high}} \mathcal{B}(x,y,z) \mathrm{d}y\f]
       *  @param y     variable
       *  @param z     variable
       *  @param xlow  low  edge in x
       *  @param xhigh high edge in x
       */
      double integrateY ( const double x    ,
                          const double z    ,
                          const double ylow , const double yhigh ) const ;
      /** integral over z-dimension
       *  \f[ \int_{z_{low}}^{z_{high}} \mathcal{B}(x,y,z) \mathrm{d}z\f]
       *  @param x     variable
       *  @param y     variable
       *  @param zlow  low  edge in z
       *  @param zhigh high edge in z
       */
      double integrateZ ( const double x    ,
                          const double y    ,
                          const double zlow , const double zhigh ) const ;
      // ======================================================================
      /** integral over x&y-dimensions
       *  \f[ \int_{x_{low}}^{x_{high}}
       *      \int_{y_{low}}^{y_{high}} \mathcal{B}(x,y,z) \mathrm{d}x\mathrm{d}y\f]
       *  @param z     variable
       *  @param xlow  low  edge in x
       *  @param xhigh high edge in x
       *  @param ylow  low  edge in y
       *  @param yhigh high edge in y
       */
      double integrateXY ( const double z    ,                          
                           const double xlow , const double xhigh ,
                           const double ylow , const double yhigh ) const ;
      /** integral over x&z-dimensions
       *  \f[ \int_{x_{low}}^{x_{high}}
       *      \int_{z_{low}}^{z_{high}} \mathcal{B}(x,y,z) \mathrm{d}x\mathrm{d}z\f]
       *  @param y     variable
       *  @param xlow  low  edge in x
       *  @param xhigh high edge in x
       *  @param zlow  low  edge in y
       *  @param zhigh high edge in y
       */
      double integrateXZ ( const double y    ,                          
                           const double xlow , const double xhigh ,
                           const double zlow , const double zhigh ) const ;      
      /** integral over y&z-dimensions
       *  \f[ \int_{y_{low}}^{y_{high}}
       *      \int_{z_{low}}^{z_{high}} \mathcal{B}(x,y,z) \mathrm{d}y\mathrm{d}z\f]
       *  @param x     variable
       *  @param ylow  low  edge in x
       *  @param yhigh high edge in x
       *  @param zlow  low  edge in y
       *  @param zhigh high edge in y
       */
      double integrateYZ ( const double x    ,                          
                           const double ylow , const double yhigh ,
                           const double zlow , const double zhigh ) const ;
      // ======================================================================      
    public: // special cases
      // ======================================================================
      /** get the integral over 3D-region
       *  \f[  x_{min} < x < x_{max}, 
       *       y_{min} < y < y_{max},
       *       z_{min} < z < z_{max}\f]
       */
      double integral   () const ;
      /** integral over x-dimension
       *  \f[ \int_{x_{min}}^{x_{max}} \mathcal{B}(x,y,z) \mathrm{d}x\f]
       *  @param y     variable
       *  @param z     variable
       */
      double integrateX ( const double y , 
                          const double z ) const ;
      /** integral over y-dimension
       *  \f[ \int_{y_{min}}^{y_{max}} \mathcal{B}(x,y,z) \mathrm{d}y\f]
       *  @param x     variable
       *  @param z     variable
       */
      double integrateY ( const double x , 
                          const double z ) const ;
      /** integral over z-dimension
       *  \f[ \int_{z_{min}}^{z_{max}} \mathcal{B}(x,y,z) \mathrm{d}z\f]
       *  @param x     variable
       *  @param y     variable
       */
      double integrateZ ( const double x , 
                          const double y ) const ;

      // ======================================================================
    public: // special cases
      // ======================================================================
      /** integral over x&y-dimensions
       *  \f[ \int_{x_{min}}^{x_{max}}
       *      \int_{y_{min}}^{y_{max}} \mathcal{B}(x,y,z) \mathrm{d}x\mathrm{d}y\f]
       *  @param z     variable
       */
      double integrateXY ( const double z    ) const ;
      /** integral over x&z-dimensions
       *  \f[ \int_{x_{min}}^{x_{min}}
       *      \int_{z_{max}}^{z_{max}} \mathcal{B}(x,y,z) \mathrm{d}x\mathrm{d}z\f]
       *  @param y     variable
       */
      double integrateXZ ( const double y    ) const ;
      /** integral over y&z-dimensions
       *  \f[ \int_{y_{min}}^{y_{max}}
       *      \int_{z_{min}}^{z_{max}} \mathcal{B}(x,y,z) \mathrm{d}y\mathrm{d}z\f]
       *  @param x     variable
       */
      double integrateYZ ( const double x    ) const ;
      // ======================================================================
    public: // few helper functions to expose internals
      // ======================================================================
      /// evaluate the basic polynomials
      double basicX ( const unsigned short i , const double         x ) const
      { return ( i > m_nx || x < m_xmin || x < m_xmax ) ? 0.0 : m_bx[i](x) ; }
      /// evaluate the basic polynomials
      double basicY ( const unsigned short i , const double         y ) const
      { return ( i > m_ny || y < m_ymin || y < m_ymax ) ? 0.0 : m_by[i](y) ; }
      /// evaluate the basic polynomials
      double basicZ ( const unsigned short i , const double         z ) const
      { return ( i > m_nz || z < m_zmin || z < m_zmax ) ? 0.0 : m_bz[i](z) ; }
      /// expose some internals
      const Bernstein& basicX ( const unsigned short i ) const { return m_bx[i] ; }
      /// expose some internals
      const Bernstein& basicY ( const unsigned short i ) const { return m_by[i] ; }
      /// expose some internals
      const Bernstein& basicZ ( const unsigned short i ) const { return m_bz[i] ; }
      // ======================================================================
    private: // helper functions to make calculations
      // ======================================================================
      /// helper function to make calculations
      double calculate ( const std::vector<double>& fx , 
                         const std::vector<double>& fy , 
                         const std::vector<double>& fz ) const ;
      // ======================================================================
    private:
      // ======================================================================
      // polynom order in x-dimension
      unsigned short m_nx ; // polynom order in x-dimension
      // polynom order in y-dimension
      unsigned short m_ny ; // polynom order in y-dimension
      // polynom order in z-dimension
      unsigned short m_nz ; // polynom order in z-dimension
      /// the list of parameters
      std::vector<double>  m_pars ;                // the list of parameters
      /// the left edge of interval
      double m_xmin  ;                             // the left edge of interval
      /// the right edge of interval
      double m_xmax  ;                             // the right edge of interval
      /// the left edge of interval
      double m_ymin  ;                             // the left edge of interval
      /// the right edge of interval
      double m_ymax  ;                             // the right edge of interval
      /// the left edge of interval
      double m_zmin  ;                             // the left edge of interval
      /// the right edge of interval
      double m_zmax  ;                             // the right edge of interval
      // ======================================================================
    private:
      // ======================================================================
      ///  vectors of basic  Bernstein polynomials
      typedef std::vector<Bernstein>  VB ;
      ///  vector  of basic  Bernstein polynomials
      VB m_bx ; //  vector  of basic  Bernstein polynomials
      ///  vector  of basic  Bernstein polynomials
      VB m_by ; //  vector  of basic  Bernstein polynomials
      ///  vector  of basic  Bernstein polynomials
      VB m_bz ; //  vector  of basic  Bernstein polynomials
      // ======================================================================
    } ;
    // ========================================================================
    /** @class Positive3D
     *  The 3D-polynomial of order Nx*Ny*Nz, that is constrained 
     *  to be non-negative over the  defined range      
     *  \f[  P(x,y,z) = \sum_{i,j,k} a_{ijk}B^{n_x}_i(x) B^{n_y}_j(y) B^{n_z}_k(z)\f] 
     *  where all coefficients \f$a_{ijk}\f$ are non-negative and 
     *  \f$ \sum_{i,j,k} a_{ijk}=1 \f$ 
     *  @author Vanya BELYAEV Ivan.Belayev@itep.ru
     *  @date 2017-11-14
     */
    class GAUDI_API Positive3D 
    {
      // ======================================================================
    public:
      // ======================================================================
      /// constructor from the order
      Positive3D ( const unsigned short       Nx    =  1 ,
                   const unsigned short       Ny    =  1 ,
                   const unsigned short       Nz    =  1 ,
                   const double               xmin  =  0 ,
                   const double               xmax  =  1 ,
                   const double               ymin  =  0 ,
                   const double               ymax  =  1 ,
                   const double               zmin  =  0 ,
                   const double               zmax  =  1 ) ;
      // ======================================================================
    public:
      // ======================================================================
      /// get the value
      double operator () ( const double x , 
                           const double y , 
                           const double z ) const
      { return m_bernstein ( x , y , z ) ; }
      // ======================================================================
    public:
      // ======================================================================
      /// get number of parameters
      std::size_t npars () const { return m_sphere.nPhi () ; }
      /// set k-parameter
      bool setPar       ( const unsigned int k , const double value ) ;
      /// set k-parameter
      bool setParameter ( const unsigned int k , const double value )
      { return setPar   ( k , value ) ; }
      /// get the parameter value
      double  par       ( const unsigned int k ) const ;
      /// get the parameter value
      double  parameter ( const unsigned int k ) const { return par ( k ) ; }
      // ======================================================================
    public:
      // ======================================================================
      /// get lower/upper edges
      double         xmin () const { return m_bernstein.xmin () ; }
      double         xmax () const { return m_bernstein.xmax () ; }
      double         ymin () const { return m_bernstein.ymin () ; }
      double         ymax () const { return m_bernstein.ymax () ; }
      double         zmin () const { return m_bernstein.zmin () ; }
      double         zmax () const { return m_bernstein.zmax () ; }
      // polynom order
      unsigned short nX   () const { return m_bernstein.nX   () ; }
      unsigned short nY   () const { return m_bernstein.nY   () ; }
      unsigned short nZ   () const { return m_bernstein.nZ   () ; }
      // ======================================================================
    public:
      // ======================================================================
      // transform variables
      double tx ( const double  x ) const { return m_bernstein.tx (  x ) ; }
      double ty ( const double  y ) const { return m_bernstein.ty (  y ) ; }
      double tz ( const double  z ) const { return m_bernstein.tz (  z ) ; }
      double  x ( const double tx ) const { return m_bernstein. x ( tx ) ; }
      double  y ( const double ty ) const { return m_bernstein. y ( ty ) ; }
      double  z ( const double tz ) const { return m_bernstein. z ( tz ) ; }
      // ======================================================================
    public: // integrals 
      // ======================================================================
      /** get the integral over 3D-region
       *  \f[ \int_{x_{low}}^{x_{high}} 
       *      \int_{y_{low}}^{y_{high}}
       *      \int_{z_{low}}^{z_{high}}
       *      \mathcal{B}(x,y,z) \mathrm{d}x\mathrm{d}y\mathrm{d}z\f]
       *  @param xlow  low  edge in x
       *  @param xhigh high edge in x
       *  @param ylow  low  edge in y
       *  @param yhigh high edge in y
       *  @param zlow  low  edge in z
       *  @param zhigh high edge in z
       */
      double integral   ( const double xlow , const double xhigh ,
                          const double ylow , const double yhigh ,
                          const double zlow , const double zhigh ) const ;
      // ======================================================================
    public: //  partial integrals 
      // ======================================================================
      /** integral over x-dimension
       *  \f[ \int_{x_{low}}^{x_{high}} \mathcal{B}(x,y,z) \mathrm{d}x\f]
       *  @param x     variable
       *  @param z     variable
       *  @param ylow  low  edge in y
       *  @param yhigh high edge in y
       */
      double integrateX ( const double y    ,
                          const double z    ,                          
                          const double xlow , const double xhigh ) const 
      { return m_bernstein.integrateX ( y ,  z , xlow , xhigh ) ; }
      /** integral over y-dimension
       *  \f[ \int_{y_{low}}^{y_{high}} \mathcal{B}(x,y,z) \mathrm{d}y\f]
       *  @param y     variable
       *  @param z     variable
       *  @param xlow  low  edge in x
       *  @param xhigh high edge in x
       */
      double integrateY ( const double x    ,
                          const double z    ,
                          const double ylow , const double yhigh ) const 
      { return m_bernstein.integrateY ( x ,  z , ylow , yhigh ) ; }
      /** integral over z-dimension
       *  \f[ \int_{z_{low}}^{z_{high}} \mathcal{B}(x,y,z) \mathrm{d}z\f]
       *  @param x     variable
       *  @param y     variable
       *  @param zlow  low  edge in z
       *  @param zhigh high edge in z
       */
      double integrateZ ( const double x    ,
                          const double y    ,
                          const double zlow , const double zhigh ) const 
      { return m_bernstein.integrateZ ( x ,  y , zlow , zhigh ) ; }
      // ======================================================================
      /** integral over x&y-dimensions
       *  \f[ \int_{x_{low}}^{x_{high}}
       *      \int_{y_{low}}^{y_{high}} \mathcal{B}(x,y,z) \mathrm{d}x\mathrm{d}y\f]
       *  @param z     variable
       *  @param xlow  low  edge in x
       *  @param xhigh high edge in x
       *  @param ylow  low  edge in y
       *  @param yhigh high edge in y
       */
      double integrateXY ( const double z    ,                          
                           const double xlow , const double xhigh ,
                           const double ylow , const double yhigh ) const 
      { return m_bernstein.integrateXY ( z , xlow , xhigh , ylow , yhigh ) ; }
      /** integral over x&z-dimensions
       *  \f[ \int_{x_{low}}^{x_{high}}
       *      \int_{z_{low}}^{z_{high}} \mathcal{B}(x,y,z) \mathrm{d}x\mathrm{d}z\f]
       *  @param y     variable
       *  @param xlow  low  edge in x
       *  @param xhigh high edge in x
       *  @param zlow  low  edge in y
       *  @param zhigh high edge in y
       */
      double integrateXZ ( const double y    ,                          
                           const double xlow , const double xhigh ,
                           const double zlow , const double zhigh ) const 
      { return m_bernstein.integrateXZ ( y , xlow , xhigh , zlow , zhigh ) ; }
      /** integral over y&z-dimensions
       *  \f[ \int_{y_{low}}^{y_{high}}
       *      \int_{z_{low}}^{z_{high}} \mathcal{B}(x,y,z) \mathrm{d}y\mathrm{d}z\f]
       *  @param x     variable
       *  @param ylow  low  edge in x
       *  @param yhigh high edge in x
       *  @param zlow  low  edge in y
       *  @param zhigh high edge in y
       */
      double integrateYZ ( const double x    ,                          
                           const double ylow , const double yhigh ,
                           const double zlow , const double zhigh ) const 
      { return m_bernstein.integrateYZ ( x , ylow , yhigh , zlow , zhigh ) ; }
      // ======================================================================      
    public: // Integrals: special cases
      // ======================================================================
      /** get the integral over 3D-region
       *  \f[  x_{min} < x < x_{max}, 
       *       y_{min} < y < y_{max},
       *       z_{min} < z < z_{max} \f]
       */
      double integral   () const ;
      /** integral over x-dimension
       *  \f[ \int_{x_{min}}^{x_{max}} \mathcal{B}(x,y,z) \mathrm{d}x\f]
       *  @param y     variable
       *  @param z     variable
       */
      double integrateX ( const double y , 
                          const double z ) const 
      { return m_bernstein.integrateX ( y , z ) ; }
      /** integral over y-dimension
       *  \f[ \int_{y_{min}}^{y_{max}} \mathcal{B}(x,y,z) \mathrm{d}y\f]
       *  @param x     variable
       *  @param z     variable
       */
      double integrateY ( const double x , 
                          const double z ) const 
      { return m_bernstein.integrateY ( x , z ) ; }
      /** integral over z-dimension
       *  \f[ \int_{z_{min}}^{z_{max}} \mathcal{B}(x,y,z) \mathrm{d}z\f]
       *  @param x     variable
       *  @param y     variable
       */
      double integrateZ ( const double x , 
                          const double y ) const 
      { return m_bernstein.integrateZ ( x , y ) ; }
      // ======================================================================
    public: // Integrals: special cases
      // ======================================================================
      /** integral over x&y-dimensions
       *  \f[ \int_{x_{min}}^{x_{max}}
       *      \int_{y_{min}}^{y_{max}} \mathcal{B}(x,y,z) \mathrm{d}x\mathrm{d}y\f]
       *  @param z     variable
       */
      double integrateXY ( const double z    ) const 
      { return m_bernstein.integrateXY ( z ) ; }
      /** integral over x&z-dimensions
       *  \f[ \int_{x_{min}}^{x_{min}}
       *      \int_{z_{max}}^{z_{max}} \mathcal{B}(x,y,z) \mathrm{d}x\mathrm{d}z\f]
       *  @param y     variable
       */
      double integrateXZ ( const double y    ) const 
      { return m_bernstein.integrateXZ ( y ) ; }
      /** integral over y&z-dimensions
       *  \f[ \int_{y_{min}}^{y_{max}}
       *      \int_{z_{min}}^{z_{max}} \mathcal{B}(x,y,z) \mathrm{d}y\mathrm{d}z\f]
       *  @param x     variable
       */
      double integrateYZ ( const double x    ) const 
      { return m_bernstein.integrateYZ ( x ) ; }
      // ======================================================================
    public: // ingeredients
      // =====================================================================
      // get the bernstein polinomial in 2D
      const  Gaudi::Math::Bernstein3D& bernstein () const
      { return m_bernstein ; }
      /// get the parameter sphere
      const  Gaudi::Math::NSphere&     sphere    () const
      { return m_sphere ; }
      // ======================================================================
    private:
      // ======================================================================
      /// update bernstein coefficients
      bool updateBernstein () ;
      // ======================================================================
    private:
      // ======================================================================
      /// the actual bernstein polynomial
      Gaudi::Math::Bernstein3D m_bernstein ; // the actual bernstein polynomial
      /// the external parameter sphere
      Gaudi::Math::NSphere     m_sphere    ;
      // ======================================================================
    } ;
    // ========================================================================
  } //                                             end of namespace Gaudi::Math
  // ==========================================================================
} //                                                     end of namespace Gaudi
// ============================================================================
#include "LHCbMath/LHCbMath.h"
// ============================================================================
namespace LHCb
{
  // ==========================================================================
  namespace Math
  {
    // ========================================================================
    /// specialization: is Bernstein polynomial close to zero?
    template <>
    struct Zero<Gaudi::Math::Bernstein> 
    {
    public:
      // ======================================================================
      // is Bernstein polynomial almost to zero ?
      inline bool operator () ( const Gaudi::Math::Bernstein& b ) const
      { return m_zero ( b.pars() ) ; }
    private:
      // ======================================================================
      /// the actual comparator 
      Zero< std::vector<double> > m_zero ;
      // ======================================================================      
    };
    // ========================================================================
    /// specialization: is Bernstein polynomial small enough ?
    template <>
    struct Tiny<Gaudi::Math::Bernstein> 
    {
    public:
      // ======================================================================
      Tiny ( const double n ) : m_tiny ( std::abs ( n ) ) {}
      Tiny () = delete ;
      // is Bernstein polynomial sufficiently small 
      inline bool operator () ( const Gaudi::Math::Bernstein& b ) const
      { return m_tiny ( b.norm() ) ; }
      // ======================================================================
    private:
      // ======================================================================
      Tiny<double> m_tiny ;
      // ======================================================================      
    };
    // ========================================================================
    /** scale all coefficients with 2**i
     *  @param  b (INPUT) Berstein polynomial
     *  @param  i (INPUT) the scaling binary exponent
     *  @return the scaled polynomial
     */
    inline 
    Gaudi::Math::Bernstein 
    ldexp ( const Gaudi::Math::Bernstein& b , 
            const short                   i ) { return b.ldexp ( i ) ; }
    // ========================================================================
  } 
  // ==========================================================================
}
// ============================================================================
namespace Gaudi
{
  // ==========================================================================
  namespace Math
  {  
    // ======================================================================== 
    /** deflate Bernstein polynomial at  <code>x=xmin</code>
     *  \f$ b(x)-b(x_{min})=(x-x_{min})*d(x)\f$      
     *  @param  b  berntein polynomial to be deflated 
     *  @return deflated polinomial "d"
     */ 
    Gaudi::Math::Bernstein
    deflate_left ( const Gaudi::Math::Bernstein& b ) ;    
    // ========================================================================
    /** deflate Bernstein polynomial at  <code>x=xmax</code>
     *  \f$ b(x)-b(x_{max})=(x-x_{max})*d(x)\f$      
     *  @param  b  berntein polynomial to be deflated 
     *  @return deflated polinomial "d"
     */ 
    Gaudi::Math::Bernstein
    deflate_right ( const Gaudi::Math::Bernstein& b ) ;
    // ========================================================================
    /** deflate Bernstein polynomial at  <code>x=x0</code>
     *  \f$ b(x)-b(x_{0})=(x-x_{0})*d(x)\f$      
     *  @param  b  berntein polynomial to be deflated 
     *  @param  x0 the point 
     *  @return deflated polinomial "d"
     */ 
    Gaudi::Math::Bernstein
    deflate       ( const Gaudi::Math::Bernstein& b , const double x0 ) ;
    // ========================================================================
    /** get abscissas of crosssing point of the control polygon 
     *  for Bernstein polynomial
     *  @param  b bernstein polynomial
     *  @reutrn abscissas of crossing points of the control  polygon
     */
    std::vector<double> 
    crossing_points  ( const Gaudi::Math::Bernstein& b ) ;
    // ========================================================================    
    /** get number of (strickt) sign changes in trhe sequnce of coefficients
     *  for Bernstein polynomial 
     *  if  N is number of sign changes, then the number of real roots R is 
     *  \f$ R = N - 2K\f$, where K is non-negative integer
     */
    unsigned short 
    sign_changes ( const Gaudi::Math::Bernstein& b ) ;
    // ========================================================================
    /** get the most left crossing  point of convex hull with  x-axis 
     *  (it is a step  towards finding the most left root, if any 
     *  if convex hull does not cross the x-axis, xmax is returned      
     */
    double left_line_hull ( const Gaudi::Math::Bernstein& b  ) ;
    // ========================================================================
    /** get the most right rossing  point of convex hull with  x-axis 
     *  (it is a step  towards finding the most right root, if any 
     *  if convex hull does not cross the x-axis, xmin is returned      
     */
    double right_line_hull ( const Gaudi::Math::Bernstein& b ) ;
  } 
  // ==========================================================================
}
// ============================================================================
// add couple of functions into Gaudi::Math::Interpolation namespace
// ============================================================================
namespace Gaudi
{
  // ==========================================================================
  namespace Math
  {
    // ========================================================================
    namespace Interpolation
    {
      // ======================================================================
      /** construct interpolation polynomial (in Bernstein form)
       *  @param xbegin   begin-iterator for vector of abscissas
       *  @param xend     end-iterator for vector of abscissas
       *  @param ybegin   begin-iterator for vector of function
       *  @param yend     end-iterator for vector of function
       *  @param xmin     low  edge for Bernstein polynomial
       *  @param xmax     high edge for Bernstein polynomial
       *  - if vector of y is longer  than vector x, extra values are ignored
       *  - if vector of y is shorter than vector x, missing entries are assumed to be zero
       *  It relies on Newton-Bernstein algorithm
       *  @see http://arxiv.org/abs/1510.09197
       *  @see Mark Ainsworth and Manuel A. Sanches,
       *       "Computing of Bezier control points of Largangian interpolant
       *       in arbitrary dimension", arXiv:1510.09197 [math.NA]
       *  @see http://adsabs.harvard.edu/abs/2015arXiv151009197A
       *  @see Gaudi::Math::Bernstein
       *  @code
       *  std::array<double,5> x = ... ; // abscissas
       *  std::vector<double,> f = ... ; // function values
       *  Gaudi::Math::Bernstein p = bernstein ( x.begin() , x.end() ,
       *                                           f.begin() , f.end() , -1 , 1 );
       *  std::cout << " interpolant at x=0.1 is " << p(0.1) << std::endl ;
       *  std::cout << " interpolant at x=0.2 is " << p(0.2) << std::endl ;
       *  @endcode
       */
      template <class XITERATOR, class YITERATOR>
      inline
      Gaudi::Math::Bernstein
      bernstein ( XITERATOR    xbegin ,
                  XITERATOR    xend   ,
                  YITERATOR    ybegin ,
                  YITERATOR    yend   ,
                  const double xmin   ,
                  const double xmax   )
      {
        return Gaudi::Math::Bernstein ( xbegin , xend ,
                                        ybegin , yend ,
                                        xmin   , xmax ) ;
      }
      // ======================================================================
      /** construct interpolation polynomial (in Bernstein form)
       *  @param func     the function
       *  @param xbegin   begin-iterator for vector of abscissas
       *  @param xend     end-iterator for vector of abscissas
       *  @param xmin low  edge for Bernstein polynomial
       *  @param xmax high edge for Bernstein polynomial
       *  - if vector of y is longer  than vector x, extra values are ignored
       *  - if vector of y is shorter than vector x, missing entries are assumed to be zero
       *  It relies on Newton-Bernstein algorithm
       *  @see http://arxiv.org/abs/1510.09197
       *  @see Mark Ainsworth and Manuel A. Sanches,
       *       "Computing of Bezier control points of Largangian interpolant
       *       in arbitrary dimension", arXiv:1510.09197 [math.NA]
       *  @see http://adsabs.harvard.edu/abs/2015arXiv151009197A
       *  @see Gaudi::Math::Bernstein
       *  @code
       *  auto f = [] ( double t ) { return std::sin ( t ) ; }
       *  std::array<double,5> x = ... ; // abscissas
       *  Gaudi::Math::Bernstein p = interpolate ( f , x.begin() , x.end() , -1 , 1 );
       *  std::cout << " interpolant at x=0.1 is " << p(0.1) << std::endl ;
       *  std::cout << " interpolant at x=0.2 is " << p(0.2) << std::endl ;
       *  @endcode
       */
      template <class XITERATOR, class FUNCTION>
      inline
      Gaudi::Math::Bernstein
      bernstein ( FUNCTION     func   ,
                  XITERATOR    xbegin ,
                  XITERATOR    xend   ,
                  const double xmin   ,
                  const double xmax   )
      {
        const unsigned int N = std::distance ( xbegin , xend ) ;
        std::vector<double> f ( N ) ;
        std::transform ( xbegin , xend , f.begin () , func ) ;
        return Gaudi::Math::Bernstein ( xbegin    , xend    ,
                                        f.begin() , f.end() ,
                                        xmin      , xmax    ) ;
      }
      // ================================================================================
      /** construct interpolation polynomial (in Bernstein form) using Gauss-Lobatto grid,
       *  that minimises Runge's effect.
       *  @param func      the function
       *  @param N         the interpolation  degree
       *  @param xmin low  edge for Bernstein polynomial
       *  @param xmax high edge for Bernstein polynomial
       *  - if vector of y is longer  than vector x, extra values are ignored
       *  - if vector of y is shorter than vector x, missing entries are assumed to be zero
       *  It relies on Newton-Bernstein algorithm
       *  @see http://arxiv.org/abs/1510.09197
       *  @see Mark Ainsworth and Manuel A. Sanches,
       *       "Computing of Bezier control points of Largangian interpolant
       *       in arbitrary dimension", arXiv:1510.09197 [math.NA]
       *  @see http://adsabs.harvard.edu/abs/2015arXiv151009197A
       *  @see Gaudi::Math::Bernstein
       *  @code
       *  auto f = [] ( double t ) { return std::sin ( t ) ; }
       *  Gaudi::Math::Bernstein p = lobatto ( f , 5 , -1 , 1 );
       *  std::cout << " interpolant at x=0.1 is " << p(0.1) << std::endl ;
       *  std::cout << " interpolant at x=0.2 is " << p(0.2) << std::endl ;
       *  @endcode
       */
      template <class FUNCTION>
      inline
      Gaudi::Math::Bernstein
      lobatto  ( FUNCTION             func ,
                 const unsigned short N    ,
                 const double         xmin ,
                 const double         xmax )
      {
        // trivial case:
        if ( 0 == N )
        {
          //  trivial grid
          const double x = 0.5 * ( xmin + xmax ) ;
          const double y = func ( x ) ;
          return Gaudi::Math::Bernstein ( &x   , &x + 1 ,
                                          &y   , &y + 1 ,
                                          xmin , xmax   ) ;
        }
        //
        std::vector<double> x ( N + 1 ) ;
        //
        const double x_min = std::min ( xmin , xmax ) ;
        const double x_max = std::max ( xmin , xmax ) ;
        //
        const double xhs = 0.5 * ( x_min + x_max ) ;
        const double xhd = 0.5 * ( x_max - x_min ) ;
        //
        const long double pi_N1 = M_PIl / ( N  - 1 ) ;
        auto _xi_ = [xhs,xhd,pi_N1] ( const unsigned short k )
          { return xhs - std::cos ( pi_N1 * k ) * xhd  ; } ;
        x.front() = x_min ;
        x.back () = x_max ;
        for ( unsigned short i = 1 ; i + 1 < N ; ++i ) { x[i] =  _xi_ ( i )  ; }
        //
        return bernstein ( func ,
                           x.begin () , x.end () ,
                           xmin       , xmax     ) ;
      }
      // ================================================================================
      /** construct interpolation polynomial (in Bernstein form) using Gauss-Lobatto grid,
       *  that minimises Runge's effect.
       *  @param func      the function
       *  @param N         the interpolation  degree
       *  @param xmin low  edge for Bernstein polynomial
       *  @param xmax high edge for Bernstein polynomial
       *  - if vector of y is longer  than vector x, extra values are ignored
       *  - if vector of y is shorter than vector x, missing entries are assumed to be zero
       *  It relies on Newton-Bernstein algorithm
       *  @see http://arxiv.org/abs/1510.09197
       *  @see Mark Ainsworth and Manuel A. Sanches,
       *       "Computing of Bezier control points of Largangian interpolant
       *       in arbitrary dimension", arXiv:1510.09197 [math.NA]
       *  @see http://adsabs.harvard.edu/abs/2015arXiv151009197A
       *  @see Gaudi::Math::Bernstein
       *  @code
       *  auto f = [] ( double t ) { return std::sin ( t ) ; }
       *  Gaudi::Math::Bernstein p = lobatto<5> ( f , -1 , 1 );
       *  std::cout << " interpolant at x=0.1 is " << p(0.1) << std::endl ;
       *  std::cout << " interpolant at x=0.2 is " << p(0.2) << std::endl ;
       *  @endcode
       */
      template <unsigned short N, class FUNCTION>
      inline
      Gaudi::Math::Bernstein
      lobatto  ( FUNCTION             func ,
                 const double         xmin ,
                 const double         xmax )
      {
        // trivial case:
        if ( 0 == N )
        {
          //  trivial grid
          const double x = 0.5 * ( xmin + xmax ) ;
          const double y = func ( x ) ;
          return Gaudi::Math::Bernstein ( &x   , &x + 1 ,
                                          &y   , &y + 1 ,
                                          xmin , xmax   ) ;
        }
        //
        std::array<double,N+1> x ;
        //
        const double x_min = std::min ( xmin , xmax ) ;
        const double x_max = std::max ( xmin , xmax ) ;
        //
        const double xhs = 0.5 * ( x_min + x_max ) ;
        const double xhd = 0.5 * ( x_max - x_min ) ;
        //
        const long double pi_N1 = M_PIl / ( N  - 1 ) ;
        auto _xi_ = [xhs,xhd,pi_N1] ( const unsigned short k )
          { return xhs - std::cos ( pi_N1 * k ) * xhd  ; } ;
        x.front () = x_min ;
        x.back  () = x_max ;
        for ( unsigned short i = 1 ; i + 1 < N ; ++i )
        { x[i] =  _xi_ ( i )  ; }
        //
        return bernstein ( func ,
                           x.begin () , x.end () ,
                           xmin       , xmax     ) ;
      }
      // ======================================================================
      /** construct interpolation polynomial (in Bernstein form)
       *  @param x       vector of abscissas
       *  @param y       vector of function values
       *  @param xmin low  edge for Bernstein polynomial
       *  @param xmax high edge for Bernstein polynomial
       *  - if vector of y is longer  than vector x, extra values are ignored
       *  - if vector of y is shorter than vector x, missing entries are assumed to be zero
       *  It relies on Newton-Bernstein algorithm
       *  @see http://arxiv.org/abs/1510.09197
       *  @see Mark Ainsworth and Manuel A. Sanches,
       *       "Computing of Bezier control points of Largangian interpolant
       *       in arbitrary dimension", arXiv:1510.09197 [math.NA]
       *  @see http://adsabs.harvard.edu/abs/2015arXiv151009197A
       *  @see Gaudi::Math::Bernstein
       *  @code
       *  std::vector<double> x = ... ; // abscissas
       *  std::vector<double> y = ... ; // functionvalues
       *  Gaudi::Math::Bernstein p = interpolate ( x , y , -1 , 1 );
       *  std::cout << " interpolant at x=0.1 is " << p(0.1) << std::endl ;
       *  std::cout << " interpolant at x=0.2 is " << p(0.2) << std::endl ;
       *  @endcode
       */
      GAUDI_API
      Gaudi::Math::Bernstein
      bernstein ( const std::vector<double>& x    ,
                  const std::vector<double>& y    ,
                  const double               xmin ,
                  const double               xmax );
      // ======================================================================
      /** construct interpolation polynomial (in Bernstein form)
       *  @param func    the function
       *  @param x       vector of abscissas
       *  @param xmin low  edge for Bernstein polynomial
       *  @param xmax high edge for Bernstein polynomial
       *  - if vector of y is longer  than vector x, extra values are ignored
       *  - if vector of y is shorter than vector x, missing entries are assumed to be zero
       *  It relies on Newton-Bernstein algorithm
       *  @see http://arxiv.org/abs/1510.09197
       *  @see Mark Ainsworth and Manuel A. Sanches,
       *       "Computing of Bezier control points of Largangian interpolant
       *       in arbitrary dimension", arXiv:1510.09197 [math.NA]
       *  @see http://adsabs.harvard.edu/abs/2015arXiv151009197A
       *  @see Gaudi::Math::Bernstein
       *  @code
       *  auto f = [] ( double t ) { return std::sin ( t ) ; }
       *  std::vector<double> x = ... ; // abscissas
       *  Gaudi::Math::Bernstein p = interpolate ( f , x , -1 , 1 );
       *  std::cout << " interpolant at x=0.1 is " << p(0.1) << std::endl ;
       *  std::cout << " interpolant at x=0.2 is " << p(0.2) << std::endl ;
       *  @endcode
       */
      GAUDI_API
      Gaudi::Math::Bernstein
      bernstein ( std::function<double(double)> func ,
                  const std::vector<double>&    x    ,
                  const double                  xmin ,
                  const double                  xmax ) ;
      // ======================================================================
      /** construct interpolation polynomial (in Bernstein form) using Gauss-Lobatto grid,
       *  that minimises Runge's effect.
       *  @param func      the function
       *  @param N         the interpolation  degree
       *  @param xmin low  edge for Bernstein polynomial
       *  @param xmax high edge for Bernstein polynomial
       *  - if vector of y is longer  than vector x, extra values are ignored
       *  - if vector of y is shorter than vector x, missing entries are assumed to be zero
       *  It relies on Newton-Bernstein algorithm
       *  @see http://arxiv.org/abs/1510.09197
       *  @see Mark Ainsworth and Manuel A. Sanches,
       *       "Computing of Bezier control points of Largangian interpolant
       *       in arbitrary dimension", arXiv:1510.09197 [math.NA]
       *  @see http://adsabs.harvard.edu/abs/2015arXiv151009197A
       *  @see Gaudi::Math::Bernstein
       *  @code
       *  auto f = [] ( double t ) { return std::sin ( t ) ; }
       *  Gaudi::Math::Bernstein p = bernstein ( f , 5 , -1 , 1 );
       *  std::cout << " interpolant at x=0.1 is " << p(0.1) << std::endl ;
       *  std::cout << " interpolant at x=0.2 is " << p(0.2) << std::endl ;
       *  @endcode
       */
      GAUDI_API
      Gaudi::Math::Bernstein
      bernstein ( std::function<double(double)> func ,
                  const unsigned short          N    ,
                  const double                  xmin ,
                  const double                  xmax ) ;
      // ======================================================================
    } //                            end of namespace Gaudi::Math::Interpolation
    // ========================================================================
  } //                                             end of namespace Gaudi::Math
  // ==========================================================================
} //                                                     end of namespace Gaudi
// ============================================================================
//                                                                      The END
// ============================================================================
=======
>>>>>>> d01410fc
#endif // LHCBMATH_BERNSTEIN_H
// ============================================================================<|MERGE_RESOLUTION|>--- conflicted
+++ resolved
@@ -18,2891 +18,5 @@
  *
  */
 // ============================================================================
-<<<<<<< HEAD
-namespace Gaudi
-{
-  // ==========================================================================
-  namespace Math
-  {
-    // ========================================================================
-    /// forward declaration
-    class LegendreSum  ; // forward declaration
-    class ChebyshevSum ; // forward declaration
-    class Polynomial   ; // forward declaration
-    // ========================================================================
-    /** @class Bernstein
-     *  The sum of bernstein's polynomial of order N
-     *  \f$f(x) = \sum_i a_i B^n_i(x)\f$, where
-     *  \f$ B^n_k(x) = C^n_k x^k(1-x)^{n-k}\f$
-     *  @author Vanya BELYAEV Ivan.Belyaev@itep.ru
-     */
-    class GAUDI_API Bernstein : public Gaudi::Math::PolySum
-    {
-      // ======================================================================
-    public:
-      // ======================================================================
-      /** helper structure to denote the basic Bernstein polynomials B(k,N)
-       *  @author Vanya BELYAEV Ivan.Belyaev@itep.ru
-       */
-      class GAUDI_API Basic
-      {
-      public:
-        // ====================================================================
-        explicit
-          Basic ( const unsigned short k = 0 ,
-                  const unsigned short N = 0 )
-          : m_k ( k )
-          , m_N ( N )
-        {}
-        // ====================================================================
-      public :
-        // ====================================================================
-        unsigned short k () const { return m_k ; }
-        unsigned short N () const { return m_N ; }
-        // ====================================================================
-      private:
-        // ====================================================================
-        unsigned short m_k ;
-        unsigned short m_N ;
-        // ====================================================================
-      } ;
-      // ======================================================================
-    public:
-      // ======================================================================
-      /// constructor from the order
-      Bernstein ( const unsigned short        N     = 0 ,
-                  const double                xmin  = 0 ,
-                  const double                xmax  = 1 ) ;
-      // ======================================================================
-      /// constructor from N+1 coefficients
-      Bernstein ( const std::vector<double>&  pars      ,
-                  const double                xmin  = 0 ,
-                  const double                xmax  = 1 ) ;
-      // ======================================================================
-      /// construct the basic bernstein polinomial  B(k,N)
-      Bernstein  ( const Basic&              basic     ,
-                   const double              xmin  = 0 ,
-                   const double              xmax  = 1 ) ;
-      // ======================================================================
-      /// template constructor from sequence of parameters
-      template <class ITERATOR>
-        Bernstein ( ITERATOR                 first ,
-                    ITERATOR                 last  ,
-                    const double             xmin  ,
-                    const double             xmax  )
-        : Gaudi::Math::PolySum ( first , last )
-        , m_xmin ( std::min ( xmin, xmax ) )
-        , m_xmax ( std::max ( xmin, xmax ) )
-      {}
-      // ======================================================================
-      /// constructor  from Bernstein polynomial from *different* domain
-      Bernstein ( const Bernstein& poly ,
-                  const double     xmin ,
-                  const double     xmax ) ;
-      // ======================================================================
-      /** construct Bernstein interpolant
-       *  @param x    vector of abscissas
-       *  @param y    vector of function values
-       *  @param xmin low  edge for Bernstein polynomial
-       *  @param xmin high edge for Bernstein polynomial
-       *  - if vector of y is longer  than vector x, extra values are ignored
-       *  - if vector of y is shorter than vector x, missing entries are assumed to be zero
-       *  It relies on Newton-Bernstein algorithm
-       *  @see http://arxiv.org/abs/1510.09197
-       *  @see Mark Ainsworth and Manuel A. Sanches,
-       *       "Computing of Bezier control points of Largangian interpolant
-       *       in arbitrary dimension", arXiv:1510.09197 [math.NA]
-       *  @see http://adsabs.harvard.edu/abs/2015arXiv151009197A
-       */
-      Bernstein ( const std::vector<double>& x         ,
-                  const std::vector<double>& y         ,
-                  const double               xmin  = 0 ,
-                  const double               xmax  = 1 ) ;
-      // ======================================================================
-      /** construct Bernstein interpolant
-       *  @param x    vector of abscissas
-       *  @param y    vector of function values
-       *  @param xmin low  edge for Bernstein polynomial
-       *  @param xmin high edge for Bernstein polynomial
-       *  - if vector of y is longer  than vector x, extra values are ignored
-       *  - if vector of y is shorter than vector x, missing entries are assumed to be zero
-       *  It relies on Newton-Bernstein algorithm
-       *  @see http://arxiv.org/abs/1510.09197
-       *  @see Mark Ainsworth and Manuel A. Sanches,
-       *       "Computing of Bezier control points of Largangian interpolant
-       *       in arbitrary dimension", arXiv:1510.09197 [math.NA]
-       *  @see http://adsabs.harvard.edu/abs/2015arXiv151009197A
-       */
-      template <class XITERATOR,class YITERATOR>
-        Bernstein ( XITERATOR    xbegin ,
-                    XITERATOR    xend   ,
-                    YITERATOR    ybegin ,
-                    YITERATOR    yend   ,
-                    const double xmin   ,
-                    const double xmax   )
-        : Gaudi::Math::PolySum ( xbegin == xend ? 0 : std::distance ( xbegin , xend  ) -1 )
-        , m_xmin ( std::min ( xmin , xmax ) )
-        , m_xmax ( std::max ( xmin , xmax ) )
-      {
-        const unsigned int N  = std::distance ( xbegin , xend ) ;
-        const unsigned int NY = std::distance ( ybegin , yend ) ;
-        std::vector<long double> _t ( std::max ( N , 1u ) ) ;
-        //
-        std::transform ( xbegin , xend   , _t.begin() ,
-                         [this]( const double v ) { return this->t(v) ; } ) ;
-        //
-        std::vector<long double> _f ( N ) ;
-        YITERATOR ylast = std::next ( ybegin , std::min ( N , NY ) ) ;
-        std::copy ( ybegin, ylast , _f.begin() ) ;
-        //
-        std::vector<long double>  w ( N , 0.0 ) ;
-        std::vector<long double>  c ( N , 0.0 ) ;
-        //
-        w[0] =  1.0  ;
-        c[0] = _f[0] ;
-        //
-        for ( unsigned int s = 1 ; s < N ; ++s )
-        {
-          /// calculate the divided differences
-          for ( unsigned int k = N - 1 ; s <= k ; --k )
-          {
-            const long double fk  = _f[k  ] ;
-            const long double fk1 = _f[k-1] ;
-            const long double xk  = _t[k  ] ;
-            const long double xks = _t[k-s] ;
-            _f[k] = ( fk - fk1 ) / ( xk - xks ) ;
-          }
-          //
-          const long double xs1 = _t[s-1] ;
-          for ( unsigned int j = s ; 1 <= j ; --j )
-          {
-            w[j] =  j * w[j-1] * ( 1 - xs1 ) / s  - ( s - j ) * xs1 * w[j] / s ;
-            c[j] =  j * c[j-1]               / s  + ( s - j )       * c[j] / s  + w[j] * _f[s] ;
-          }
-          w[0]  = -w[0] *   xs1 ;
-          c[0] +=  w[0] * _f[s] ;
-        }
-        ///  finally set parameters
-        for ( unsigned short i = 0 ; i < N ; ++i ) { setPar ( i , c[i] ) ; }
-      }
-      // ======================================================================
-      /** construct Bernstein polynomial from its roots
-       *
-       *  Polinomial has a form
-       *  \f$ B(x) = \prod_i (x-r_i) \prod_j (x-c_i)(x-c_i^*) \f$
-       *
-       *  @param xmin low  edge for Bernstein polynomial
-       *  @param xmax high edge for Bernstein polynomial
-       *  @param r  the list of real  roots of the polinomial
-       *  @param c  the list of complex roots (only one root from cc-pair is needed)
-       */
-      Bernstein 
-      ( const double xmin , 
-        const double xmax , 
-        const std::vector<double>&                 r = 
-        std::vector<double> () , 
-        const std::vector<std::complex<double> > & c = 
-        std::vector<std::complex<double> > ()  );
-      // ======================================================================
-      /** construct Bernstein polynomial from its roots
-       *
-       *  Polinomial has a form
-       *  \f$ B(x) = \prod_i (x-r_i) \prod_j (x-c_i)(x-c_i^*) \f$
-       *
-       *  @param xmin low  edge for Bernstein polynomial
-       *  @param xmax high edge for Bernstein polynomial
-       *  @param c  the list of complex roots (only one root from cc-pair is needed)
-       *  @param r  the list of real  roots of the polinomial
-       */
-      Bernstein 
-      ( const double xmin , 
-        const double xmax , 
-        const std::vector<std::complex<double> > & c ,
-        const std::vector<double>&                 r = 
-        std::vector<double> () ) ;
-      // ======================================================================
-      /// copy
-      Bernstein ( const Bernstein&  ) = default ;
-      /// move
-      Bernstein (       Bernstein&& ) = default ;
-      // ======================================================================
-      /** constructor from Legendre polynomial
-       *  @see http://www.sciencedirect.com/science/article/pii/S0377042700003769 eq.20
-       */
-      explicit Bernstein ( const LegendreSum&  poly ) ;
-      // ======================================================================
-      /// constructor from Chebyshev polynomial
-      explicit Bernstein ( const ChebyshevSum& poly ) ;
-      // ======================================================================
-      /// constructor from simple monomial form
-      explicit Bernstein ( const Polynomial&   poly ) ;
-      // ======================================================================
-    public:
-      // ======================================================================
-      /// get the value of polynomial
-      double evaluate ( const double x ) const ;
-      // ======================================================================
-      /// get the value
-      double operator () ( const double x ) const
-      { return x < m_xmin ? 0 : x > m_xmax ? 0 : evaluate ( x ) ; }
-      // ======================================================================
-    public:
-      // ======================================================================
-      /// get lower edge
-      double xmin () const { return m_xmin ; }
-      /// get upper edge
-      double xmax () const { return m_xmax ; }
-      // ======================================================================
-    public:
-      // ======================================================================
-      /// all coefficients are so small that  P(x) + c == c ? 
-      bool   small         ( const double c = 1.0 ) const ;
-      /// is it a decreasing function?
-      bool   decreasing    () const ;
-      /// is it a increasing function?
-      bool   increasing    () const ;
-      /// is it a monothonical function?
-      bool   monothonic    () const { return increasing() || decreasing() ; }
-      /// is it a constant function?
-      bool   constant      () const ;
-      // ======================================================================
-    public: // convert from local to global variables
-      // ======================================================================
-      double x ( const double t ) const
-      { return       m_xmin   + ( m_xmax - m_xmin ) * t ; }
-      double t ( const double x ) const
-      { return ( x - m_xmin ) / ( m_xmax - m_xmin )     ; }
-      // ======================================================================
-    public:
-      // ======================================================================
-      /// get the integral between xmin and xmax
-      double    integral   () const ;
-      /// get the integral between low and high
-      double    integral   ( const double low , const double high ) const ;
-      /** get indefinite integral  as function object
-       *  \f$ I(x) = \int^{x}_{x_{min}} B(t) dt + C \f$
-       *  @param C the integration constant
-       */
-      Bernstein indefinite_integral ( const double C = 0 ) const ;
-      /// get the derivative at point "x"
-      double    derivative          ( const double x     ) const ;
-      /// get derivative as function object
-      Bernstein derivative          () const ;
-      // ======================================================================
-    public :
-      // ======================================================================
-      /** elevate it:
-       *  represent as Bernstein polynomial of order N+r
-       *  @param r  INPUT increase of degree
-       *  @return new polynomial of order N+r
-       */
-      Bernstein elevate  ( const unsigned short r ) const ;
-      // ======================================================================
-      /** reduce it:
-       *  represent as Bernstein polynomial of order N-r
-       *  @param r  INPUT decrease of degree
-       *  @return new polynomial of order N-r
-       */
-      Bernstein reduce  ( const unsigned short r ) const ;
-      // ======================================================================
-    public:
-      // ======================================================================
-      /** calculate ``nearest'' polynomial (in the sense of q-norm) of lower degree,
-       *  where q-norm is defined as:
-       *  \f$ \left| f \right|_{q} = \left( \sum_i \left|c_i\right|^q\right)^{\frac{1}{q}} \f$
-       *
-       *  - q_inv = 0.0 ->  \f$ max_k    \left|c_k\right|  \f$
-       *  - q_inv = 0.5 ->  \f$ \sqrt{ \sum_k  c_k^2 }     \f$
-       *  - q_inv = 1.0 ->  \f$ \sum_k \left| c_k \right|  \f$
-       *  @see  N.Rezvani and R.M. Corless,
-       *       "The Nearest Polynomial With A Given Zero, Revisited"
-       *        ACM SIGSAM Bulletin, Vol. 39, No. 3, September 2005
-       *  @see http://dl.acm.org/citation.cfm?doid=1113439.1113442
-       */
-      Bernstein nearest ( const double q_inv = 0 ) const ;
-      // ======================================================================
-      /** calculate q-norm of the polynomial
-       *  where q-norm is defined as:
-       *  \f$ \left| f \right|_{q} = \left( \sum_i \left|c_i\right|^q\right)^{\frac{1}{q}} \f$
-       *
-       *  - q_inv = 0.0 ->  \f$ max_k    \left|c_k\right|  \f$
-       *  - q_inv = 0.5 ->  \f$ \sqrt{ \sum_k  c_k^2 }     \f$
-       *  - q_inv = 1.0 ->  \f$ \sum_k \left| c_k \right|  \f$
-       *
-       *  q-norm for Bernstein polynomials is "equivalent" to common
-       *  \f$L^2\f$-norm for generic functions,
-       *  in the sense that
-       *  \f$   \gamma_n \left| f \right|_{\inf}
-       *             \le \left| f \right|_{\int}
-       *             \le \left| f \right|_{\inf} \f$,
-       *  where \f$  \left| f \right|_{\int}^2 = \int  \left| f \right|^2 dx \f$ and
-       *  \f$ \gamma_n = \min_{j} \int \left|  B^n_j(x) \right|^2 dx
-       *            \sim  (\pi n)^{-\frac{3}{4}} \f$
-       *  similarly \f$ \left| f \right|_I \le \left| f \right|_1 \f$,
-       */
-      double    norm   ( const double q_inv = 0 ) const ;
-      // ======================================================================
-      /** filter out very small terms
-       *  the term is considered to be very small if
-       *   - it is numerically zero
-       *   - or if epsilon > 0,
-       *          abs ( c(k) ) < epsilon
-       *   - or if scale   > 0  , 
-       *           scale + par ==  scale 
-       *   - or if scale   <= 0 ,
-       *           norm  + pars == norm    
-       *  Since the maximum value for each term of
-       *  \f$ c_k C^n_k \frac{ k^k (n-k)^{n-k}}{ n^n}\f$
-       *  @param  epsilon  parameter to define "smalness" of terms
-       *  @param  scale    parameter to define "smalness" of terms
-       *  @return number of nullified terms
-       */
-      unsigned short remove_noise ( const double epsilon = 0 , 
-                                    const double scale   = 0 ) ;
-      // ======================================================================
-      /** how close are two polynomials in q-norm?
-       *  where q-norm is defined as:
-       *  \f$ \left| f \right|_{q} = \left( \sum_i \left|c_i\right|^q\right)^{\frac{1}{q}} \f$
-       *
-       *  - q_inv = 0.0 -> \f$ max_k    \left|c_k\right|  \f$
-       *  - q_inv = 0.5 -> \f$ \sqrt{ \sum_k  c_k^2 }     \f$
-       *  - q_inv = 1.0 -> \f$ \sum_k \left| c_k \right|  \f$
-       */
-      double distance ( const Bernstein& other , const double q_inv = 0 ) const ;
-      // ======================================================================
-    public:  // polynomial division
-      // ======================================================================
-      /** polynomial division
-       *  \f$  f(x) = q(z)*g(x) + r(x) \f$
-       *  @return the pair q(x),r(x)
-       */
-      std::pair<Bernstein,Bernstein> divmod   ( const Bernstein& g ) const ;
-      // ======================================================================
-      /** polynomial division
-       *  \f$  f(x) = q(z)*g(x) + r(x) \f$
-       *  @return the quotient q(x)
-       */
-      // ======================================================================
-      Bernstein                      quotient ( const Bernstein& g ) const ;
-      /** polynomial division
-       *  \f$  f(x) = q(z)*g(x) + r(x) \f$
-       *  @return the reminder r(x)
-       */
-      Bernstein                      reminder ( const Bernstein& g ) const ;
-      // ======================================================================
-    public:
-      // ======================================================================
-      /** get the leading power coefficient
-       *  \f$ f(x) = hx^n + ....\f$
-       *  @return the coefficient at x^n
-       */
-      double    head  () const ;
-      // ======================================================================
-    public:
-      // ======================================================================
-      /// simple  manipulations with polynoms: shift it!
-      Bernstein& operator += ( const double a ) ;
-      /// simple  manipulations with polynoms: shift it!
-      Bernstein& operator -= ( const double a ) ;
-      /// simple  manipulations with polynoms: scale it!
-      Bernstein& operator *= ( const double a ) ;
-      /// simple  manipulations with polynoms: scale it!
-      Bernstein& operator /= ( const double a ) ;
-      // ======================================================================
-    public:
-      // ======================================================================
-      /// negate it!
-      Bernstein  operator-() const ;
-      // ======================================================================
-    public: // a bit of operators for python
-      // ======================================================================
-      /// Sum of Bernstein polynomial and a constant
-      Bernstein __add__   ( const double value ) const ;
-      /// Sum of Bernstein polynomial and a constant
-      Bernstein __radd__  ( const double value ) const ;
-      /// Product of Bernstein polynomial and a constant
-      Bernstein __mul__   ( const double value ) const ;
-      /// Product of Bernstein polynomial and a constant
-      Bernstein __rmul__  ( const double value ) const ;
-      /// Subtract a constant from Benrstein polynomial
-      Bernstein __sub__   ( const double value ) const ;
-      /// Constant minus Bernstein polynomial
-      Bernstein __rsub__  ( const double value ) const ;
-      /// Divide Benrstein polynomial by a constant
-      Bernstein __div__   ( const double value ) const ;
-      /// Negate Bernstein polynomial
-      Bernstein __neg__   () const ;
-      // ======================================================================
-    public:
-      // ======================================================================
-      /// Sum of   Bernstein polynomials
-      Bernstein __add__   ( const Bernstein& other ) const ;
-      /// Subtract Bernstein polynomials
-      Bernstein __sub__   ( const Bernstein& other ) const ;
-      /// Multiply Bernstein polynomials
-      Bernstein __mul__   ( const Bernstein& other ) const ;
-      // ======================================================================
-    public:
-      // ======================================================================
-      /// get the underlying Bernstein polynomial  (self here)
-      const Gaudi::Math::Bernstein& bernstein () const { return *this ; }
-      // ======================================================================
-    public:
-      // ======================================================================
-      /// the sum two Bernstein polynomials
-      Bernstein  sum      ( const Bernstein&        other ) const ;
-      /// subtract Bernstein polynomials
-      Bernstein  subtract ( const Bernstein&        other ) const ;
-      /// multiply Bernstein polynomials
-      Bernstein  multiply ( const Bernstein&        other ) const ;
-      /// multiply Bernstein polynomials with the basic bernstein polynomial
-      Bernstein  multiply ( const Bernstein::Basic& other ) const ;
-      /** multiply Bernstein polynomial with
-       *  \f$ (x-x_{min})^i(x_{max}-x)^j \f$
-       */
-      Bernstein  multiply ( const unsigned short i ,
-                            const unsigned short j ) const ;
-      /// power function
-      Bernstein  pow      ( const unsigned short i ) const ;
-      /// scale  all coefficients with 2**i 
-      Bernstein  ldexp    ( const short i )  const ;
-      // ======================================================================
-    public:  // various assignements
-      // ======================================================================
-      /// copy assignement
-      Bernstein& operator=( const Bernstein&  right ) ;
-      /// move assignement
-      Bernstein& operator=(       Bernstein&& right ) ;
-      /// assignement from the constant
-      Bernstein& operator=( const double      right ) ;
-      // ======================================================================
-    private:  // internal data
-      // ======================================================================
-      /// the left edge of interval
-      double m_xmin  ;                             // the left edge of interval
-      /// the right edge of interval
-      double m_xmax  ;                             // the right edge of interval
-      // ======================================================================
-    };
-    // ========================================================================
-    ///  Bernstein plus      constant
-    inline Bernstein operator+( const Bernstein& p , const double v )
-    { return Bernstein ( p ) += v ; } //  Bernstein plus constant
-    ///  Bernstein multiply  constant
-    inline Bernstein operator*( const Bernstein& p , const double v )
-    { return Bernstein ( p ) *= v ; } //  Bernstein plus constant
-    ///  Bernstein minus constant
-    inline Bernstein operator-( const Bernstein& p , const double v )
-    { return Bernstein ( p ) -= v ; } //  Bernstein plus constant
-    ///  Bernstein divide constant
-    inline Bernstein operator/( const Bernstein& p , const double v )
-    { return Bernstein ( p ) /= v ; } //  Bernstein plus constant
-    ///  Constant plus  Bernstein
-    inline Bernstein operator+( const double v , const Bernstein& p ) { return p +   v  ; }
-    ///  Constant times Bernstein
-    inline Bernstein operator*( const double v , const Bernstein& p ) { return p *   v  ; }
-    ///  Constant minus Bernstein
-    inline Bernstein operator-( const double v , const Bernstein& p ) { return v + (-p) ; }
-    // ========================================================================
-    ///  Bernstein plus     Bernstein
-    inline Bernstein operator+( const Bernstein& a , const Bernstein& b  )
-    { return a.sum      ( b ) ; } //  Bernstein plus     Bernstein
-    ///  Bernstein minus    Bernstein
-    inline Bernstein operator-( const Bernstein& a , const Bernstein& b  )
-    { return a.subtract ( b ) ; } //  Bernstein subtract Bernstein
-    ///  Bernstein multiply Bernstein
-    inline Bernstein operator*( const Bernstein& a , const Bernstein& b  )
-    { return a.multiply ( b ) ; } //  Bernstein multiply  Bernstein
-    ///  polynomial division: quotient
-    inline Bernstein operator/( const Bernstein& a , const Bernstein& b  )
-    { return a.quotient ( b ) ; } // polynomial division: quotient
-    ///  polynomial division: reminder
-    inline Bernstein operator%( const Bernstein& a , const Bernstein& b  )
-    { return a.reminder ( b ) ; } // polynomial division: reminder
-    // ========================================================================
-    /** polynomial division
-     *  Return pair of polynomials q and r, such as
-     *  \f$ a = qb + r \f$
-     *  @param a
-     *  @param b
-     */
-    inline
-    std::pair<Bernstein,Bernstein> divmod
-    ( const Bernstein& a ,
-      const Bernstein& b ) { return a.divmod ( b ) ; }
-    // ========================================================================
-    /** get the integral between low and high for a product of Bernstein
-     *  polynom and the exponential function with the exponent tau
-     *  \f[  \int_{a}^{b} \mathcal{B} e^{\tau x } \mathrm{d}x \f]
-     *  @param poly  bernstein polynomial
-     *  @param tau   slope parameter for exponential
-     *  @param a     low  integration range
-     *  @param b     high integration range
-     */
-    GAUDI_API
-    double integrate
-    ( const Gaudi::Math::Bernstein& poly ,
-      const double                  tau  ,
-      const double                  a    ,
-      const double                  b    ) ;
-    // ========================================================================
-    /** get the integral between 0 and 1 for a product of basic  Bernstein
-     *  polynom and the exponential function with the exponent tau
-     *  \f[  \int_{0}^{1} \mathcal{B} e^{\tau x } \mathrm{d}x \f]
-     *  @param b     basic bernstein polynomial
-     *  @param tau   slope parameter for exponential
-     */
-    GAUDI_API
-    double integrate
-    ( const Gaudi::Math::Bernstein::Basic& b    ,
-      const double                         tau  ) ;
-    // =======================================================================
-    /** get the integral between \f$x_{min}\f$ and \f$x_{max}\f$ for
-     *  a product of Bernstein polynom and the exponential function
-     *   with the exponent tau
-     *  \f[  \int_{x_{min}}^{x_{max}} \mathcal{B} e^{\tau x } \mathrm{d}x \f]
-     *  @param poly  bernstein polynomial
-     *  @param tau   slope parameter for exponential
-     */
-    GAUDI_API
-    double integrate
-    ( const Gaudi::Math::Bernstein& poly ,
-      const double                  tau  ) ;
-    // ========================================================================
-    /** get the integral between 0 and 1 for a product of basic  Bernstein
-     *  polynom and monomial or degree m
-     *  \f[  \int_{0}^{1} \mathcal{B} \frac{x^m}{m!} \mathrm{d}x \f]
-     *  @param b     basic bernstein polynomial
-     *  @param m     degree of monomial
-     */
-    GAUDI_API
-    double integrate_poly
-    ( const Gaudi::Math::Bernstein::Basic& b ,
-      const unsigned short                 m ) ;
-    // =======================================================================
-    /** get the integral between xmin and xmax Bernstein
-     *  polynom and monomial or degree m
-     *  \f[  \int_{x_min}^{x_max} \mathcal{B} \frac{(x-x_min)^m}{m!} \mathrm{d}x \f]
-     *  @param b     basic bernstein polynomial
-     *  @param m     degree of monomial
-     */
-    GAUDI_API
-    double integrate_poly
-    ( const Gaudi::Math::Bernstein& b ,
-      const unsigned short          m ) ;
-    // ========================================================================
-    /** get the integral between xmin and xmax Bernstein
-     *  polynom and monomial or degree m
-     *  \f[  \int_{low}^{high} \mathcal{B} \frac{(x-x_min)^m}{m!} \mathrm{d}x \f]
-     *  @param b     basic bernstein polynomial
-     *  @param m     degree of monomial
-     *  @param low   low  integration limit
-     *  @param high  high integtation limit
-     */
-    GAUDI_API
-    double integrate_poly
-    ( const Gaudi::Math::Bernstein& b    ,
-      const unsigned short          m    ,
-      const double                  low  ,
-      const double                  high ) ;
-    // =======================================================================
-    /** de Casteljau algorithm for summation of Bernstein polynomials
-     *  \f$ f(x) = \sum_i p_i B_ik(x) \f$
-     *  @author Vanya BELYAEV Ivan.Belyaev@itep.ru
-     *  @date 2015-02-10
-     */
-    GAUDI_API double casteljau
-    ( const std::vector<double>& pars ,
-      const double               x    ) ;
-    // ========================================================================
-    /** Dual basic Bernstein function
-     *  The dual basic functions \f$ d^n_j(x)\f$ are dedeined as
-     *   \f$  \int_{x_{min}}^{x_{max}}   b^n_k(x) d^n_j(x) = \delta_{kj}\f$,
-     *   where \f$b^n_k(x)\f$ is basic Bernstein polynomial
-     *  @author Vanya Belyaev Ivan.Belyaev@itep.ru
-     *  @date 2016-07-03
-     */
-    class GAUDI_API BernsteinDualBasis
-    {
-      // ======================================================================
-    public :
-      // ======================================================================
-      unsigned short k () const { return m_k                  ; }
-      unsigned short N () const { return m_bernstein.degree() ; }
-      // ======================================================================
-    public:
-      // ======================================================================
-      /// constructor from the order
-      BernsteinDualBasis ( const unsigned short N     = 0 ,
-                           const unsigned short k     = 0 ) ;
-      /// copy constructor
-      BernsteinDualBasis  ( const BernsteinDualBasis&  right ) ;
-      /// cconstructor
-      BernsteinDualBasis  (       BernsteinDualBasis&& right ) ;
-      /// destructor
-      ~BernsteinDualBasis () = default;
-      // ======================================================================
-    public:
-      // ======================================================================
-      /// calculate the value of dual bernstein function
-      double operator() ( const double x ) const
-      { return m_k <= N() ? m_bernstein ( x ) : 0.0 ; }
-      // ======================================================================
-    public:
-      // ======================================================================
-      ///  get the parameters
-      double par ( const unsigned short i ) const { return m_bernstein.par( i ) ; }
-      ///  get all parameters
-      const std::vector<double>& pars()     const { return m_bernstein.pars() ; }
-      // ======================================================================
-    private:
-      // ======================================================================
-      /// the index
-      unsigned short   m_k         ; // the index
-      /// the actual bernstein polynomial
-      Bernstein        m_bernstein ; // the actual bernstein polynomial
-      // ======================================================================
-    };
-    // ========================================================================
-    /** @class BernsteinEven
-     *  A special case of BErnstein polynomial with symmetry:
-     *  \f$ f( \frac{x_{max}+x_{min}}{2} - x ) \equiv  \frac{x_{max}+x_{min}}{2} + x ) \f$
-     *  @see Gaudi::Math::Bernstein
-     *  @author Vanya Belyaev Ivan.Belyaev@iep.ru
-     *  @date 2016-10-02
-     */
-    class GAUDI_API BernsteinEven
-    {
-    public:
-      // ======================================================================
-      /** constructor
-       *  the actual degree of polynomial will be 2*N
-       *  @param N  parameter that defiend the order of polynomial (2*N)
-       *  @param xmin low edge
-       *  @param xmax high edge
-       */
-      BernsteinEven ( const unsigned short N     = 0 ,
-                      const double         xmin  = 0 ,
-                      const double         xmax  = 1 ) ;
-      /** constructor from list of coefficients
-       *  @param xmin low edge
-       *  @param xmax high edge
-       */
-      BernsteinEven ( const std::vector<double>& pars      ,
-                      const double               xmin  = 0 ,
-                      const double               xmax  = 1 ) ;
-      // ======================================================================
-    public:
-      // ======================================================================
-      /// get the value of polynomial
-      double evaluate ( const double x ) const { return m_bernstein.evaluate ( x ) ; }
-      // ======================================================================
-      /// get the value
-      double operator () ( const double x ) const { return m_bernstein ( x ) ; }
-      // ======================================================================
-    public:
-      // ======================================================================
-      /// the effective degree of polynomial
-      unsigned short degree() const { return 2*m_N   ; }
-      /// number of parameters
-      unsigned short npars () const { return m_N + 1 ; }
-      /// all zero ?
-      bool                 zero  () const { return m_bernstein.zero() ; }
-      /** set k-parameter
-       *  @param k index
-       *  @param value new value
-       *  @return true if parameter is actually changed
-       */
-      bool setPar          ( const unsigned short k , const double value ) ;
-      /** set k-parameter
-       *  @param k index
-       *  @param value new value
-       *  @return true iof parameter is actually changed
-       */
-      bool setParameter    ( const unsigned short k , const double value )
-      { return setPar      ( k , value ) ; }
-      /// get the parameter value
-      double  par          ( const unsigned short k ) const
-      { return  k < m_N  ? m_bernstein.par ( k )  : 0.0 ; }
-      /// get the parameter value
-      double  parameter    ( const unsigned short k ) const { return par ( k ) ; }
-      /// get all parameters (by value!!! COPY!!)
-      std::vector<double> pars () const ;
-      // ======================================================================
-    public: // convert from local to global variables
-      // ======================================================================
-      double x ( const double t ) const { return m_bernstein.x ( t ) ; }
-      double t ( const double x ) const { return m_bernstein.t ( x ) ; }
-      // ======================================================================
-    public:
-      // ======================================================================
-      /// get lower edge
-      double xmin () const { return m_bernstein.xmin () ; }
-      /// get upper edge
-      double xmax () const { return m_bernstein.xmax () ; }
-      // ======================================================================
-    public:
-      // ======================================================================
-      /// simple  manipulations with polynoms: shift it!
-      BernsteinEven& operator += ( const double a ) { m_bernstein += a ; return *this ; }
-      /// simple  manipulations with polynoms: shift it!
-      BernsteinEven& operator -= ( const double a ) { m_bernstein -= a ; return *this ; }
-      /// simple  manipulations with polynoms: scale it!
-      BernsteinEven& operator *= ( const double a ) { m_bernstein *= a ; return *this ; }
-      /// simple  manipulations with polynoms: scale it!
-      BernsteinEven& operator /= ( const double a ) { m_bernstein /= a ; return *this ; }
-      // ======================================================================
-    public: // a bit of operators for python
-      // ======================================================================
-      /// Sum of Bernstein polynomial and a constant
-      BernsteinEven __add__   ( const double value ) const ;
-      /// Sum of Bernstein polynomial and a constant
-      BernsteinEven __radd__  ( const double value ) const ;
-      /// Product of Bernstein polynomial and a constant
-      BernsteinEven __mul__   ( const double value ) const ;
-      /// Product of Bernstein polynomial and a constant
-      BernsteinEven __rmul__  ( const double value ) const ;
-      /// Subtract a constant from Benrstein polynomial
-      BernsteinEven __sub__   ( const double value ) const ;
-      /// Constant minus Bernstein polynomial
-      BernsteinEven __rsub__  ( const double value ) const ;
-      /// Divide Benrstein polynomial by a constant
-      BernsteinEven __div__   ( const double value ) const ;
-      // ======================================================================
-    public:
-      // ======================================================================
-      /// get the integral between xmin and xmax
-      double    integral   () const { return m_bernstein.integral() ; }
-      /// get the integral between low and high
-      double    integral   ( const double low , const double high ) const
-      { return m_bernstein.integral( low , high ) ; }
-      /** get indefinite integral  as function object
-       *  \f$ I(x) = \int^{x}_{x_{min}} B(t) dt + C \f$
-       *  @param C the integration constant
-       */
-      Bernstein indefinite_integral ( const double C = 0 ) const
-      { return m_bernstein.indefinite_integral( C ) ; }
-      /// get the derivative at point "x"
-      double    derivative          ( const double x     ) const
-      { return m_bernstein.derivative ( x ) ; }
-      /// get derivative as function object
-      Bernstein derivative          () const
-      { return m_bernstein.derivative () ; }
-      // ======================================================================
-    public:
-      // ======================================================================
-      /// convert to normal bernstein polynomial
-      const Bernstein& bernstein() const { return m_bernstein ; }
-      /// convert to normal bernstein polynomial
-      operator const Bernstein&()  const { return m_bernstein ; }
-      // ======================================================================
-    private:
-      // ======================================================================
-      /// the half-order
-      unsigned short m_N         ;
-      /// the actual Bernstein polynomial
-      Bernstein      m_bernstein ; // the actual Bernstein polynomial
-      // ======================================================================
-    } ;
-    ///  Bernstein plus      constant
-    inline BernsteinEven operator+( const BernsteinEven& p , const double v )
-    { return BernsteinEven ( p ) += v ; } //  Bernstein plus constant
-    ///  Bernstein multiply  constant
-    inline BernsteinEven operator*( const BernsteinEven& p , const double v )
-    { return BernsteinEven ( p ) *= v ; } //  Bernstein plus constant
-    ///  Bernstein minus constant
-    inline BernsteinEven operator-( const BernsteinEven& p , const double v )
-    { return BernsteinEven ( p ) -= v ; } //  Bernstein plus constant
-    ///  Bernstein divide constant
-    inline BernsteinEven operator/( const BernsteinEven& p , const double v )
-    { return BernsteinEven ( p ) /= v ; } //  Bernstein plus constant
-    ///  Constant plus  Bernstein
-    inline BernsteinEven operator+( const double v , const BernsteinEven& p )
-    { return p +   v  ; }
-    ///  Constant times Bernstein
-    inline BernsteinEven operator*( const double v , const BernsteinEven& p )
-    { return p *   v  ; }
-    ///  Constant minus Bernstein
-    inline BernsteinEven operator-( const double v , const BernsteinEven& p )
-    { return v + -1*p; }
-    // ========================================================================
-    /** @class Positive
-     *  The "positive" polynomial of order N
-     *  Actually it is a sum of basic bernstein polynomials with
-     *  non-negative coefficients
-     *  \f$ f(x) = \sum_i  \alpha^2_i B^n_i(x)\f$, where
-     *  \f$  \sum_i \alpha^2_i = 1\f$ and
-     *  parameters \f$ \alpha_i(p_0,p_1,....p_{n-1})\f$ form
-     *  n-dimension sphere
-     */
-    class GAUDI_API Positive
-    {
-      // ======================================================================
-    public:
-      // ======================================================================
-      /// constructor from the order
-      Positive ( const unsigned short        N     =  1 ,
-                 const double                xmin  =  0 ,
-                 const double                xmax  =  1 ) ;
-      // ======================================================================
-      /// constructor from N phases
-      Positive ( const std::vector<double>&  phases     ,
-                 const double                xmin  =  0 ,
-                 const double                xmax  =  1 ) ;
-      /// constructor from the sphere with coefficients
-      Positive ( const Gaudi::Math::NSphere& sphere    ,
-                 const double                xmin = 0  ,
-                 const double                xmax = 0  ) ;
-      // ======================================================================
-      /// copy
-      Positive ( const Positive&  right ) ;
-      /// move
-      Positive (       Positive&& right ) ;
-      // ======================================================================
-      virtual ~Positive () = default;
-      // ======================================================================
-    public:
-      // ======================================================================
-      /// get the value
-      double operator () ( const double x ) const { return m_bernstein ( x ) ; }
-      // ======================================================================
-    public:
-      // ======================================================================
-      /// get number of parameters
-      std::size_t npars () const { return m_sphere.nPhi () ; }
-      /// set k-parameter
-      bool setPar       ( const unsigned short k , const double value ) ;
-      /// set k-parameter
-      bool setParameter ( const unsigned short k , const double value )
-      { return setPar   ( k , value ) ; }
-      /// get the parameter value
-      double  par       ( const unsigned short k ) const
-      { return m_sphere.par ( k ) ; }
-      /// get all parameters (phases on sphere)
-      const std::vector<double>& pars  () const { return m_sphere   .pars () ; }
-      /// get bernstein coefficients
-      const std::vector<double>& bpars () const { return m_bernstein.pars () ; }
-      // ======================================================================
-    public:  // some characteristics
-      // ======================================================================
-      /// degree
-      unsigned short degree      () const { return m_bernstein.degree() ; }
-      // ======================================================================
-    public:
-      // ======================================================================
-      /// get the parameter value
-      double  parameter ( const unsigned short k ) const { return par ( k ) ; }
-      /// get lower edge
-      double xmin () const { return m_bernstein.xmin () ; }
-      /// get upper edge
-      double xmax () const { return m_bernstein.xmax () ; }
-      /// transform variables
-      double x ( const double t ) const { return m_bernstein. x ( t )  ; }
-      double t ( const double x ) const { return m_bernstein. t ( x )  ; }
-      // ======================================================================
-    public:
-      //
-      bool decreasing  () const { return m_bernstein.decreasing()     ; }
-      bool increasing  () const { return m_bernstein.increasing()     ; }
-      bool monothonic  () const { return increasing() || decreasing() ; }
-      bool constant    () const { return m_bernstein.constant()       ; }
-      // ======================================================================
-    public:
-      // ======================================================================
-      /// get the integral between xmin and xmax
-      double integral   () const ;
-      /// get the integral between low and high
-      double integral   ( const double low , const double high ) const ;
-      /// get the derivative
-      double derivative ( const double x ) const
-      { return m_bernstein.derivative ( x ) ; }
-      // ======================================================================
-    public:
-      // ======================================================================
-      /// get the underlying Bernstein polynomial
-      const Gaudi::Math::Bernstein& bernstein () const { return m_bernstein ; }
-      /// get the parameter sphere
-      const Gaudi::Math::NSphere&   sphere    () const { return m_sphere    ; }
-      /// get the indefinite integral
-      Bernstein indefinite_integral ( const double C = 0 ) const
-      { return m_bernstein.indefinite_integral ( C ) ; }
-      /// get the derivative
-      Bernstein derivative          () const
-      { return m_bernstein.derivative          () ; }
-      // ======================================================================
-    public:
-      // ======================================================================
-      /// copy assignement
-      Positive& operator=( const Positive&  right ) ;
-      /// move assignement
-      Positive& operator=(       Positive&& right ) ;
-      // ======================================================================
-    public:  /// basic operations  for python
-      // ======================================================================
-      /// Sum of Bernstein polynomial and a constant
-      Bernstein __add__   ( const double value ) const { return m_bernstein + value ; }
-      /// Sum of Bernstein polynomial and a constant
-      Bernstein __radd__  ( const double value ) const { return m_bernstein + value ; }
-      /// Product of Bernstein polynomial and a constant
-      Bernstein __mul__   ( const double value ) const { return m_bernstein * value ; }
-      /// Product of Bernstein polynomial and a constant
-      Bernstein __rmul__  ( const double value ) const { return m_bernstein * value ; }
-      /// Subtract a constant from Benrstein polynomial
-      Bernstein __sub__   ( const double value ) const { return m_bernstein - value ; }
-      /// Constant minus Bernstein polynomial
-      Bernstein __rsub__  ( const double value ) const { return value - m_bernstein ; }
-      /// Divide Bernstein polynomial by a constant
-      Bernstein __div__   ( const double value ) const { return m_bernstein / value ; }
-      /// Negate Bernstein polynomial
-      Bernstein __neg__   () const { return -m_bernstein ; }
-      // ======================================================================
-    protected:
-      // ======================================================================
-      /// update bernstein coefficiencts
-      virtual bool updateBernstein () ;
-      // ======================================================================
-    protected:
-      // ======================================================================
-      /// the actual bernstein polynomial
-      Gaudi::Math::Bernstein m_bernstein ; // the actual bernstein polynomial
-      /// arameters sphere
-      Gaudi::Math::NSphere   m_sphere    ;
-      // ======================================================================
-    } ;
-    // ========================================================================
-    ///  Positive plus      constant
-    inline Bernstein operator+( const Positive& p , const double v )
-    { return p.bernstein() + v ; }
-    ///  Positive multiply  constant
-    inline Bernstein operator*( const Positive& p , const double v )
-    { return p.bernstein() * v ; }
-    ///  Positive minus     constant
-    inline Bernstein operator-( const Positive& p , const double v )
-    { return p.bernstein() - v ; }
-    ///  Positive divide constant
-    inline Bernstein operator/( const Positive& p , const double v )
-    { return p.bernstein() / v ; }
-    ///  Constant plus  Positive
-    inline Bernstein operator+( const double v , const Positive& p ) { return p + v  ; }
-    ///  Constant times Positive
-    inline Bernstein operator*( const double v , const Positive& p ) { return p * v  ; }
-    ///  Constant minus Positive
-    inline Bernstein operator-( const double v , const Positive& p )
-    { return v - p.bernstein() ; }
-    // ========================================================================
-    /** @class PositiveEven
-     *  The "positive" polynomial of order N, symmetric as
-     *  \f$ f( \frac{x_{max}+x_{min}}{2} - x ) \equiv  \frac{x_{max}+x_{min}}{2} + x ) \f$
-     *  Actually it is a sum of basic bernstein polynomials with
-     *  non-negative coefficients
-     *  \f$ f(x) = \sum_i  \alpha^2_i B^n_i(x)\f$, where
-     *  \f$  \sum_i \alpha^2_i = 1\f$ and
-     *  parameters \f$ \alpha_i(p_0,p_1,....p_{n-1})\f$ form
-     *  n-dimension sphere
-     *  @see Gaudi::Math::Bernstein
-     *  @see Gaudi::Math::BernsteinEven
-     *  @see Vanya BELYAEV Ivan.Belyaev@itep.ru
-     *  @date 2016-10-02
-     */
-    class GAUDI_API PositiveEven
-    {
-      // ======================================================================
-    public:
-      // ======================================================================
-      /// constructor from the order
-      PositiveEven ( const unsigned short        N     =  1 ,
-                     const double                xmin  =  0 ,
-                     const double                xmax  =  1 ) ;
-      // ======================================================================
-      /// constructor from N phases
-      PositiveEven ( const std::vector<double>&  phases     ,
-                     const double                xmin  =  0 ,
-                     const double                xmax  =  1 ) ;
-      /// constructor from the sphere with coefficients
-      PositiveEven ( const Gaudi::Math::NSphere& sphere    ,
-                     const double                xmin = 0  ,
-                     const double                xmax = 0  ) ;
-      // ======================================================================
-    public:
-      // ======================================================================
-      /// get the value
-      double operator () ( const double x ) const { return m_even           ( x ) ; }
-      /// get the value
-      double evaluate    ( const double x ) const { return m_even.evaluate  ( x ) ; }
-      // ======================================================================
-    public:
-      // ======================================================================
-      /// get number of parameters
-      std::size_t npars () const { return m_sphere.nPhi () ; }
-      /// set k-parameter
-      bool setPar       ( const unsigned short k , const double value ) ;
-      /// set k-parameter
-      bool setParameter ( const unsigned short k , const double value )
-      { return setPar   ( k , value ) ; }
-      /// get the parameter value
-      double  par       ( const unsigned short k ) const
-      { return m_sphere.par ( k ) ; }
-      /// get all parameters (phases on sphere)
-      const std::vector<double>& pars  () const { return m_sphere   .pars () ; }
-      /// get bernstein coefficients (by value, copy)
-      std::vector<double>        bpars () const { return m_even     .pars () ; }
-      // ======================================================================
-    public:  // some characteristics
-      // ======================================================================
-      /// degree
-      unsigned short degree      () const { return m_even.degree() ; }
-      // ======================================================================
-    public:
-      // ======================================================================
-      /// get the parameter value
-      double  parameter ( const unsigned short k ) const { return par ( k ) ; }
-      /// get lower edge
-      double xmin () const { return m_even.xmin () ; }
-      /// get upper edge
-      double xmax () const { return m_even.xmax () ; }
-      /// transform variables
-      double x ( const double t ) const { return m_even. x ( t )  ; }
-      double t ( const double x ) const { return m_even. t ( x )  ; }
-      // ======================================================================
-    public:
-      // ======================================================================
-      /// get the integral between xmin and xmax
-      double integral   () const ;
-      /// get the integral between low and high
-      double integral   ( const double low , const double high ) const ;
-      /// get the derivative
-      double derivative ( const double x ) const
-      { return m_even.derivative ( x ) ; }
-      // ======================================================================
-    public:
-      // ======================================================================
-      /// get the underlying Bernstein Even polynomial
-      const Gaudi::Math::BernsteinEven& bernsteinEven () const { return m_even ; }
-      const Gaudi::Math::BernsteinEven& even          () const { return m_even ; }
-      /// get the underlying Bernstein polynomial
-      const Gaudi::Math::Bernstein& bernstein () const { return m_even.bernstein() ; }
-      /// get the parameter sphere
-      const Gaudi::Math::NSphere&   sphere    () const { return m_sphere    ; }
-      /// get the indefinite integral
-      Bernstein indefinite_integral ( const double C = 0 ) const
-      { return m_even.indefinite_integral ( C ) ; }
-      /// get the derivative
-      Bernstein derivative          () const
-      { return m_even.derivative          () ; }
-      // ======================================================================
-    public:  /// basic operations  for python
-      // ======================================================================
-      /// Sum of Bernstein polynomial and a constant
-      BernsteinEven __add__   ( const double value ) const { return m_even + value  ; }
-      /// Sum of Bernstein polynomial and a constant
-      BernsteinEven __radd__  ( const double value ) const { return m_even + value  ; }
-      /// Product of Bernstein polynomial and a constant
-      BernsteinEven __mul__   ( const double value ) const { return m_even * value  ; }
-      /// Product of Bernstein polynomial and a constant
-      BernsteinEven __rmul__  ( const double value ) const { return m_even * value  ; }
-      /// Subtract a constant from Benrstein polynomial
-      BernsteinEven __sub__   ( const double value ) const { return m_even - value  ; }
-      /// Constant minus Bernstein polynomial
-      BernsteinEven __rsub__  ( const double value ) const { return value  - m_even ; }
-      /// Divide Bernstein polynomial by a constant
-      BernsteinEven __div__   ( const double value ) const { return m_even / value  ; }
-      // ======================================================================
-    protected:
-      // ======================================================================
-      /// update bernstein coefficients
-      bool updateBernstein () ;
-      // ======================================================================
-    protected:
-      // ======================================================================
-      /// the actual bernstein polynomial
-      Gaudi::Math::BernsteinEven m_even   ; // the actual bernstein polynomial
-      /// arameters sphere
-      Gaudi::Math::NSphere       m_sphere ;
-      // ======================================================================
-    } ;
-    ///  Positive plus      constant
-    inline BernsteinEven operator+( const PositiveEven& p , const double v )
-    { return p.even() + v ; }
-    ///  Positive multiply  constant
-    inline BernsteinEven operator*( const PositiveEven& p , const double v )
-    { return p.even() * v ; }
-    ///  Positive minus     constant
-    inline BernsteinEven operator-( const PositiveEven& p , const double v )
-    { return p.even() - v ; }
-    ///  Positive divide constant
-    inline BernsteinEven operator/( const PositiveEven& p , const double v )
-    { return p.even() / v ; }
-    ///  Constant plus  Positive
-    inline BernsteinEven operator+( const double v , const PositiveEven& p )
-    { return p + v  ; }
-    ///  Constant times Positive
-    inline BernsteinEven operator*( const double v , const PositiveEven& p )
-    { return p * v  ; }
-    ///  Constant minus Positive
-    inline BernsteinEven operator-( const double v , const PositiveEven& p )
-    { return v - p.even() ; }
-    // ========================================================================
-    /** @class Monothonic
-     *  The "positive" monothonic polynomial of order N
-     *  Actually it is a sum of basic bernstein polynomials with
-     *  non-negative coefficients
-     */
-    class GAUDI_API Monothonic : public Gaudi::Math::Positive
-    {
-      // ======================================================================
-    public:
-      // ======================================================================
-      /// constructor from the order
-      Monothonic
-        ( const unsigned short       N          =    1 ,
-          const double               xmin       =    0 ,
-          const double               xmax       =    1 ,
-          const bool                 increasing = true ) ;
-      // ======================================================================
-      /// constructor from N phases
-      Monothonic
-        ( const std::vector<double>& pars              ,
-          const double               xmin       =    0 ,
-          const double               xmax       =    1 ,
-          const bool                 increasing = true ) ;
-      // ======================================================================
-      /// constructor positive spline
-      Monothonic
-        ( const Positive&            poly              ,
-          const bool                 increasing        ) ;
-      // ======================================================================
-      /// copy  constructor
-      Monothonic ( const Monothonic&  right ) ;
-      /// move
-      Monothonic (       Monothonic&& right ) = default ;
-      // ======================================================================
-    public:
-      // ======================================================================
-      /// increasing ?
-      bool increasing () const { return  m_increasing  ; }
-      /// decreasing ?
-      bool decreasing () const { return !increasing () ; }
-      /// monothonic
-      bool monothonic () const { return  true  ; }
-      // ======================================================================
-    public:
-      // ======================================================================
-      /// get the minimal value of function
-      double fun_min () const ; // get the minimal value of function
-      /// get the maximal value of function
-      double fun_max () const ; // get the maximal value of function
-      // ======================================================================
-    protected:
-      // ======================================================================
-      /// update bernstein coefficients
-      bool updateBernstein () override;
-      // ======================================================================
-    protected:
-      // ======================================================================
-      /// increasing ?
-      bool                   m_increasing ; // increasing ?
-      // ======================================================================
-    } ;
-    // ========================================================================
-    /** @class Convex
-     *  The "positive" polynomial of order N with
-     *  fixed sign of first and second derivatives
-     *  Actually it is a sum of basic bernstein polynomials with
-     *  non-negative coefficients
-     */
-    class GAUDI_API Convex : public Gaudi::Math::Monothonic
-    {
-      // ======================================================================
-    public:
-      // ======================================================================
-      /// constructor from the order
-      Convex
-        ( const unsigned short       N          =    1 ,
-          const double               xmin       =    0 ,
-          const double               xmax       =    1 ,
-          const bool                 increasing = true ,
-          const bool                 convex     = true ) ;
-      // ======================================================================
-      /// constructor from N phases
-      Convex
-        ( const std::vector<double>& pars              ,
-          const double               xmin       =    0 ,
-          const double               xmax       =    1 ,
-          const bool                 increasing = true ,
-          const bool                 convex     = true ) ;
-      // ======================================================================
-      /// constructor from polynom
-      Convex
-        ( const Positive&            poly       ,
-          const bool                 increasing ,
-          const bool                 convex     ) ;
-      // ======================================================================
-      /// constructor from polynom
-      Convex
-        ( const Monothonic&          poly      ,
-          const bool                 convex    ) ;
-      // ======================================================================
-      /// copy constructor
-      Convex ( const Convex&         right     ) ;
-      /// move
-      Convex (       Convex&&        right     ) = default ;
-      // ======================================================================
-    public:
-      // ======================================================================
-      /// convex     ?
-      bool   convex    () const { return  m_convex    ; }
-      /// convex     ?
-      bool   concave   () const { return   !convex () ; }
-      // ======================================================================
-    protected:
-      // ======================================================================
-      /// update bernstein coefficients
-      bool updateBernstein () override;
-      // ======================================================================
-    protected:
-      // ======================================================================
-      /// convex ?
-      bool                   m_convex     ; // iconvex ?
-      // ======================================================================
-    } ;
-    // ========================================================================
-
-    // ========================================================================
-    /** @class ConvexOnly
-     *  The "positive" polynomial of order N with
-     *  fixed sign the second derivatives
-     *  Actually it is a sum of basic bernstein polynomials with
-     *  non-negative coefficients
-     */
-    class GAUDI_API ConvexOnly : public Gaudi::Math::Positive
-    {
-      // ======================================================================
-    public:
-      // ======================================================================
-      /// constructor from the order
-      ConvexOnly
-        ( const unsigned short       N          =    1 ,
-          const double               xmin       =    0 ,
-          const double               xmax       =    1 ,
-          const bool                 convex     = true ) ;
-      // ======================================================================
-      /// constructor from N phases
-      ConvexOnly
-        ( const std::vector<double>& pars              ,
-          const double               xmin       =    0 ,
-          const double               xmax       =    1 ,
-          const bool                 convex     = true ) ;
-      // ======================================================================
-      /// constructor from polynom
-      ConvexOnly
-        ( const Positive&            poly       ,
-          const bool                 convex     ) ;
-      // ======================================================================
-      /// copy constructor
-      ConvexOnly ( const ConvexOnly&   right     ) ;
-      /// move
-      ConvexOnly (       ConvexOnly&&  right     ) = default ;
-      // ======================================================================
-    public:
-      // ======================================================================
-      /// convex     ?
-      bool   convex    () const { return  m_convex    ; }
-      /// convex     ?
-      bool   concave   () const { return   !convex () ; }
-      // ======================================================================
-    protected:
-      // ======================================================================
-      /// update bernstein coefficients
-      bool updateBernstein () override;
-      // ======================================================================
-    protected:
-      // ======================================================================
-      /// convex ?
-      bool                   m_convex     ; // iconvex ?
-      // ======================================================================
-    } ;
-    // ========================================================================
-
-    // ========================================================================
-    // 2D-models
-    // ========================================================================
-    /** @class Bernstein2D
-     *  Generic 2D-polynomial of order defined as 
-     *  \f[ P(x,y) = \sum_{i,j} a_{ij}B^{n_x}_i(x) B^{n_y}_j(y)\f] 
-     */
-    class GAUDI_API Bernstein2D
-    {
-      // ======================================================================
-    public:
-      // ======================================================================
-      /// constructor from the order
-      Bernstein2D ( const unsigned short       nX    =  1 ,
-                    const unsigned short       nY    =  1 ,
-                    const double               xmin  =  0 ,
-                    const double               xmax  =  1 ,
-                    const double               ymin  =  0 ,
-                    const double               ymax  =  1 ) ;
-      // ======================================================================
-    public:
-      // ======================================================================
-      /// get the value
-      double operator () ( const double x ,
-                           const double y ) const ;
-      // ======================================================================
-    public: // setters
-      // ======================================================================
-      /// set k-parameter
-      bool setPar       ( const unsigned int   k     ,
-                          const double         value ) ;
-      /// set k-parameter
-      bool setParameter ( const unsigned int   k     ,
-                          const double         value )
-      { return ( k < m_pars.size() ) && setPar ( k , value ) ; }
-      /// set (l,m)-parameter
-      bool setPar       ( const unsigned short l     ,
-                          const unsigned short m     ,
-                          const double         value ) ;
-      /// set (l,m)-parameter
-      bool setParameter ( const unsigned short l     ,
-                          const unsigned short m     ,
-                          const double         value )
-      { return setPar   ( l , m  , value ) ; }
-      // ======================================================================
-    public: // getters
-      // ======================================================================
-      /// get (l,m)-parameter
-      double  par       ( const unsigned short l ,
-                          const unsigned short m ) const ;
-      /// get (l,m)-parameter
-      double  parameter ( const unsigned short l ,
-                          const unsigned short m ) const { return par (  l , m  ) ; }
-      /// get k-parameter
-      double  par       ( const unsigned int k ) const
-      { return k < m_pars.size() ? m_pars[k] : 0.0 ; }
-      /// get k-parameter
-      double  parameter ( const unsigned int k ) const { return par ( k ) ; }
-      /// get all parameters at once
-      const std::vector<double>& pars() const { return m_pars ; }
-      // ======================================================================
-    public:
-      // ======================================================================
-      /// get the actual number of parameters
-      std::size_t npars () const { return m_pars.size() ; }
-      /// get lower edge
-      double xmin () const { return m_xmin ; }
-      /// get upper edge
-      double xmax () const { return m_xmax ; }
-      /// get lower edge
-      double ymin () const { return m_ymin ; }
-      /// get upper edge
-      double ymax () const { return m_ymax ; }
-      /// get the polynomial order (X)
-      unsigned short nX () const { return m_nx ; }
-      /// get the polynomial order (Y)
-      unsigned short nY () const { return m_ny ; }
-      // ======================================================================
-    public:  // transformations
-      // ======================================================================
-      double x  ( const double tx ) const
-      { return xmin ()  + ( xmax () - xmin () ) * tx ; }
-      double y  ( const double ty ) const
-      { return ymin ()  + ( ymax () - ymin () ) * ty ; }
-      double tx ( const double x ) const
-      { return  ( x - xmin () ) / ( xmax () - xmin () )      ; }
-      double ty ( const double y ) const
-      { return  ( y - ymin () ) / ( ymax () - ymin () )      ; }
-      // ======================================================================
-    public: // general integration
-      // ======================================================================
-      /** get the integral over 2D-region
-       *  \f[ \int_{x_{low}}^{x_{high}}\int_{y_{low}}^{y_{high}}
-       *      \mathcal{B}(x,y) \mathrm{d}x\mathrm{d}y \f]
-       *  @param xlow  low  edge in x
-       *  @param xhigh high edge in x
-       *  @param ylow  low  edge in y
-       *  @param yhigh high edge in y
-       */
-      double integral   ( const double xlow , const double xhigh ,
-                          const double ylow , const double yhigh ) const ;
-      /** integral over x-dimension
-       *  \f[ \int_{x_{low}}^{x_{high}} \mathcal{B}(x,y) \mathrm{d}x\f]
-       *  @param x     variable
-       *  @param ylow  low  edge in y
-       *  @param yhigh high edge in y
-       */
-      double integrateX ( const double y    ,
-                          const double xlow , const double xhigh ) const ;
-      /** integral over y-dimension
-       *  \f[ \int_{y_{low}}^{y_{high}} \mathcal{B}(x,y) \mathrm{d}y\f]
-       *  @param y     variable
-       *  @param xlow  low  edge in x
-       *  @param xhigh high edge in x
-       */
-      double integrateY ( const double x    ,
-                          const double ylow , const double yhigh ) const ;
-      // ======================================================================
-    public: // special cases
-      // ======================================================================
-      /** get the integral over 2D-region
-       *  \f[  x_min < x < x_max, y_min< y< y_max\f]
-       */
-      double integral   () const ;
-      /** integral over x-dimension
-       *  \f[ \int_{x_{min}}^{x_{max}} \mathcal{B}(x,y) \mathrm{d}x\f]
-       *  @param x     variable
-       */
-      double integrateX ( const double y    ) const ;
-      /** integral over y-dimension
-       *  \f[ \int_{y_{min}}^{y_{max}} \mathcal{B}(x,y) \mathrm{d}y\f]
-       *  @param y     variable
-       */
-      double integrateY ( const double x    ) const ;
-      // ======================================================================
-    public: // few helper functions to expose internals
-      // ======================================================================
-      /// evaluate the basic polynomials
-      double basicX ( const unsigned short i , const double         x ) const
-      { return ( i > m_nx || x < m_xmin || x < m_xmax ) ? 0.0 : m_bx[i](x) ; }
-      /// evaluate the basic polynomials
-      double basicY ( const unsigned short i , const double         y ) const
-      { return ( i > m_ny || y < m_ymin || y < m_ymax ) ? 0.0 : m_by[i](y) ; }
-      /// expose some internals
-      const Bernstein& basicX ( const unsigned short i ) const { return m_bx[i] ; }
-      /// expose some internals
-      const Bernstein& basicY ( const unsigned short i ) const { return m_by[i] ; }
-      // ======================================================================
-    private: // helper functions to make calculations
-      // ======================================================================
-      /// helper function to make calculations
-      double calculate ( const std::vector<double>& fx , 
-                         const std::vector<double>& fy ) const ;
-      // ======================================================================
-    private:
-      // ======================================================================
-      // polynom order in x-dimension
-      unsigned short m_nx ; // polynom order in x-dimension
-      // polynom order in y-dimension
-      unsigned short m_ny ; // polynom order in y-dimension
-      /// the list of parameters
-      std::vector<double>  m_pars ;                // the list of parameters
-      /// the left edge of interval
-      double m_xmin  ;                             // the left edge of interval
-      /// the right edge of interval
-      double m_xmax  ;                             // the right edge of interval
-      /// the left edge of interval
-      double m_ymin  ;                             // the left edge of interval
-      /// the right edge of interval
-      double m_ymax  ;                             // the right edge of interval
-      // ======================================================================
-    private:
-      // ======================================================================
-      ///  vectors of basic  Bernstein polynomials
-      typedef std::vector<Bernstein>  VB ;
-      ///  vector  of basic  Bernstein polynomials
-      VB m_bx ; //  vector  of basic  Bernetin polynomials
-      ///  vector  of basic  Bernstein polynomials
-      VB m_by ; //  vector  of basic  Bernetin polynomials
-      // ======================================================================
-    } ;
-    // ========================================================================
-    /** @class Positive2D
-     *  The 2D-polynomial of order Nx*Ny, that is constrained 
-     *  to be non-negative over the  defined range      
-     *  \f[  P(x,y) = \sum_{i,j} a_{ij}B^{n_x}_i(x) B^{n_y}_j(y)\f] 
-     *  where all coefficients \f$a_{ij}\f$ are non-negative and 
-     *  \f$ \sum_{i,j} a_{ij}=1 \f$ 
-     *  @author Vanya BELYAEV Ivan.Belyaev@itep.ru
-     */
-    class GAUDI_API Positive2D
-    {
-      // ======================================================================
-    public:
-      // ======================================================================
-      /// constructor from the order
-      Positive2D ( const unsigned short       Nx    =  1 ,
-                   const unsigned short       Ny    =  1 ,
-                   const double               xmin  =  0 ,
-                   const double               xmax  =  1 ,
-                   const double               ymin  =  0 ,
-                   const double               ymax  =  1 ) ;
-      // ======================================================================
-    public:
-      // ======================================================================
-      /// get the value
-      double operator () ( const double x , const double y ) const
-      { return m_bernstein ( x , y ) ; }
-      // ======================================================================
-    public:
-      // ======================================================================
-      /// get number of parameters
-      std::size_t npars () const { return m_sphere.nPhi () ; }
-      /// set k-parameter
-      bool setPar       ( const unsigned int k , const double value ) ;
-      /// set k-parameter
-      bool setParameter ( const unsigned int k , const double value )
-      { return setPar   ( k , value ) ; }
-      /// get the parameter value
-      double  par       ( const unsigned int k ) const ;
-      /// get the parameter value
-      double  parameter ( const unsigned int k ) const { return par ( k ) ; }
-      // ======================================================================
-    public:
-      // ======================================================================
-      /// get lower/upper edges
-      double         xmin () const { return m_bernstein.xmin () ; }
-      double         xmax () const { return m_bernstein.xmax () ; }
-      double         ymin () const { return m_bernstein.ymin () ; }
-      double         ymax () const { return m_bernstein.ymax () ; }
-      // polynom order
-      unsigned short nX   () const { return m_bernstein.nX   () ; }
-      unsigned short nY   () const { return m_bernstein.nY   () ; }
-      // ======================================================================
-    public:
-      // ======================================================================
-      // transform variables
-      double tx ( const double  x ) const { return m_bernstein.tx (  x ) ; }
-      double ty ( const double  y ) const { return m_bernstein.ty (  y ) ; }
-      double  x ( const double tx ) const { return m_bernstein. x ( tx ) ; }
-      double  y ( const double ty ) const { return m_bernstein. y ( ty ) ; }
-      // ======================================================================
-    public:
-      // ======================================================================
-      /** get the integral over 2D-region
-       *  \f[ \int_{x_low}^{x_high}\int_{y_low}^{y_high} \mathcal{B}(x,y) \mathrm{d}x\mathrm{d}y\f]
-       *  @param xlow  low  edge in x
-       *  @param xhigh high edge in x
-       *  @param ylow  low  edge in y
-       *  @param yhigh high edge in y
-       */
-      double integral   ( const double xlow , const double xhigh ,
-                          const double ylow , const double yhigh ) const ;
-      /** integral over x-dimension
-       *  \f[ \int_{x_{low}}^{x_{high}} \mathcal{B}(x,y) \mathrm{d}x\f]
-       *  @param x     variable
-       *  @param xlow  low  edge in x
-       *  @param xhigh high edge in x
-       */
-      double integrateX ( const double y    ,
-                          const double xlow , const double xhigh ) const
-      { return m_bernstein.integrateX ( y , xlow , xhigh ) ; }
-      /** integral over y-dimension
-       *  \f[ \int_{y_{low}}^{y_{high}} \mathcal{B}(x,y) \mathrm{d}y\f]
-       *  @param x     variable
-       *  @param ylow  low  edge in x
-       *  @param yhigh high edge in x
-       */
-      double integrateY ( const double x    ,
-                          const double ylow , const double yhigh ) const
-      { return m_bernstein.integrateY ( x , ylow , yhigh ) ; }
-      // ======================================================================
-    public: // specific
-      // ======================================================================
-      /** get the integral over 2D-region
-       *  \f[ \int_{x_{min}}^{x_{max}}\int_{y_{min}}^{y_{max}}
-       *        \mathcal{B}(x,y) \mathrm{d}x\mathrm{d}y\f]
-       */
-      double integral   () const ;
-      /** integral over x-dimension
-       *  \f[ \int_{x_{min}}^{x_{max}} \mathcal{B}(x,y) \mathrm{d}x\f]
-       *  @param x     variable
-       *  @param xlow  low  edge in x
-       *  @param xhigh high edge in x
-       */
-      double integrateX ( const double y    ) const
-      { return m_bernstein.integrateX ( y ) ; }
-      /** integral over y-dimension
-       *  \f[ \int_{y_{min}}^{y_{max}} \mathcal{B}(x,y) \mathrm{d}y\f]
-       *  @param x     variable
-       *  @param ylow  low  edge in x
-       *  @param yhigh high edge in x
-       */
-      double integrateY ( const double x    ) const
-      { return m_bernstein.integrateY ( x ) ; }
-      // ======================================================================
-    public: // ingeredients
-      // =====================================================================
-      // get the bernstein polinomial in 2D
-      const  Gaudi::Math::Bernstein2D& bernstein () const
-      { return m_bernstein ; }
-      /// get the parameter sphere
-      const  Gaudi::Math::NSphere&     sphere    () const
-      { return m_sphere ; }
-      // ======================================================================
-    private:
-      // ======================================================================
-      /// update bernstein coefficients
-      bool updateBernstein () ;
-      // ======================================================================
-    private:
-      // ======================================================================
-      /// the actual bernstein polynomial
-      Gaudi::Math::Bernstein2D m_bernstein ; // the actual bernstein polynomial
-      /// the external parameter sphere
-      Gaudi::Math::NSphere     m_sphere    ;
-      // ======================================================================
-    } ;
-    // ========================================================================
-    /** @class Bernstein2DSym
-     *  The symmetric Bernstein's polynomial of order N*N
-     */
-    class GAUDI_API Bernstein2DSym
-    {
-      // ======================================================================
-    public:
-      // ======================================================================
-      /// constructor from the order
-      Bernstein2DSym ( const unsigned short       n     =  1 ,
-                       const double               xmin  =  0 ,
-                       const double               xmax  =  1 ) ;
-      // ======================================================================
-    public:
-      // ======================================================================
-      /// get the value
-      double operator () ( const double x ,
-                           const double y ) const ;
-      // ======================================================================
-    public:
-      // ======================================================================
-      /// get number of parameters
-      std::size_t npars () const { return m_pars.size() ; }
-      /// set k-parameter
-      bool setPar       ( const unsigned int   k     ,
-                          const double         value ) ;
-      /// set k-parameter
-      bool setParameter ( const unsigned int   k     ,
-                          const double         value )
-      { return ( k < m_pars.size() ) && setPar ( k , value ) ; }
-      /// set (l,m)-parameter
-      bool setPar       ( const unsigned short l     ,
-                          const unsigned short m     ,
-                          const double         value ) ;
-      /// set (l,m)-parameter
-      bool setParameter ( const unsigned short l     ,
-                          const unsigned short m     ,
-                          const double         value )
-      { return setPar   ( l , m  , value ) ; }
-      /// get (l,m)-parameter
-      double  par       ( const unsigned short l ,
-                          const unsigned short m ) const ;
-      /// get (l,m)-parameter value
-      double  parameter ( const unsigned short l ,
-                          const unsigned short m ) const { return par (  l , m  ) ; }
-      /// get k-parameter
-      double  par       ( const unsigned int   k ) const
-      { return k < m_pars.size() ? m_pars [k] : 0.0 ; }
-      /// get k-parameter
-      double  parameter ( const unsigned int   k ) const { return par ( k ) ; }
-      /// get all parameters at once
-      const std::vector<double>& pars() const { return m_pars ; }
-      // ======================================================================
-    public:
-      // ======================================================================
-      /// get lower edge
-      double xmin () const { return m_xmin    ; }
-      /// get upper edge
-      double xmax () const { return m_xmax    ; }
-      /// get lower edge
-      double ymin () const { return   xmin () ; }
-      /// get upper edge
-      double ymax () const { return   xmax () ; }
-      // ======================================================================
-      unsigned short n  () const { return m_n  ; }
-      unsigned short nX () const { return n () ; }
-      unsigned short nY () const { return n () ; }
-      // ======================================================================
-    public:
-      // ======================================================================
-      double x  ( const double tx ) const
-      { return xmin ()  + ( xmax () - xmin () ) * tx ; }
-      double y  ( const double ty ) const
-      { return ymin ()  + ( ymax () - ymin () ) * ty ; }
-      double tx ( const double x ) const
-      { return  ( x - xmin () ) / ( xmax () - xmin () ) ; }
-      double ty ( const double y ) const
-      { return  ( y - ymin () ) / ( ymax () - ymin () ) ; }
-      // ======================================================================
-    public: // generic integrals
-      // ======================================================================
-      /** get the integral over 2D-region
-       *  \f[ \int_{x_{low}}^{x_{high}}\int_{y_{low}}^{y_{high}}
-       *  \mathcal{B}(x,y) \mathrm{d}x\mathrm{d}y\f]
-       *  @param xlow  low  edge in x
-       *  @param xhigh high edge in x
-       *  @param ylow  low  edge in y
-       *  @param yhigh high edge in y
-       */
-      double integral   ( const double xlow , const double xhigh ,
-                          const double ylow , const double yhigh ) const ;
-      /** integral over x-dimension
-       *  \f[ \int_{x_{low}}^{x_{high}} \mathcal{B}(x,y) \mathrm{d}x\f]
-       *  @param x     variable
-       *  @param xlow  low  edge in x
-       *  @param xhigh high edge in x
-       */
-      double integrateX ( const double y    ,
-                          const double xlow , const double xhigh ) const ;
-      /** integral over y-dimension
-       *  \f[ \int_{y_{low}}^{x_{high}} \mathcal{B}(x,y) \mathrm{d}y\f]
-       *  @param y     variable
-       *  @param xlow  low  edge in x
-       *  @param xhigh high edge in x
-       */
-      double integrateY ( const double x    ,
-                          const double ylow , const double yhigh ) const ;
-      // ======================================================================
-    public: // specific integrals
-      // ======================================================================
-      /** get the integral over 2D-region
-       *  \f[ \int_{x_{min}}^{x_{max}}\int_{y_{min}}^{y_{max}}
-       *  \mathcal{B}(x,y) \mathrm{d}x\mathrm{d}y\f]
-       */
-      double integral   () const ;
-      /** integral over x-dimension
-       *  \f[ \int_{x_{min}}^{x_{max}} \mathcal{B}(x,y) \mathrm{d}x\f]
-       *  @param x     variable
-       */
-      double integrateX ( const double y ) const ;
-      /** integral over y-dimension
-       *  \f[ \int_{y_{min}}^{x_{max}} \mathcal{B}(x,y) \mathrm{d}y\f]
-       *  @param y     variable
-       */
-      double integrateY ( const double x ) const ;
-      // ======================================================================
-    public: // few helper functions to expose internals
-      // ======================================================================
-      /// evaluate the basic polynomials
-      double basic  ( const unsigned short i , const double         x ) const
-      { return ( i > m_n || x < m_xmin || x < m_xmax ) ? 0.0 : m_b[i](x) ; }
-      /// expose some internals
-      const Bernstein& basic ( const unsigned short i ) const { return m_b[i] ; }
-      // ======================================================================
-    private:
-      // ======================================================================
-      // polynom order
-      unsigned short m_n  ; // polynom order in x-dimension
-      /// the list of parameters
-      std::vector<double>  m_pars ;                // the list of parameters
-      /// the left edge of interval
-      double m_xmin  ;                             // the left edge of interval
-      /// the right edge of interval
-      double m_xmax  ;                             // the right edge of interval
-      // ======================================================================
-    private:
-      // ======================================================================
-      ///  vectors of basic  Bernstein polynomials
-      typedef std::vector<Bernstein>  VB ;
-      ///  vector  of basic  Bernetin polynomials
-      VB m_b  ; //  vector  of basic  Bernstein polynomials
-      // ======================================================================
-    } ;
-    // ========================================================================
-    /** @class Positive2DSym
-     *  The "positive" symmetrical polynomial of order Nx*Ny
-     *  Actually it is a sum of basic bernstein 2D-polynomials with
-     *  non-negative coefficients
-     */
-    class GAUDI_API Positive2DSym
-    {
-      // ======================================================================
-    public:
-      // ======================================================================
-      /// constructor from the order
-      Positive2DSym ( const unsigned short       Nx    =  1 ,
-                      const double               xmin  =  0 ,
-                      const double               xmax  =  1 ) ;
-      // ======================================================================
-    public:
-      // ======================================================================
-      /// get the value
-      double operator () ( const double x , const double y ) const ;
-      // ======================================================================
-    public:
-      // ======================================================================
-      /// get number of parameters
-      std::size_t npars () const { return m_sphere.nPhi () ; }
-      /// set k-parameter
-      bool setPar       ( const unsigned int k , const double value ) ;
-      /// set k-parameter
-      bool setParameter ( const unsigned int k , const double value )
-      { return setPar   ( k , value ) ; }
-      /// get the parameter value
-      double  par       ( const unsigned int k ) const ;
-      /// get the parameter value
-      double  parameter ( const unsigned int k ) const { return par ( k ) ; }
-      /// get lower/upper edges
-      double         xmin () const { return m_bernstein.xmin () ; }
-      double         xmax () const { return m_bernstein.xmax () ; }
-      double         ymin () const { return m_bernstein.ymin () ; }
-      double         ymax () const { return m_bernstein.ymax () ; }
-      // polynom order
-      unsigned short n    () const { return m_bernstein.n    () ; }
-      unsigned short nX   () const { return m_bernstein.nX   () ; }
-      unsigned short nY   () const { return m_bernstein.nY   () ; }
-      // ======================================================================
-    public:
-      // ======================================================================
-      double tx ( const double  x ) const { return m_bernstein.tx (  x ) ; }
-      double ty ( const double  y ) const { return m_bernstein.ty (  y ) ; }
-      double  x ( const double tx ) const { return m_bernstein. x ( tx ) ; }
-      double  y ( const double ty ) const { return m_bernstein. y ( ty ) ; }
-      // ======================================================================
-    public:
-      // ======================================================================
-      /** get the integral over 2D-region
-       *  \f[ \int_{x_low}^{x_high}\int_{y_low}^{y_high}
-       *   \mathcal{B}(x,y) \mathrm{d}x\mathrm{d}y \f]
-       *  @param xlow  low  edge in x
-       *  @param xhigh high edge in x
-       *  @param ylow  low  edge in y
-       *  @param yhigh high edge in y
-       */
-      double integral   ( const double xlow , const double xhigh ,
-                          const double ylow , const double yhigh ) const ;
-      // ======================================================================
-      /** integral over x-dimension
-       *  \f[ \int_{y_low}^{y_high} \mathcal{B}(x,y) \mathrm{d}y\f]
-       *  @param x     variable
-       *  @param ylow  low  edge in y
-       *  @param yhigh high edge in y
-       */
-      double integrateX ( const double y    ,
-                          const double xlow , const double xhigh ) const ;
-      // ======================================================================
-      /** integral over x-dimension
-       *  \f[ \int_{x_low}^{x_high} \mathcal{B}(x,y) \mathrm{d}x\f]
-       *  @param y     variable
-       *  @param xlow  low  edge in x
-       *  @param xhigh high edge in x
-       */
-      double integrateY ( const double x    ,
-                          const double ylow , const double yhigh ) const ;
-      // ======================================================================
-    public: // specific
-      // ======================================================================
-      /** get the integral over 2D-region
-       *  \f[ \int_{x_{min}}^{x_{max}}\int_{y_{min}}^{y_{max}}
-       *   \mathcal{B}(x,y) \mathrm{d}x\mathrm{d}y \f]
-       */
-      double integral   () const ;
-      /** integral over x-dimension
-       *  \f[ \int_{x_{min}}^{x_{max}} \mathcal{B}(x,y) \mathrm{d}x\f]
-       *  @param x     variable
-       */
-      double integrateX ( const double y ) const ;
-      /** integral over y-dimension
-       *  \f[ \int_{y_{min}}^{y_{max}} \mathcal{B}(x,y) \mathrm{d}y\f]
-       *  @param y     variable
-       */
-      double integrateY ( const double x ) const ;
-      // ======================================================================
-    public:
-      // ======================================================================
-      // get the bernstein 2D polynom
-      const Gaudi::Math::Bernstein2DSym& bernstein() const
-      { return m_bernstein ; }
-      /// get the parameter sphere
-      const  Gaudi::Math::NSphere&       sphere   () const
-      { return m_sphere ; }
-      // ======================================================================
-    private:
-      // ======================================================================
-      /// update bernstein coefficients
-      bool updateBernstein () ;
-      // ======================================================================
-    private:
-      // ======================================================================
-      /// the actual bernstein polynomial
-      Gaudi::Math::Bernstein2DSym m_bernstein ; // the actual bernstein polynomial
-      /// Parameter sphere
-      Gaudi::Math::NSphere        m_sphere ;
-      // ======================================================================
-    } ;
-    // ========================================================================
-
-    // ========================================================================
-    // 3D-models
-    // ========================================================================
-    /** @class Bernstein3D
-     *  Generic 3D-polynomial of order defined as 
-     *  \f[ P(x,y,z) = \sum_{i,j,k} a_{ijk}B^{n_x}_i(x) B^{n_y}_j(y) B^{n_z}_k(z)\f] 
-     *  @author Vanya BELYAEV Ivan.Belyaev@itep.ru
-     *  @date 2017-11-14
-     */
-    class GAUDI_API Bernstein3D
-    {
-      // ======================================================================
-    public:
-      // ======================================================================
-      /// constructor from the order
-      Bernstein3D ( const unsigned short       nX    =  1 ,
-                    const unsigned short       nY    =  1 ,
-                    const unsigned short       nZ    =  1 ,
-                    const double               xmin  =  0 ,
-                    const double               xmax  =  1 ,
-                    const double               ymin  =  0 ,
-                    const double               ymax  =  1 ,
-                    const double               zmin  =  0 ,
-                    const double               zmax  =  1 ) ;
-      // ======================================================================
-    public:
-      // ======================================================================
-      /// get the value
-      double operator () ( const double x ,
-                           const double y , 
-                           const double z ) const ;
-      // ======================================================================
-    public: // setters
-      // ======================================================================
-      /// set k-parameter
-      bool setPar       ( const unsigned int   k     ,
-                          const double         value ) ;
-      /// set k-parameter
-      bool setParameter ( const unsigned int   k     ,
-                          const double         value )
-      { return ( k < m_pars.size() ) && setPar ( k , value ) ; }
-      /// set (l,m)-parameter
-      bool setPar       ( const unsigned short l     ,
-                          const unsigned short m     ,
-                          const unsigned short n     ,
-                          const double         value ) ;
-      /// set (l,m)-parameter
-      bool setParameter ( const unsigned short l     ,
-                          const unsigned short m     ,
-                          const unsigned short n     ,
-                          const double         value )
-      { return setPar   ( l , m  , n , value ) ; }
-      // ======================================================================
-    public: // getters
-      // ======================================================================
-      /// get (l,m,n)-parameter
-      double  par       ( const unsigned short l ,
-                          const unsigned short m ,
-                          const unsigned short n ) const ;
-      /// get (l,m,n)-parameter
-      double  parameter ( const unsigned short l ,
-                          const unsigned short m ,
-                          const unsigned short n ) const { return par (  l , m , n ) ; }
-      /// get k-parameter
-      double  par       ( const unsigned int k ) const
-      { return k < m_pars.size() ? m_pars[k] : 0.0 ; }
-      /// get k-parameter
-      double  parameter ( const unsigned int k ) const { return par ( k ) ; }
-      /// get all parameters at once
-      const std::vector<double>& pars() const { return m_pars ; }
-      // ======================================================================
-    public:
-      // ======================================================================
-      /// get the actual number of parameters
-      std::size_t npars () const { return m_pars.size() ; }
-      /// get lower edge
-      double xmin () const { return m_xmin ; }
-      /// get upper edge
-      double xmax () const { return m_xmax ; }
-      /// get lower edge
-      double ymin () const { return m_ymin ; }
-      /// get upper edge
-      double ymax () const { return m_ymax ; }
-      /// get lower edge
-      double zmin () const { return m_zmin ; }
-      /// get upper edge
-      double zmax () const { return m_zmax ; }
-      /// get the polynomial order (X)
-      unsigned short nX () const { return m_nx ; }
-      /// get the polynomial order (Y)
-      unsigned short nY () const { return m_ny ; }
-      /// get the polynomial order (Y)
-      unsigned short nZ () const { return m_nz ; }
-      // ======================================================================
-    public:  // transformations
-      // ======================================================================
-      double x  ( const double tx ) const
-      { return xmin ()  + ( xmax () - xmin () ) * tx ; }
-      double y  ( const double ty ) const
-      { return ymin ()  + ( ymax () - ymin () ) * ty ; }
-      double z  ( const double tz ) const
-      { return zmin ()  + ( zmax () - zmin () ) * tz ; }
-      double tx ( const double x ) const
-      { return  ( x - xmin () ) / ( xmax () - xmin () )      ; }
-      double ty ( const double y ) const
-      { return  ( y - ymin () ) / ( ymax () - ymin () )      ; }
-      double tz ( const double z ) const
-      { return  ( z - zmin () ) / ( zmax () - zmin () )      ; }
-      // ======================================================================
-    public: // general integration
-      // ======================================================================
-      /** get the integral over 2D-region
-       *  \f[ \int_{x_{low}}^{x_{high}} 
-       *      \int_{y_{low}}^{y_{high}}
-       *      \int_{z_{low}}^{z_{high}}
-       *      \mathcal{B}(x,y,z) \mathrm{d}x\mathrm{d}y\mathrm{d}z\f]
-       *  @param xlow  low  edge in x
-       *  @param xhigh high edge in x
-       *  @param ylow  low  edge in y
-       *  @param yhigh high edge in y
-       *  @param zlow  low  edge in z
-       *  @param zhigh high edge in z
-       */
-      double integral   ( const double xlow , const double xhigh ,
-                          const double ylow , const double yhigh ,
-                          const double zlow , const double zhigh ) const ;
-      // ======================================================================
-      /** integral over x-dimension
-       *  \f[ \int_{x_{low}}^{x_{high}} \mathcal{B}(x,y,z) \mathrm{d}x\f]
-       *  @param x     variable
-       *  @param z     variable
-       *  @param ylow  low  edge in y
-       *  @param yhigh high edge in y
-       */
-      double integrateX ( const double y    ,
-                          const double z    ,                          
-                          const double xlow , const double xhigh ) const ;
-      /** integral over y-dimension
-       *  \f[ \int_{y_{low}}^{y_{high}} \mathcal{B}(x,y,z) \mathrm{d}y\f]
-       *  @param y     variable
-       *  @param z     variable
-       *  @param xlow  low  edge in x
-       *  @param xhigh high edge in x
-       */
-      double integrateY ( const double x    ,
-                          const double z    ,
-                          const double ylow , const double yhigh ) const ;
-      /** integral over z-dimension
-       *  \f[ \int_{z_{low}}^{z_{high}} \mathcal{B}(x,y,z) \mathrm{d}z\f]
-       *  @param x     variable
-       *  @param y     variable
-       *  @param zlow  low  edge in z
-       *  @param zhigh high edge in z
-       */
-      double integrateZ ( const double x    ,
-                          const double y    ,
-                          const double zlow , const double zhigh ) const ;
-      // ======================================================================
-      /** integral over x&y-dimensions
-       *  \f[ \int_{x_{low}}^{x_{high}}
-       *      \int_{y_{low}}^{y_{high}} \mathcal{B}(x,y,z) \mathrm{d}x\mathrm{d}y\f]
-       *  @param z     variable
-       *  @param xlow  low  edge in x
-       *  @param xhigh high edge in x
-       *  @param ylow  low  edge in y
-       *  @param yhigh high edge in y
-       */
-      double integrateXY ( const double z    ,                          
-                           const double xlow , const double xhigh ,
-                           const double ylow , const double yhigh ) const ;
-      /** integral over x&z-dimensions
-       *  \f[ \int_{x_{low}}^{x_{high}}
-       *      \int_{z_{low}}^{z_{high}} \mathcal{B}(x,y,z) \mathrm{d}x\mathrm{d}z\f]
-       *  @param y     variable
-       *  @param xlow  low  edge in x
-       *  @param xhigh high edge in x
-       *  @param zlow  low  edge in y
-       *  @param zhigh high edge in y
-       */
-      double integrateXZ ( const double y    ,                          
-                           const double xlow , const double xhigh ,
-                           const double zlow , const double zhigh ) const ;      
-      /** integral over y&z-dimensions
-       *  \f[ \int_{y_{low}}^{y_{high}}
-       *      \int_{z_{low}}^{z_{high}} \mathcal{B}(x,y,z) \mathrm{d}y\mathrm{d}z\f]
-       *  @param x     variable
-       *  @param ylow  low  edge in x
-       *  @param yhigh high edge in x
-       *  @param zlow  low  edge in y
-       *  @param zhigh high edge in y
-       */
-      double integrateYZ ( const double x    ,                          
-                           const double ylow , const double yhigh ,
-                           const double zlow , const double zhigh ) const ;
-      // ======================================================================      
-    public: // special cases
-      // ======================================================================
-      /** get the integral over 3D-region
-       *  \f[  x_{min} < x < x_{max}, 
-       *       y_{min} < y < y_{max},
-       *       z_{min} < z < z_{max}\f]
-       */
-      double integral   () const ;
-      /** integral over x-dimension
-       *  \f[ \int_{x_{min}}^{x_{max}} \mathcal{B}(x,y,z) \mathrm{d}x\f]
-       *  @param y     variable
-       *  @param z     variable
-       */
-      double integrateX ( const double y , 
-                          const double z ) const ;
-      /** integral over y-dimension
-       *  \f[ \int_{y_{min}}^{y_{max}} \mathcal{B}(x,y,z) \mathrm{d}y\f]
-       *  @param x     variable
-       *  @param z     variable
-       */
-      double integrateY ( const double x , 
-                          const double z ) const ;
-      /** integral over z-dimension
-       *  \f[ \int_{z_{min}}^{z_{max}} \mathcal{B}(x,y,z) \mathrm{d}z\f]
-       *  @param x     variable
-       *  @param y     variable
-       */
-      double integrateZ ( const double x , 
-                          const double y ) const ;
-
-      // ======================================================================
-    public: // special cases
-      // ======================================================================
-      /** integral over x&y-dimensions
-       *  \f[ \int_{x_{min}}^{x_{max}}
-       *      \int_{y_{min}}^{y_{max}} \mathcal{B}(x,y,z) \mathrm{d}x\mathrm{d}y\f]
-       *  @param z     variable
-       */
-      double integrateXY ( const double z    ) const ;
-      /** integral over x&z-dimensions
-       *  \f[ \int_{x_{min}}^{x_{min}}
-       *      \int_{z_{max}}^{z_{max}} \mathcal{B}(x,y,z) \mathrm{d}x\mathrm{d}z\f]
-       *  @param y     variable
-       */
-      double integrateXZ ( const double y    ) const ;
-      /** integral over y&z-dimensions
-       *  \f[ \int_{y_{min}}^{y_{max}}
-       *      \int_{z_{min}}^{z_{max}} \mathcal{B}(x,y,z) \mathrm{d}y\mathrm{d}z\f]
-       *  @param x     variable
-       */
-      double integrateYZ ( const double x    ) const ;
-      // ======================================================================
-    public: // few helper functions to expose internals
-      // ======================================================================
-      /// evaluate the basic polynomials
-      double basicX ( const unsigned short i , const double         x ) const
-      { return ( i > m_nx || x < m_xmin || x < m_xmax ) ? 0.0 : m_bx[i](x) ; }
-      /// evaluate the basic polynomials
-      double basicY ( const unsigned short i , const double         y ) const
-      { return ( i > m_ny || y < m_ymin || y < m_ymax ) ? 0.0 : m_by[i](y) ; }
-      /// evaluate the basic polynomials
-      double basicZ ( const unsigned short i , const double         z ) const
-      { return ( i > m_nz || z < m_zmin || z < m_zmax ) ? 0.0 : m_bz[i](z) ; }
-      /// expose some internals
-      const Bernstein& basicX ( const unsigned short i ) const { return m_bx[i] ; }
-      /// expose some internals
-      const Bernstein& basicY ( const unsigned short i ) const { return m_by[i] ; }
-      /// expose some internals
-      const Bernstein& basicZ ( const unsigned short i ) const { return m_bz[i] ; }
-      // ======================================================================
-    private: // helper functions to make calculations
-      // ======================================================================
-      /// helper function to make calculations
-      double calculate ( const std::vector<double>& fx , 
-                         const std::vector<double>& fy , 
-                         const std::vector<double>& fz ) const ;
-      // ======================================================================
-    private:
-      // ======================================================================
-      // polynom order in x-dimension
-      unsigned short m_nx ; // polynom order in x-dimension
-      // polynom order in y-dimension
-      unsigned short m_ny ; // polynom order in y-dimension
-      // polynom order in z-dimension
-      unsigned short m_nz ; // polynom order in z-dimension
-      /// the list of parameters
-      std::vector<double>  m_pars ;                // the list of parameters
-      /// the left edge of interval
-      double m_xmin  ;                             // the left edge of interval
-      /// the right edge of interval
-      double m_xmax  ;                             // the right edge of interval
-      /// the left edge of interval
-      double m_ymin  ;                             // the left edge of interval
-      /// the right edge of interval
-      double m_ymax  ;                             // the right edge of interval
-      /// the left edge of interval
-      double m_zmin  ;                             // the left edge of interval
-      /// the right edge of interval
-      double m_zmax  ;                             // the right edge of interval
-      // ======================================================================
-    private:
-      // ======================================================================
-      ///  vectors of basic  Bernstein polynomials
-      typedef std::vector<Bernstein>  VB ;
-      ///  vector  of basic  Bernstein polynomials
-      VB m_bx ; //  vector  of basic  Bernstein polynomials
-      ///  vector  of basic  Bernstein polynomials
-      VB m_by ; //  vector  of basic  Bernstein polynomials
-      ///  vector  of basic  Bernstein polynomials
-      VB m_bz ; //  vector  of basic  Bernstein polynomials
-      // ======================================================================
-    } ;
-    // ========================================================================
-    /** @class Positive3D
-     *  The 3D-polynomial of order Nx*Ny*Nz, that is constrained 
-     *  to be non-negative over the  defined range      
-     *  \f[  P(x,y,z) = \sum_{i,j,k} a_{ijk}B^{n_x}_i(x) B^{n_y}_j(y) B^{n_z}_k(z)\f] 
-     *  where all coefficients \f$a_{ijk}\f$ are non-negative and 
-     *  \f$ \sum_{i,j,k} a_{ijk}=1 \f$ 
-     *  @author Vanya BELYAEV Ivan.Belayev@itep.ru
-     *  @date 2017-11-14
-     */
-    class GAUDI_API Positive3D 
-    {
-      // ======================================================================
-    public:
-      // ======================================================================
-      /// constructor from the order
-      Positive3D ( const unsigned short       Nx    =  1 ,
-                   const unsigned short       Ny    =  1 ,
-                   const unsigned short       Nz    =  1 ,
-                   const double               xmin  =  0 ,
-                   const double               xmax  =  1 ,
-                   const double               ymin  =  0 ,
-                   const double               ymax  =  1 ,
-                   const double               zmin  =  0 ,
-                   const double               zmax  =  1 ) ;
-      // ======================================================================
-    public:
-      // ======================================================================
-      /// get the value
-      double operator () ( const double x , 
-                           const double y , 
-                           const double z ) const
-      { return m_bernstein ( x , y , z ) ; }
-      // ======================================================================
-    public:
-      // ======================================================================
-      /// get number of parameters
-      std::size_t npars () const { return m_sphere.nPhi () ; }
-      /// set k-parameter
-      bool setPar       ( const unsigned int k , const double value ) ;
-      /// set k-parameter
-      bool setParameter ( const unsigned int k , const double value )
-      { return setPar   ( k , value ) ; }
-      /// get the parameter value
-      double  par       ( const unsigned int k ) const ;
-      /// get the parameter value
-      double  parameter ( const unsigned int k ) const { return par ( k ) ; }
-      // ======================================================================
-    public:
-      // ======================================================================
-      /// get lower/upper edges
-      double         xmin () const { return m_bernstein.xmin () ; }
-      double         xmax () const { return m_bernstein.xmax () ; }
-      double         ymin () const { return m_bernstein.ymin () ; }
-      double         ymax () const { return m_bernstein.ymax () ; }
-      double         zmin () const { return m_bernstein.zmin () ; }
-      double         zmax () const { return m_bernstein.zmax () ; }
-      // polynom order
-      unsigned short nX   () const { return m_bernstein.nX   () ; }
-      unsigned short nY   () const { return m_bernstein.nY   () ; }
-      unsigned short nZ   () const { return m_bernstein.nZ   () ; }
-      // ======================================================================
-    public:
-      // ======================================================================
-      // transform variables
-      double tx ( const double  x ) const { return m_bernstein.tx (  x ) ; }
-      double ty ( const double  y ) const { return m_bernstein.ty (  y ) ; }
-      double tz ( const double  z ) const { return m_bernstein.tz (  z ) ; }
-      double  x ( const double tx ) const { return m_bernstein. x ( tx ) ; }
-      double  y ( const double ty ) const { return m_bernstein. y ( ty ) ; }
-      double  z ( const double tz ) const { return m_bernstein. z ( tz ) ; }
-      // ======================================================================
-    public: // integrals 
-      // ======================================================================
-      /** get the integral over 3D-region
-       *  \f[ \int_{x_{low}}^{x_{high}} 
-       *      \int_{y_{low}}^{y_{high}}
-       *      \int_{z_{low}}^{z_{high}}
-       *      \mathcal{B}(x,y,z) \mathrm{d}x\mathrm{d}y\mathrm{d}z\f]
-       *  @param xlow  low  edge in x
-       *  @param xhigh high edge in x
-       *  @param ylow  low  edge in y
-       *  @param yhigh high edge in y
-       *  @param zlow  low  edge in z
-       *  @param zhigh high edge in z
-       */
-      double integral   ( const double xlow , const double xhigh ,
-                          const double ylow , const double yhigh ,
-                          const double zlow , const double zhigh ) const ;
-      // ======================================================================
-    public: //  partial integrals 
-      // ======================================================================
-      /** integral over x-dimension
-       *  \f[ \int_{x_{low}}^{x_{high}} \mathcal{B}(x,y,z) \mathrm{d}x\f]
-       *  @param x     variable
-       *  @param z     variable
-       *  @param ylow  low  edge in y
-       *  @param yhigh high edge in y
-       */
-      double integrateX ( const double y    ,
-                          const double z    ,                          
-                          const double xlow , const double xhigh ) const 
-      { return m_bernstein.integrateX ( y ,  z , xlow , xhigh ) ; }
-      /** integral over y-dimension
-       *  \f[ \int_{y_{low}}^{y_{high}} \mathcal{B}(x,y,z) \mathrm{d}y\f]
-       *  @param y     variable
-       *  @param z     variable
-       *  @param xlow  low  edge in x
-       *  @param xhigh high edge in x
-       */
-      double integrateY ( const double x    ,
-                          const double z    ,
-                          const double ylow , const double yhigh ) const 
-      { return m_bernstein.integrateY ( x ,  z , ylow , yhigh ) ; }
-      /** integral over z-dimension
-       *  \f[ \int_{z_{low}}^{z_{high}} \mathcal{B}(x,y,z) \mathrm{d}z\f]
-       *  @param x     variable
-       *  @param y     variable
-       *  @param zlow  low  edge in z
-       *  @param zhigh high edge in z
-       */
-      double integrateZ ( const double x    ,
-                          const double y    ,
-                          const double zlow , const double zhigh ) const 
-      { return m_bernstein.integrateZ ( x ,  y , zlow , zhigh ) ; }
-      // ======================================================================
-      /** integral over x&y-dimensions
-       *  \f[ \int_{x_{low}}^{x_{high}}
-       *      \int_{y_{low}}^{y_{high}} \mathcal{B}(x,y,z) \mathrm{d}x\mathrm{d}y\f]
-       *  @param z     variable
-       *  @param xlow  low  edge in x
-       *  @param xhigh high edge in x
-       *  @param ylow  low  edge in y
-       *  @param yhigh high edge in y
-       */
-      double integrateXY ( const double z    ,                          
-                           const double xlow , const double xhigh ,
-                           const double ylow , const double yhigh ) const 
-      { return m_bernstein.integrateXY ( z , xlow , xhigh , ylow , yhigh ) ; }
-      /** integral over x&z-dimensions
-       *  \f[ \int_{x_{low}}^{x_{high}}
-       *      \int_{z_{low}}^{z_{high}} \mathcal{B}(x,y,z) \mathrm{d}x\mathrm{d}z\f]
-       *  @param y     variable
-       *  @param xlow  low  edge in x
-       *  @param xhigh high edge in x
-       *  @param zlow  low  edge in y
-       *  @param zhigh high edge in y
-       */
-      double integrateXZ ( const double y    ,                          
-                           const double xlow , const double xhigh ,
-                           const double zlow , const double zhigh ) const 
-      { return m_bernstein.integrateXZ ( y , xlow , xhigh , zlow , zhigh ) ; }
-      /** integral over y&z-dimensions
-       *  \f[ \int_{y_{low}}^{y_{high}}
-       *      \int_{z_{low}}^{z_{high}} \mathcal{B}(x,y,z) \mathrm{d}y\mathrm{d}z\f]
-       *  @param x     variable
-       *  @param ylow  low  edge in x
-       *  @param yhigh high edge in x
-       *  @param zlow  low  edge in y
-       *  @param zhigh high edge in y
-       */
-      double integrateYZ ( const double x    ,                          
-                           const double ylow , const double yhigh ,
-                           const double zlow , const double zhigh ) const 
-      { return m_bernstein.integrateYZ ( x , ylow , yhigh , zlow , zhigh ) ; }
-      // ======================================================================      
-    public: // Integrals: special cases
-      // ======================================================================
-      /** get the integral over 3D-region
-       *  \f[  x_{min} < x < x_{max}, 
-       *       y_{min} < y < y_{max},
-       *       z_{min} < z < z_{max} \f]
-       */
-      double integral   () const ;
-      /** integral over x-dimension
-       *  \f[ \int_{x_{min}}^{x_{max}} \mathcal{B}(x,y,z) \mathrm{d}x\f]
-       *  @param y     variable
-       *  @param z     variable
-       */
-      double integrateX ( const double y , 
-                          const double z ) const 
-      { return m_bernstein.integrateX ( y , z ) ; }
-      /** integral over y-dimension
-       *  \f[ \int_{y_{min}}^{y_{max}} \mathcal{B}(x,y,z) \mathrm{d}y\f]
-       *  @param x     variable
-       *  @param z     variable
-       */
-      double integrateY ( const double x , 
-                          const double z ) const 
-      { return m_bernstein.integrateY ( x , z ) ; }
-      /** integral over z-dimension
-       *  \f[ \int_{z_{min}}^{z_{max}} \mathcal{B}(x,y,z) \mathrm{d}z\f]
-       *  @param x     variable
-       *  @param y     variable
-       */
-      double integrateZ ( const double x , 
-                          const double y ) const 
-      { return m_bernstein.integrateZ ( x , y ) ; }
-      // ======================================================================
-    public: // Integrals: special cases
-      // ======================================================================
-      /** integral over x&y-dimensions
-       *  \f[ \int_{x_{min}}^{x_{max}}
-       *      \int_{y_{min}}^{y_{max}} \mathcal{B}(x,y,z) \mathrm{d}x\mathrm{d}y\f]
-       *  @param z     variable
-       */
-      double integrateXY ( const double z    ) const 
-      { return m_bernstein.integrateXY ( z ) ; }
-      /** integral over x&z-dimensions
-       *  \f[ \int_{x_{min}}^{x_{min}}
-       *      \int_{z_{max}}^{z_{max}} \mathcal{B}(x,y,z) \mathrm{d}x\mathrm{d}z\f]
-       *  @param y     variable
-       */
-      double integrateXZ ( const double y    ) const 
-      { return m_bernstein.integrateXZ ( y ) ; }
-      /** integral over y&z-dimensions
-       *  \f[ \int_{y_{min}}^{y_{max}}
-       *      \int_{z_{min}}^{z_{max}} \mathcal{B}(x,y,z) \mathrm{d}y\mathrm{d}z\f]
-       *  @param x     variable
-       */
-      double integrateYZ ( const double x    ) const 
-      { return m_bernstein.integrateYZ ( x ) ; }
-      // ======================================================================
-    public: // ingeredients
-      // =====================================================================
-      // get the bernstein polinomial in 2D
-      const  Gaudi::Math::Bernstein3D& bernstein () const
-      { return m_bernstein ; }
-      /// get the parameter sphere
-      const  Gaudi::Math::NSphere&     sphere    () const
-      { return m_sphere ; }
-      // ======================================================================
-    private:
-      // ======================================================================
-      /// update bernstein coefficients
-      bool updateBernstein () ;
-      // ======================================================================
-    private:
-      // ======================================================================
-      /// the actual bernstein polynomial
-      Gaudi::Math::Bernstein3D m_bernstein ; // the actual bernstein polynomial
-      /// the external parameter sphere
-      Gaudi::Math::NSphere     m_sphere    ;
-      // ======================================================================
-    } ;
-    // ========================================================================
-  } //                                             end of namespace Gaudi::Math
-  // ==========================================================================
-} //                                                     end of namespace Gaudi
-// ============================================================================
-#include "LHCbMath/LHCbMath.h"
-// ============================================================================
-namespace LHCb
-{
-  // ==========================================================================
-  namespace Math
-  {
-    // ========================================================================
-    /// specialization: is Bernstein polynomial close to zero?
-    template <>
-    struct Zero<Gaudi::Math::Bernstein> 
-    {
-    public:
-      // ======================================================================
-      // is Bernstein polynomial almost to zero ?
-      inline bool operator () ( const Gaudi::Math::Bernstein& b ) const
-      { return m_zero ( b.pars() ) ; }
-    private:
-      // ======================================================================
-      /// the actual comparator 
-      Zero< std::vector<double> > m_zero ;
-      // ======================================================================      
-    };
-    // ========================================================================
-    /// specialization: is Bernstein polynomial small enough ?
-    template <>
-    struct Tiny<Gaudi::Math::Bernstein> 
-    {
-    public:
-      // ======================================================================
-      Tiny ( const double n ) : m_tiny ( std::abs ( n ) ) {}
-      Tiny () = delete ;
-      // is Bernstein polynomial sufficiently small 
-      inline bool operator () ( const Gaudi::Math::Bernstein& b ) const
-      { return m_tiny ( b.norm() ) ; }
-      // ======================================================================
-    private:
-      // ======================================================================
-      Tiny<double> m_tiny ;
-      // ======================================================================      
-    };
-    // ========================================================================
-    /** scale all coefficients with 2**i
-     *  @param  b (INPUT) Berstein polynomial
-     *  @param  i (INPUT) the scaling binary exponent
-     *  @return the scaled polynomial
-     */
-    inline 
-    Gaudi::Math::Bernstein 
-    ldexp ( const Gaudi::Math::Bernstein& b , 
-            const short                   i ) { return b.ldexp ( i ) ; }
-    // ========================================================================
-  } 
-  // ==========================================================================
-}
-// ============================================================================
-namespace Gaudi
-{
-  // ==========================================================================
-  namespace Math
-  {  
-    // ======================================================================== 
-    /** deflate Bernstein polynomial at  <code>x=xmin</code>
-     *  \f$ b(x)-b(x_{min})=(x-x_{min})*d(x)\f$      
-     *  @param  b  berntein polynomial to be deflated 
-     *  @return deflated polinomial "d"
-     */ 
-    Gaudi::Math::Bernstein
-    deflate_left ( const Gaudi::Math::Bernstein& b ) ;    
-    // ========================================================================
-    /** deflate Bernstein polynomial at  <code>x=xmax</code>
-     *  \f$ b(x)-b(x_{max})=(x-x_{max})*d(x)\f$      
-     *  @param  b  berntein polynomial to be deflated 
-     *  @return deflated polinomial "d"
-     */ 
-    Gaudi::Math::Bernstein
-    deflate_right ( const Gaudi::Math::Bernstein& b ) ;
-    // ========================================================================
-    /** deflate Bernstein polynomial at  <code>x=x0</code>
-     *  \f$ b(x)-b(x_{0})=(x-x_{0})*d(x)\f$      
-     *  @param  b  berntein polynomial to be deflated 
-     *  @param  x0 the point 
-     *  @return deflated polinomial "d"
-     */ 
-    Gaudi::Math::Bernstein
-    deflate       ( const Gaudi::Math::Bernstein& b , const double x0 ) ;
-    // ========================================================================
-    /** get abscissas of crosssing point of the control polygon 
-     *  for Bernstein polynomial
-     *  @param  b bernstein polynomial
-     *  @reutrn abscissas of crossing points of the control  polygon
-     */
-    std::vector<double> 
-    crossing_points  ( const Gaudi::Math::Bernstein& b ) ;
-    // ========================================================================    
-    /** get number of (strickt) sign changes in trhe sequnce of coefficients
-     *  for Bernstein polynomial 
-     *  if  N is number of sign changes, then the number of real roots R is 
-     *  \f$ R = N - 2K\f$, where K is non-negative integer
-     */
-    unsigned short 
-    sign_changes ( const Gaudi::Math::Bernstein& b ) ;
-    // ========================================================================
-    /** get the most left crossing  point of convex hull with  x-axis 
-     *  (it is a step  towards finding the most left root, if any 
-     *  if convex hull does not cross the x-axis, xmax is returned      
-     */
-    double left_line_hull ( const Gaudi::Math::Bernstein& b  ) ;
-    // ========================================================================
-    /** get the most right rossing  point of convex hull with  x-axis 
-     *  (it is a step  towards finding the most right root, if any 
-     *  if convex hull does not cross the x-axis, xmin is returned      
-     */
-    double right_line_hull ( const Gaudi::Math::Bernstein& b ) ;
-  } 
-  // ==========================================================================
-}
-// ============================================================================
-// add couple of functions into Gaudi::Math::Interpolation namespace
-// ============================================================================
-namespace Gaudi
-{
-  // ==========================================================================
-  namespace Math
-  {
-    // ========================================================================
-    namespace Interpolation
-    {
-      // ======================================================================
-      /** construct interpolation polynomial (in Bernstein form)
-       *  @param xbegin   begin-iterator for vector of abscissas
-       *  @param xend     end-iterator for vector of abscissas
-       *  @param ybegin   begin-iterator for vector of function
-       *  @param yend     end-iterator for vector of function
-       *  @param xmin     low  edge for Bernstein polynomial
-       *  @param xmax     high edge for Bernstein polynomial
-       *  - if vector of y is longer  than vector x, extra values are ignored
-       *  - if vector of y is shorter than vector x, missing entries are assumed to be zero
-       *  It relies on Newton-Bernstein algorithm
-       *  @see http://arxiv.org/abs/1510.09197
-       *  @see Mark Ainsworth and Manuel A. Sanches,
-       *       "Computing of Bezier control points of Largangian interpolant
-       *       in arbitrary dimension", arXiv:1510.09197 [math.NA]
-       *  @see http://adsabs.harvard.edu/abs/2015arXiv151009197A
-       *  @see Gaudi::Math::Bernstein
-       *  @code
-       *  std::array<double,5> x = ... ; // abscissas
-       *  std::vector<double,> f = ... ; // function values
-       *  Gaudi::Math::Bernstein p = bernstein ( x.begin() , x.end() ,
-       *                                           f.begin() , f.end() , -1 , 1 );
-       *  std::cout << " interpolant at x=0.1 is " << p(0.1) << std::endl ;
-       *  std::cout << " interpolant at x=0.2 is " << p(0.2) << std::endl ;
-       *  @endcode
-       */
-      template <class XITERATOR, class YITERATOR>
-      inline
-      Gaudi::Math::Bernstein
-      bernstein ( XITERATOR    xbegin ,
-                  XITERATOR    xend   ,
-                  YITERATOR    ybegin ,
-                  YITERATOR    yend   ,
-                  const double xmin   ,
-                  const double xmax   )
-      {
-        return Gaudi::Math::Bernstein ( xbegin , xend ,
-                                        ybegin , yend ,
-                                        xmin   , xmax ) ;
-      }
-      // ======================================================================
-      /** construct interpolation polynomial (in Bernstein form)
-       *  @param func     the function
-       *  @param xbegin   begin-iterator for vector of abscissas
-       *  @param xend     end-iterator for vector of abscissas
-       *  @param xmin low  edge for Bernstein polynomial
-       *  @param xmax high edge for Bernstein polynomial
-       *  - if vector of y is longer  than vector x, extra values are ignored
-       *  - if vector of y is shorter than vector x, missing entries are assumed to be zero
-       *  It relies on Newton-Bernstein algorithm
-       *  @see http://arxiv.org/abs/1510.09197
-       *  @see Mark Ainsworth and Manuel A. Sanches,
-       *       "Computing of Bezier control points of Largangian interpolant
-       *       in arbitrary dimension", arXiv:1510.09197 [math.NA]
-       *  @see http://adsabs.harvard.edu/abs/2015arXiv151009197A
-       *  @see Gaudi::Math::Bernstein
-       *  @code
-       *  auto f = [] ( double t ) { return std::sin ( t ) ; }
-       *  std::array<double,5> x = ... ; // abscissas
-       *  Gaudi::Math::Bernstein p = interpolate ( f , x.begin() , x.end() , -1 , 1 );
-       *  std::cout << " interpolant at x=0.1 is " << p(0.1) << std::endl ;
-       *  std::cout << " interpolant at x=0.2 is " << p(0.2) << std::endl ;
-       *  @endcode
-       */
-      template <class XITERATOR, class FUNCTION>
-      inline
-      Gaudi::Math::Bernstein
-      bernstein ( FUNCTION     func   ,
-                  XITERATOR    xbegin ,
-                  XITERATOR    xend   ,
-                  const double xmin   ,
-                  const double xmax   )
-      {
-        const unsigned int N = std::distance ( xbegin , xend ) ;
-        std::vector<double> f ( N ) ;
-        std::transform ( xbegin , xend , f.begin () , func ) ;
-        return Gaudi::Math::Bernstein ( xbegin    , xend    ,
-                                        f.begin() , f.end() ,
-                                        xmin      , xmax    ) ;
-      }
-      // ================================================================================
-      /** construct interpolation polynomial (in Bernstein form) using Gauss-Lobatto grid,
-       *  that minimises Runge's effect.
-       *  @param func      the function
-       *  @param N         the interpolation  degree
-       *  @param xmin low  edge for Bernstein polynomial
-       *  @param xmax high edge for Bernstein polynomial
-       *  - if vector of y is longer  than vector x, extra values are ignored
-       *  - if vector of y is shorter than vector x, missing entries are assumed to be zero
-       *  It relies on Newton-Bernstein algorithm
-       *  @see http://arxiv.org/abs/1510.09197
-       *  @see Mark Ainsworth and Manuel A. Sanches,
-       *       "Computing of Bezier control points of Largangian interpolant
-       *       in arbitrary dimension", arXiv:1510.09197 [math.NA]
-       *  @see http://adsabs.harvard.edu/abs/2015arXiv151009197A
-       *  @see Gaudi::Math::Bernstein
-       *  @code
-       *  auto f = [] ( double t ) { return std::sin ( t ) ; }
-       *  Gaudi::Math::Bernstein p = lobatto ( f , 5 , -1 , 1 );
-       *  std::cout << " interpolant at x=0.1 is " << p(0.1) << std::endl ;
-       *  std::cout << " interpolant at x=0.2 is " << p(0.2) << std::endl ;
-       *  @endcode
-       */
-      template <class FUNCTION>
-      inline
-      Gaudi::Math::Bernstein
-      lobatto  ( FUNCTION             func ,
-                 const unsigned short N    ,
-                 const double         xmin ,
-                 const double         xmax )
-      {
-        // trivial case:
-        if ( 0 == N )
-        {
-          //  trivial grid
-          const double x = 0.5 * ( xmin + xmax ) ;
-          const double y = func ( x ) ;
-          return Gaudi::Math::Bernstein ( &x   , &x + 1 ,
-                                          &y   , &y + 1 ,
-                                          xmin , xmax   ) ;
-        }
-        //
-        std::vector<double> x ( N + 1 ) ;
-        //
-        const double x_min = std::min ( xmin , xmax ) ;
-        const double x_max = std::max ( xmin , xmax ) ;
-        //
-        const double xhs = 0.5 * ( x_min + x_max ) ;
-        const double xhd = 0.5 * ( x_max - x_min ) ;
-        //
-        const long double pi_N1 = M_PIl / ( N  - 1 ) ;
-        auto _xi_ = [xhs,xhd,pi_N1] ( const unsigned short k )
-          { return xhs - std::cos ( pi_N1 * k ) * xhd  ; } ;
-        x.front() = x_min ;
-        x.back () = x_max ;
-        for ( unsigned short i = 1 ; i + 1 < N ; ++i ) { x[i] =  _xi_ ( i )  ; }
-        //
-        return bernstein ( func ,
-                           x.begin () , x.end () ,
-                           xmin       , xmax     ) ;
-      }
-      // ================================================================================
-      /** construct interpolation polynomial (in Bernstein form) using Gauss-Lobatto grid,
-       *  that minimises Runge's effect.
-       *  @param func      the function
-       *  @param N         the interpolation  degree
-       *  @param xmin low  edge for Bernstein polynomial
-       *  @param xmax high edge for Bernstein polynomial
-       *  - if vector of y is longer  than vector x, extra values are ignored
-       *  - if vector of y is shorter than vector x, missing entries are assumed to be zero
-       *  It relies on Newton-Bernstein algorithm
-       *  @see http://arxiv.org/abs/1510.09197
-       *  @see Mark Ainsworth and Manuel A. Sanches,
-       *       "Computing of Bezier control points of Largangian interpolant
-       *       in arbitrary dimension", arXiv:1510.09197 [math.NA]
-       *  @see http://adsabs.harvard.edu/abs/2015arXiv151009197A
-       *  @see Gaudi::Math::Bernstein
-       *  @code
-       *  auto f = [] ( double t ) { return std::sin ( t ) ; }
-       *  Gaudi::Math::Bernstein p = lobatto<5> ( f , -1 , 1 );
-       *  std::cout << " interpolant at x=0.1 is " << p(0.1) << std::endl ;
-       *  std::cout << " interpolant at x=0.2 is " << p(0.2) << std::endl ;
-       *  @endcode
-       */
-      template <unsigned short N, class FUNCTION>
-      inline
-      Gaudi::Math::Bernstein
-      lobatto  ( FUNCTION             func ,
-                 const double         xmin ,
-                 const double         xmax )
-      {
-        // trivial case:
-        if ( 0 == N )
-        {
-          //  trivial grid
-          const double x = 0.5 * ( xmin + xmax ) ;
-          const double y = func ( x ) ;
-          return Gaudi::Math::Bernstein ( &x   , &x + 1 ,
-                                          &y   , &y + 1 ,
-                                          xmin , xmax   ) ;
-        }
-        //
-        std::array<double,N+1> x ;
-        //
-        const double x_min = std::min ( xmin , xmax ) ;
-        const double x_max = std::max ( xmin , xmax ) ;
-        //
-        const double xhs = 0.5 * ( x_min + x_max ) ;
-        const double xhd = 0.5 * ( x_max - x_min ) ;
-        //
-        const long double pi_N1 = M_PIl / ( N  - 1 ) ;
-        auto _xi_ = [xhs,xhd,pi_N1] ( const unsigned short k )
-          { return xhs - std::cos ( pi_N1 * k ) * xhd  ; } ;
-        x.front () = x_min ;
-        x.back  () = x_max ;
-        for ( unsigned short i = 1 ; i + 1 < N ; ++i )
-        { x[i] =  _xi_ ( i )  ; }
-        //
-        return bernstein ( func ,
-                           x.begin () , x.end () ,
-                           xmin       , xmax     ) ;
-      }
-      // ======================================================================
-      /** construct interpolation polynomial (in Bernstein form)
-       *  @param x       vector of abscissas
-       *  @param y       vector of function values
-       *  @param xmin low  edge for Bernstein polynomial
-       *  @param xmax high edge for Bernstein polynomial
-       *  - if vector of y is longer  than vector x, extra values are ignored
-       *  - if vector of y is shorter than vector x, missing entries are assumed to be zero
-       *  It relies on Newton-Bernstein algorithm
-       *  @see http://arxiv.org/abs/1510.09197
-       *  @see Mark Ainsworth and Manuel A. Sanches,
-       *       "Computing of Bezier control points of Largangian interpolant
-       *       in arbitrary dimension", arXiv:1510.09197 [math.NA]
-       *  @see http://adsabs.harvard.edu/abs/2015arXiv151009197A
-       *  @see Gaudi::Math::Bernstein
-       *  @code
-       *  std::vector<double> x = ... ; // abscissas
-       *  std::vector<double> y = ... ; // functionvalues
-       *  Gaudi::Math::Bernstein p = interpolate ( x , y , -1 , 1 );
-       *  std::cout << " interpolant at x=0.1 is " << p(0.1) << std::endl ;
-       *  std::cout << " interpolant at x=0.2 is " << p(0.2) << std::endl ;
-       *  @endcode
-       */
-      GAUDI_API
-      Gaudi::Math::Bernstein
-      bernstein ( const std::vector<double>& x    ,
-                  const std::vector<double>& y    ,
-                  const double               xmin ,
-                  const double               xmax );
-      // ======================================================================
-      /** construct interpolation polynomial (in Bernstein form)
-       *  @param func    the function
-       *  @param x       vector of abscissas
-       *  @param xmin low  edge for Bernstein polynomial
-       *  @param xmax high edge for Bernstein polynomial
-       *  - if vector of y is longer  than vector x, extra values are ignored
-       *  - if vector of y is shorter than vector x, missing entries are assumed to be zero
-       *  It relies on Newton-Bernstein algorithm
-       *  @see http://arxiv.org/abs/1510.09197
-       *  @see Mark Ainsworth and Manuel A. Sanches,
-       *       "Computing of Bezier control points of Largangian interpolant
-       *       in arbitrary dimension", arXiv:1510.09197 [math.NA]
-       *  @see http://adsabs.harvard.edu/abs/2015arXiv151009197A
-       *  @see Gaudi::Math::Bernstein
-       *  @code
-       *  auto f = [] ( double t ) { return std::sin ( t ) ; }
-       *  std::vector<double> x = ... ; // abscissas
-       *  Gaudi::Math::Bernstein p = interpolate ( f , x , -1 , 1 );
-       *  std::cout << " interpolant at x=0.1 is " << p(0.1) << std::endl ;
-       *  std::cout << " interpolant at x=0.2 is " << p(0.2) << std::endl ;
-       *  @endcode
-       */
-      GAUDI_API
-      Gaudi::Math::Bernstein
-      bernstein ( std::function<double(double)> func ,
-                  const std::vector<double>&    x    ,
-                  const double                  xmin ,
-                  const double                  xmax ) ;
-      // ======================================================================
-      /** construct interpolation polynomial (in Bernstein form) using Gauss-Lobatto grid,
-       *  that minimises Runge's effect.
-       *  @param func      the function
-       *  @param N         the interpolation  degree
-       *  @param xmin low  edge for Bernstein polynomial
-       *  @param xmax high edge for Bernstein polynomial
-       *  - if vector of y is longer  than vector x, extra values are ignored
-       *  - if vector of y is shorter than vector x, missing entries are assumed to be zero
-       *  It relies on Newton-Bernstein algorithm
-       *  @see http://arxiv.org/abs/1510.09197
-       *  @see Mark Ainsworth and Manuel A. Sanches,
-       *       "Computing of Bezier control points of Largangian interpolant
-       *       in arbitrary dimension", arXiv:1510.09197 [math.NA]
-       *  @see http://adsabs.harvard.edu/abs/2015arXiv151009197A
-       *  @see Gaudi::Math::Bernstein
-       *  @code
-       *  auto f = [] ( double t ) { return std::sin ( t ) ; }
-       *  Gaudi::Math::Bernstein p = bernstein ( f , 5 , -1 , 1 );
-       *  std::cout << " interpolant at x=0.1 is " << p(0.1) << std::endl ;
-       *  std::cout << " interpolant at x=0.2 is " << p(0.2) << std::endl ;
-       *  @endcode
-       */
-      GAUDI_API
-      Gaudi::Math::Bernstein
-      bernstein ( std::function<double(double)> func ,
-                  const unsigned short          N    ,
-                  const double                  xmin ,
-                  const double                  xmax ) ;
-      // ======================================================================
-    } //                            end of namespace Gaudi::Math::Interpolation
-    // ========================================================================
-  } //                                             end of namespace Gaudi::Math
-  // ==========================================================================
-} //                                                     end of namespace Gaudi
-// ============================================================================
-//                                                                      The END
-// ============================================================================
-=======
->>>>>>> d01410fc
 #endif // LHCBMATH_BERNSTEIN_H
 // ============================================================================