--- conflicted
+++ resolved
@@ -1837,11 +1837,7 @@
        *  @param ylow  low  edge in y
        *  @param yhigh high edge in y
        */
-<<<<<<< HEAD
-      double integrateX ( const double y    , 
-=======
       double integrateX ( const double y    ,
->>>>>>> 25ebe70b
                           const double xlow , const double xhigh ) const ;
       // ======================================================================
       /** integral over x-dimension
@@ -1850,11 +1846,7 @@
        *  @param xlow  low  edge in x
        *  @param xhigh high edge in x
        */
-<<<<<<< HEAD
-      double integrateY ( const double x    , 
-=======
       double integrateY ( const double x    ,
->>>>>>> 25ebe70b
                           const double ylow , const double yhigh ) const ;
       // ======================================================================
     public: // specific
@@ -1869,15 +1861,9 @@
        *  @param x     variable
        */
       double integrateX ( const double y ) const ;
-<<<<<<< HEAD
-      /** integral over y-dimension 
-       *  \f[ \int_{y_{min}}^{y_{max}} \mathcal{B}(x,y) \mathrm{d}y\f] 
-       *  @param y     variable 
-=======
       /** integral over y-dimension
        *  \f[ \int_{y_{min}}^{y_{max}} \mathcal{B}(x,y) \mathrm{d}y\f]
        *  @param y     variable
->>>>>>> 25ebe70b
        */
       double integrateY ( const double x ) const ;
       // ======================================================================
