--- conflicted
+++ resolved
@@ -737,11 +737,7 @@
     ValueWithError sech 
     ( const ValueWithError& b ) ;
     // ========================================================================    
-<<<<<<< HEAD
-    /** evaluate erf(b)
-=======
     /** evaluate erf(b) the error function 
->>>>>>> 25ebe70b
      *  @param b (INPUT) the parameter 
      *  @return  erf(b)
      *  @warning invalid and small covariances are ignored 
