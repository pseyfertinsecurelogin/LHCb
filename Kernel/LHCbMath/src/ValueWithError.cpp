--- conflicted
+++ resolved
@@ -2394,8 +2394,6 @@
   return Gaudi::Utils::toStream ( v , s ) ; 
 }
 // ============================================================================
-<<<<<<< HEAD
-=======
 /*  simple interpolation 
  *  @param values     INPUT  vector of yi 
  *  @param abscissas  INPUT  vector of xi
@@ -2547,7 +2545,6 @@
 
 
 
->>>>>>> 87b06238
 
 // ============================================================================
 // GaudiKernel
