// ============================================================================
// Include files
// ============================================================================
// STD& STL
// ============================================================================
#include <array>
#include <climits>
#include <cassert>
#include <numeric>
// ============================================================================
// GaudiKernel
// ============================================================================
#include "GaudiKernel/GaudiException.h"
// ============================================================================
// LHCbMath
// ============================================================================
#include "LHCbMath/LHCbMath.h"
#include "LHCbMath/NSphere.h"
#include "LHCbMath/Power.h"
#include "LHCbMath/Choose.h"
#include "LHCbMath/Bernstein.h"
#include "LHCbMath/Polynomials.h"
#include "LHCbMath/MoreFunctions.h"
// ============================================================================
/** @file
 *  Implementation file for functions, related to Bernstein's polynomnials
 *
 *  @see http://en.wikipedia.org/wiki/Bernstein_polynomial
 *  @author Vanya BELYAEV Ivan.Belyaev@itep.ru
 *  @date 2010-04-19
 */
// ============================================================================
namespace
{
  // ==========================================================================
  /// equality criteria for doubles
  const LHCb::Math::Equal_To<double> s_equal{} ; // equality criteria for doubles
  /// zero for doubles
  const LHCb::Math::Zero<double>     s_zero{}  ; // zero for doubles
  /// zero fo vectors
  const LHCb::Math::Zero< std::vector<double> > s_vzero{} ; // zero for vectors
  ///
  static_assert( std::numeric_limits<double>::is_specialized ,
                 "std::numeric_limits<double> is not specialized" ) ;
  static_assert( std::numeric_limits<long double>::is_specialized ,
                 "std::numeric_limits<long double> is not specialized" ) ;
  /// small value
  const LHCb::Math::Small<long double> s_small
  ( 2.0L * std::numeric_limits<double>::epsilon() ) ;
  // ==========================================================================
  // De Casteljau's algorithm
  template <class ITERATOR>
  long double _casteljau_
  ( ITERATOR          first ,
    ITERATOR          last  ,
    const long double t0    ,
    const long double t1    )
  {
    // the trivial cases
    if      ( first == last    ) { return 0       ; }
    //
    const std::size_t len  = std::distance ( first , last  ) ;
    //
    if      ( 1 == len ) { return       *first                        ; }
    else if ( 2 == len ) { return t1 * (*first) + t0 * ( *(first+1) ) ; }
    //
    ITERATOR second = --last ;
    //
    // prepare recursion
    for ( ITERATOR it = first ; it != second ; ++it )
    { *it = t1 * ( *it )  + t0 * ( *( it+1 ) ) ; }
    //
    // recursion
    return _casteljau_ ( first , second , t0 , t1 ) ;
  }
  // ==========================================================================
}
// ============================================================================
// constructor from the order
// ============================================================================
Gaudi::Math::Bernstein::Bernstein
( const unsigned short      N    ,
  const double              xmin ,
  const double              xmax )
  : Gaudi::Math::PolySum ( N )
  , m_xmin ( std::min ( xmin , xmax ) )
  , m_xmax ( std::max ( xmin , xmax ) )
{}
// ============================================================================
// constructor from the order
// ============================================================================
Gaudi::Math::Bernstein::Bernstein
( const std::vector<double>& pars ,
  const double               xmin ,
  const double               xmax )
  : Gaudi::Math::PolySum ( pars )
  , m_xmin ( std::min ( xmin , xmax ) )
  , m_xmax ( std::max ( xmin , xmax ) )
{}
// ============================================================================
// constructor  from Bernstein polynomial from *different* domai
// ============================================================================
namespace
{
  //
  inline double _mjk_ ( const unsigned short    j    ,
                        const unsigned short    k    ,
                        const unsigned short    n    ,
                        Gaudi::Math::Bernstein& ba   ,
                        Gaudi::Math::Bernstein& bb   ,
                        const double            abar ,
                        const double            bbar )
  {
    if ( j > n || k > n ) { return 0 ; }
    //
    const unsigned short imin =  j + k <= n ? 0 : ( j + k - n )  ;
    const unsigned short imax =  std::min ( j , k ) ;
    //
    double m = 0 ;
    for ( unsigned short i = imin ; i <= imax ; ++i )
    {
      ba.setPar ( k - i , 1 ) ;
      bb.setPar (     i , 1 ) ;
      m += ba.evaluate ( abar ) * bb.evaluate ( bbar ) ;
      ba.setPar ( k - i , 0 ) ;
      bb.setPar (     i , 0 ) ;
    }
    return m ;
  }
}
// ============================================================================
Gaudi::Math::Bernstein::Bernstein
( const Gaudi::Math::Bernstein& poly ,
  const double                  xmin ,
  const double                  xmax )
  : Gaudi::Math::PolySum ( poly       )
  , m_xmin ( std::min ( xmin , xmax ) )
  , m_xmax ( std::max ( xmin , xmax ) )
{
  // recalculate domain ?
  if ( !s_equal ( this->xmin() , poly.xmin() ) ||
       !s_equal ( this->xmax() , poly.xmax() ) )
  {
    //
    std::vector<double> new_pars ( npars   () , 0 ) ;
    //
    const double a    = poly .xmin()  ;
    const double b    = poly .xmax()  ;
    const double abar = this->xmin()  ;
    const double bbar = this->xmax()  ;
    //
    const unsigned short N     = degree () ;
    for ( unsigned short j = 0 ; j <= N ; ++j )
    {
      //
      Gaudi::Math::Bernstein ba ( N - j  , a , b ) ;
      Gaudi::Math::Bernstein bb (     j  , a , b ) ;
      //
      for ( unsigned short k = 0 ; k <= N ; ++k )
      { new_pars[j] += _mjk_ ( j  , k  , N ,
                               ba , bb , abar , bbar ) * par ( k ) ; }
    }
    //
    for ( unsigned short k = 0 ; k <= N ; ++k )
    { setPar ( k , new_pars[k] ) ; }
  }
}
// ============================================================================
// construct the basic bernstein polinomial
// ============================================================================
Gaudi::Math::Bernstein::Bernstein
( const Gaudi::Math::Bernstein::Basic& bb   ,
  const double                         xmin ,
  const double                         xmax )
  : Gaudi::Math::PolySum ( bb.N()  )
  , m_xmin ( std::min ( xmin , xmax ) )
  , m_xmax ( std::max ( xmin , xmax ) )
    //
{
  if ( bb.k() <= bb.N() ) { m_pars[ bb.k() ] = 1 ; }
}
// ============================================================================
/*  construct Bernstein interpolant
 *  @param x    vector of abscissas
 *  @param y    vector of function values
 *  @param xmin low  edge for Bernstein polynomial
 *  @param xmin high edge for Bernstein polynomial
 *  - if vector of y is longer  than vector x, extra values are ignored
 *  - if vector of y is shorter than vector x, missing entries are assumed to be zero
 *  It relies on Newton-Bernstein algorithm
 *  @see http://arxiv.org/abs/1510.09197
 *  @see Mark Ainsworth and Manuel A. Sanches,
 *       "Computing of Bezier control points of Largangian interpolant
 *       in arbitrary dimension", arXiv:1510.09197 [math.NA]
 *  @see http://adsabs.harvard.edu/abs/2015arXiv151009197A
 */
// ============================================================================
Gaudi::Math::Bernstein::Bernstein
( const std::vector<double>& x     ,
  const std::vector<double>& y     ,
  const double               xmin  ,
  const double               xmax  )
  : Bernstein ( x.begin() , x.end () ,
                y.begin() , y.end () ,
                xmin      , xmax     )
{}
// ============================================================================
// ============================================================================
/* construct Bernstein polynomial from its roots
 *  Polinomial has a form
 *  \f$ B(x) = \prod_i (x-r_i) \prod_j (x-c_i)(x-c_i^*) \f$
 *  @param xmin low  edge for Bernstein polynomial
 *  @param xmax high edge for Bernstein polynomial
 *  @param r  the list of real  roots of the polinomial
 *  @param c  the list of complex roots (only one root from cc-pair is needed)
 */
// ============================================================================
Gaudi::Math::Bernstein::Bernstein 
( const double xmin                            , 
  const double xmax                            , 
  const std::vector<double>& r                 ,
  const std::vector<std::complex<double> > & c )
  : Gaudi::Math::PolySum ( r.size() + 2*c.size() ) 
  , m_xmin ( std::min ( xmin , xmax ) )
  , m_xmax ( std::max ( xmin , xmax ) )
{
  //
  Bernstein result ( std::vector<double> ( 1 , 1.0 ) , xmin , xmax ) ;
  Bernstein b1     ( std::vector<double> ( 2 , 1.0 ) , xmin , xmax ) ;
  Bernstein b2     ( std::vector<double> ( 3 , 1.0 ) , xmin , xmax ) ;
  for ( double rr : r )
  { 
    const double dmn = m_xmin - rr  ;
    const double dmx = m_xmax - rr  ;
    if      ( s_zero ( dmn ) ) 
    {
      b1.setPar ( 0 , 0 ) ;
      b1.setPar ( 1 , 1 ) ; 
    }
    else if ( s_zero ( dmx ) ) 
    {
      b1.setPar ( 0 , 1 ) ;
      b1.setPar ( 1 , 0 ) ; 
    }
    else 
    {
      b1.setPar ( 0 , dmn ) ;
      b1.setPar ( 1 , dmx ) ;
    }
    result = result * b1 ;
  }
  const double xmid = 0.5 * ( m_xmin + m_xmax );
  for ( std::complex<double> cr : c )
  {
    //  a * x * x + bx + c 
    const double a =  1               ;
    const double b = -2*cr.real()     ;
    const double c = std::norm ( cr ) ;    
    //
    const double a0 = c + m_xmin * ( b + m_xmin * a ) ;
    const double a1 = c +   xmid * ( b +   xmid * a ) ;
    const double a2 = c + m_xmax * ( b + m_xmax * a ) ;
    //    
    b2.setPar ( 0 ,     a0                      ) ;
    b2.setPar ( 1 ,  2 * a1 - 0.5 * ( a0 + a2 ) ) ;
    b2.setPar ( 2 ,     a2                      ) ;
    //
    result = result * b2 ;
  }
  //
  this->m_pars = std::move( result.m_pars ) ;
  //
  // scale it 
  const short sf = LHCb::Math::frexp2 (  norm() ).second ;
  LHCb::Math::scale_exp2 (  m_pars , -sf + 1 ) ;
} 
// ============================================================================
/*  construct Bernstein polynomial from its roots
 *
 *  Polinomial has a form
 *  \f$ B(x) = \prod_i (x-r_i) \prod_j (x-c_i)(x-c_i^*) \f$
 *
 *  @param xmin low  edge for Bernstein polynomial
 *  @param xmax high edge for Bernstein polynomial
 *  @param c  the list of complex roots (only one root from cc-pair is needed)
 *  @param r  the list of real  roots of the polinomial
 */
// ============================================================================
Gaudi::Math::Bernstein::Bernstein 
( const double xmin , 
  const double xmax , 
  const std::vector<std::complex<double> > & c ,
  const std::vector<double>&                 r )
  : Gaudi::Math::Bernstein::Bernstein ( xmin , xmax , r   , c ) 
{}
// ============================================================================
// copy assignement
// ============================================================================
Gaudi::Math::Bernstein&
Gaudi::Math::Bernstein::operator=( const Gaudi::Math::Bernstein&  right )
{
  if ( &right == this ) { return *this ; }
  m_xmin = right.m_xmin ;
  m_xmax = right.m_xmax ;
  Gaudi::Math::PolySum::operator=( right ) ;
  return *this ;
}
// ============================================================================
// move assignement
// ============================================================================
Gaudi::Math::Bernstein&
Gaudi::Math::Bernstein::operator=(       Gaudi::Math::Bernstein&& right )
{
  if ( &right == this ) { return *this ; }
  m_xmin = right.m_xmin ;
  m_xmax = right.m_xmax ;
  Gaudi::Math::PolySum::operator=( std::move ( right ) ) ;
  return *this ;
}
// ============================================================================
// assignement from the constant
// ============================================================================
Gaudi::Math::Bernstein&
Gaudi::Math::Bernstein::operator=( const double right )
{
  std::fill ( m_pars.begin() , m_pars.end() , s_zero ( right ) ? 0.0 : right )  ;
  return *this ;
}
// ============================================================================
// all coefficients are so small that  c+p == c ? 
// ============================================================================
bool Gaudi::Math::Bernstein::small ( const double c ) const 
{ 
  const static LHCb::Math::MuchSmaller<double> s_much_smaller{} ;
  return s_much_smaller ( norm() , c ) ;
}
// ============================================================================
// is it a increasing function?
// ============================================================================
bool Gaudi::Math::Bernstein::increasing   () const
{
  if ( m_pars.size() <= 1 ) { return true ; }
  for ( std::vector<double>::const_iterator it = m_pars.begin() + 1 ;
        m_pars.end() != it ; ++it )
  { if (  (*(it-1)) > (*it) && !s_equal ( *(it-1) , *it ) ) { return false ; } }
  return true ;
}
// ============================================================================
// is it a decreasing function?
// ============================================================================
bool Gaudi::Math::Bernstein::decreasing   () const
{
  if ( m_pars.size() <= 1 ) { return true ; }
  for ( std::vector<double>::const_iterator it = m_pars.begin() + 1 ;
        m_pars.end() != it ; ++it )
  { if (  (*(it-1)) < (*it) && !s_equal ( *(it-1) , *it ) ) { return false ; } }
  return true ;
}
// ============================================================================
// is it a constant function?
// ============================================================================
bool Gaudi::Math::Bernstein::constant () const
{
  //
  if ( m_pars.size() <= 1 ) { return true ; }
  for ( std::vector<double>::const_iterator it = m_pars.begin() + 1 ;
        m_pars.end() != it ; ++it )
  { if ( !s_equal ( *(it-1) ,  *it ) ) { return false ; } }
  //
  return true ;
}
// ============================================================================
// get the integral between xmin and xmax
// ============================================================================
double Gaudi::Math::Bernstein::integral () const
{
  return
    ( m_xmax - m_xmin ) *
    std::accumulate ( m_pars.begin() , m_pars.end() , 0.0 ) / npars() ;
}
// ============================================================================
/** filter out very small terms
 *  the term is considered to be very small if
 *   - it is numerically zero
 *   - or if epsilon > 0,
 *          abs ( c(k) ) < epsilon
 *   - or if scale   > 0  , 
 *           scale + par ==  scale 
 *   - or if scale   <= 0 ,
 *           norm  + pars == norm    
 *  Since the maximum value for each term of
 *  \f$ c_k C^n_k \frac{ k^k (n-k)^{n-k}}{ n^n}\f$
 *  @param  epsilon  parameter to define "smalness" of terms
 *  @param  scale    parameter to define "smalness" of terms
 *  @return number of nullified terms
 */
// ============================================================================
unsigned short
Gaudi::Math::Bernstein::remove_noise ( const double epsilon , 
                                       const double scale   )
{
  unsigned short       num = 0           ;
  const unsigned short N   = degree()    ;
  const bool           eps = 0 < epsilon ;
  const double        n    = norm () ;
  for ( unsigned short k = 0 ; k <= N ; ++k ) 
  {
    if      (                        s_zero ( m_pars[k] )           ) { m_pars[k] = 0 ; ++num ; }
    else if ( eps && ( 0 == k ) && std::abs ( m_pars[k] ) < epsilon ) { m_pars[k] = 0 ; ++num ; }
    else if ( eps && ( N == k ) && std::abs ( m_pars[k] ) < epsilon ) { m_pars[k] = 0 ; ++num ; }
    else if ( 0 <  scale && s_equal ( scale + m_pars[k]   , scale ) ) { m_pars[k] = 0 ; ++num ; }
    else if ( 0 >= scale && s_equal ( n     + m_pars[k]   , n )     ) { m_pars[k] = 0 ; ++num ; }
  }
  return num ;
}
// ============================================================================
/*  get indefinite integral  as function object
 *  \f$ I(x) = \int^{x}_{x_{min}} B(t) dt + C \f$
 *  @param C the integration constant
 */
// ============================================================================
Gaudi::Math::Bernstein
Gaudi::Math::Bernstein::indefinite_integral
( const double C ) const
{
  //
  std::vector<long double> ck ( npars() + 1 , 0.0 ) ;
  std::partial_sum   ( m_pars.begin () , m_pars.end   () ,  ck.begin() + 1 ) ;
  Gaudi::Math::scale ( ck , ( m_xmax - m_xmin ) / npars() ) ;
  //
  // add the integration constant
  if ( !s_zero ( C ) )
  {
    for ( std::vector<long double>::iterator ic = ck.begin() ; ck.end() != ic ; ++ic )
    { (*ic) += C ; }
  }
  //
  return Gaudi::Math::Bernstein ( ck.begin() , ck.end  () , m_xmin , m_xmax ) ;
}
// ============================================================================
double Gaudi::Math::Bernstein::integral ( const double low  ,
                                          const double high ) const
{
  //
  if      ( s_equal ( low , high )           ) { return  0 ; }
  else if ( low  >  high                     ) { return -1*integral ( high   , low    ) ; }
  else if ( high <= xmin () || low >= xmax() ) { return  0 ; }
  else if ( s_vzero ( m_pars )               ) { return  0 ; }
  else if ( s_equal ( low  , m_xmin ) &&
            s_equal ( high , m_xmax )        ) { return integral () ; }
  //
  const double xlow  = std::max ( low  , m_xmin ) ;
  const double xhigh = std::min ( high , m_xmax ) ;
  if ( xlow > xhigh                          ) { return 0 ;}
  //
  if ( 1 == npars() ) { return ( xhigh - xlow ) * m_pars[0] ; }
  //
  if ( s_equal ( xlow  , m_xmin ) &&
       s_equal ( xhigh , m_xmax ) ) { return integral () ; }
  //
  // make integration:
  //
  std::vector<long double> ck ( npars() + 1 , 0.0 ) ;
  std::partial_sum ( m_pars.begin () , m_pars.end   () ,  ck.begin() + 1 ) ;
  Gaudi::Math::scale ( ck , ( m_xmax - m_xmin ) / npars() ) ;
  //
  const Gaudi::Math::Bernstein b_int ( ck.begin() ,
                                       ck.end  ()  , m_xmin , m_xmax ) ;
  //
  return b_int ( xhigh ) - b_int ( xlow ) ;
}
// ============================================================================
Gaudi::Math::Bernstein
Gaudi::Math::Bernstein::derivative () const
{
  //
  std::vector<long double>   ck ( npars() , 0 ) ;
  std::adjacent_difference ( m_pars.begin () , m_pars.end() , ck.begin() ) ;
  Gaudi::Math::scale ( ck , ( npars() - 1 )/ ( m_xmax - m_xmin ) ) ;
  //
  return Gaudi::Math::Bernstein ( ck.begin() + 1 , ck.end() ,  m_xmin  , m_xmax ) ;
}
// ============================================================================
double Gaudi::Math::Bernstein::derivative ( const double x   ) const
{
  if      ( m_pars.size() <= 1       ) { return 0 ; }
  else if ( x < m_xmin || x > m_xmax ) { return 0 ; }
  //
  std::vector<long double>   ck ( npars() , 0 ) ;
  std::adjacent_difference ( m_pars.begin () , m_pars.end() , ck.begin() ) ;
  //
  // get the t-values
  //
  const double t0 = t ( x ) ;
  const double t1 = 1 - t0  ;
  //
  return
    _casteljau_ ( ck.begin() + 1 , ck.end() , t0 , t1 ) * ( npars()-1 )  / ( m_xmax - m_xmin ) ;
}
// ============================================================================
// get the value
// ============================================================================
double Gaudi::Math::Bernstein::evaluate ( const double x ) const
{
  //
  // treat the trivial cases
  //
  if      ( m_pars.empty()                             ) { return 0 ; }
  //  needed for the proper integration with an exponential
  else if ( s_equal ( x , m_xmin )                     ) { return m_pars [0]    ; }
  else if ( s_equal ( x , m_xmax )                     ) { return m_pars.back() ; }
  else if ( 1 == npars ()                              ) { return m_pars [0]    ; }
  else if ( s_vzero ( m_pars )                         ) { return 0 ; }
  //
  // get the t-values
  //
  const long double t0 = t ( x ) ;
  const long double t1 = 1 - t0  ;
  //
  // start de casteljau algorithm:
  //
  // use fixed size:
  if (  npars() < 16 )
  {
    std::array<long double,16> _pars;
    std::copy( m_pars.begin() , m_pars.end() , _pars.begin() ) ;
    return _casteljau_ ( _pars.begin() , _pars.begin() + npars() , t0 , t1 ) ;
  }
  // generic case:
  std::vector<long double> dcj ( m_pars.begin() , m_pars.end() ) ;
  return _casteljau_ ( dcj.begin() , dcj.end() , t0 , t1 ) ;
}
// ============================================================================
Gaudi::Math::Bernstein&
Gaudi::Math::Bernstein::operator+=( const double a )
{
  if   ( s_zero ( a ) ) { return *this ; }
  LHCb::Math::shift ( m_pars , a ) ;
  return *this ;
}
// ============================================================================
Gaudi::Math::Bernstein&
Gaudi::Math::Bernstein::operator*=( const double a )
{
  if      ( s_equal ( a , 1 ) ) { return *this ; }
  else if ( s_zero  ( a     ) ) { std::fill ( m_pars.begin() , m_pars.end() , 0 ) ; }
  LHCb::Math::scale ( m_pars , a ) ;
  return *this ;
}
// ============================================================================
Gaudi::Math::Bernstein&
Gaudi::Math::Bernstein::operator-=( const double a )
{
  if ( s_zero ( a ) ) { return *this ; }
  LHCb::Math::shift ( m_pars , -a ) ;
  return *this ;
}
// ============================================================================
Gaudi::Math::Bernstein&
Gaudi::Math::Bernstein::operator/=( const double a )
{
  if   ( s_equal ( a , 1 ) ) { return *this ; }
  LHCb::Math::scale ( m_pars , 1/a ) ;
  return *this ;
}
// ============================================================================
Gaudi::Math::Bernstein
Gaudi::Math::Bernstein::operator-() const
{
  Bernstein b ( *this ) ;
  LHCb::Math::negate ( b.m_pars ) ;
  return b ;
}
// ============================================================================
// Sum of Bernstein polynomial and a constant
// ============================================================================
Gaudi::Math::Bernstein
Gaudi::Math::Bernstein::__add__   ( const double value ) const
{ return (*this) + value ; }
// ============================================================================
// Sum of Bernstein polynomial and a constant
// ============================================================================
Gaudi::Math::Bernstein
Gaudi::Math::Bernstein::__radd__  ( const double value ) const
{ return value + (*this) ; }
// ============================================================================
// Product of Bernstein polynomial and a constant
// ============================================================================
Gaudi::Math::Bernstein
Gaudi::Math::Bernstein::__mul__   ( const double value ) const
{ return (*this) * value ; }
// ============================================================================
// Product of Bernstein polynomial and a constant
// ============================================================================
Gaudi::Math::Bernstein
Gaudi::Math::Bernstein::__rmul__  ( const double value ) const
{ return value * (*this) ; }
// ============================================================================
// Subtract a constant from Benrstein polynomial
// ============================================================================
Gaudi::Math::Bernstein
Gaudi::Math::Bernstein::__sub__  ( const double value ) const
{ return (*this) - value ; }
// ============================================================================
// Subtract Bernstein polynomial from a constant
// ============================================================================
Gaudi::Math::Bernstein
Gaudi::Math::Bernstein::__rsub__ ( const double value ) const
{ return value - (*this) ; }
// ============================================================================
// Divide Benrstein polynomial by a constant
// ============================================================================
Gaudi::Math::Bernstein
Gaudi::Math::Bernstein:: __div__   ( const double value ) const
{ return (*this) / value ; }
// ============================================================================
// Negate Bernstein polynomial
// ============================================================================
Gaudi::Math::Bernstein
Gaudi::Math::Bernstein::__neg__ ()  const
{ return -(*this); }
// ============================================================================
// the sum two Bernstein polynomials
// ============================================================================
Gaudi::Math::Bernstein
Gaudi::Math::Bernstein::sum ( const Gaudi::Math::Bernstein& other ) const
{
  if ( this == &other )
  {
    Bernstein result( *this );
    result *=2 ;
    return result ;
  }
  //
  if ( !s_equal ( xmin () , other.xmin() ) ||
       !s_equal ( xmax () , other.xmax() ) )
  {
    const double x_min = std::min ( xmin() , other.xmin() ) ;
    const double x_max = std::max ( xmax() , other.xmax() ) ;
    Bernstein b1 ( *this , x_min , x_max ) ;
    Bernstein b2 ( other , x_min , x_max ) ;
    return b1.sum ( b2 ) ;
  }
  //
  if ( degree() < other.degree() )
  { return other.sum ( this->elevate ( other.degree() - degree       () ) ) ; }
  if ( degree() > other.degree() )
  { return       sum ( other.elevate (       degree() - other.degree () ) ) ; }
  //
  Bernstein result(*this) ;
  for ( unsigned short i = 0 ; i < npars() ; ++i )
  { result.m_pars[i] += other.par( i ) ; }
  return result ;
}
// =============================================================================
// subtract Bernstein polynomials (with the same domain!)
// =============================================================================
Gaudi::Math::Bernstein
Gaudi::Math::Bernstein::subtract ( const Gaudi::Math::Bernstein& other ) const
{
  if ( this == &other ) { return Bernstein( degree() , xmin() , xmax() ) ; }
  Bernstein b ( other ) ;
  LHCb::Math::negate ( b.m_pars ) ;
  return sum ( b ) ;
}
// ============================================================================
// Sum of Bernstein polynomials (the same domain)
// ============================================================================
Gaudi::Math::Bernstein
Gaudi::Math::Bernstein::__add__
( const  Gaudi::Math::Bernstein& other ) const { return sum ( other ) ; }
// ============================================================================
// Subtraction of Bernstein polynomials (the same domain)
// ============================================================================
Gaudi::Math::Bernstein
Gaudi::Math::Bernstein::__sub__
( const  Gaudi::Math::Bernstein& other ) const { return subtract ( other ) ; }
// ============================================================================
// Multipky twp Bernstein polynomials (the same domain)
// ============================================================================
Gaudi::Math::Bernstein
Gaudi::Math::Bernstein::__mul__
( const  Gaudi::Math::Bernstein& other ) const { return multiply ( other ) ; }
// ============================================================================
namespace
{
  // ==========================================================================
  inline long double
  c_nk ( const unsigned short n ,
         const unsigned short k )
  {
    return
      n < 63 ?
      Gaudi::Math::choose        ( n , k ) :
      Gaudi::Math::choose_double ( n , k ) ;
  }
  // ==========================================================================
}
// ============================================================================
/*  elevate it:
 *  represent as Bernstein polynomial of order N+r
 *  @param r  INPUT increase of degree
 *  @return new polynomial of order N+r
 */
// ============================================================================
Gaudi::Math::Bernstein
Gaudi::Math::Bernstein::elevate ( const unsigned short r ) const
{
  // no need in elevation
  if ( 0 == r ){ return *this ; }
  //
  std::vector<long double>    _nc ( npars () + r ) ; // new coefficients
  const std::vector<double>&  _oc =  pars ()       ; // old coefficients
  // copy it
  const unsigned short N  = degree() ;
  //
  std::copy ( _oc.begin() , _oc.end () , _nc.begin()              ) ;
  std::fill ( _nc.begin() + _oc.size() , _nc.end  () , _oc.back() ) ;
  //
  // repeate the elevation cycles:
  for ( unsigned short   n = N  ; n <  N + r  ; ++n )
  {
    // "current" degree
    for ( unsigned short k = n ;  1<= k ; --k )
    {
      _nc[k]  = ( n + 1 - k ) * _nc[k] + k * _nc[k-1] ;
      _nc[k] /=   n + 1  ;
    }
  }
  //
  return Bernstein ( _nc.begin() , _nc.end  () , xmin() , xmax() ) ;
}
// ============================================================================
/*  reduce it
 *  represent as Bernstein polynomial of order N0r
 *  @param r  INPUT increase of degree
 *  @return new polynomial of order N-r
 */
// ============================================================================
Gaudi::Math::Bernstein
Gaudi::Math::Bernstein::reduce ( const unsigned short r ) const
{
  // no need in reducing
  if ( 0 == r ){ return *this ; }
  //
  const unsigned short n    = degree () ;
  const unsigned short newd = r <= n ?  n - r : 0 ;
  //
  const std::vector<double>&  oc =  pars ()                ; // old coefficients
  std::vector<long double>    nc ( oc.begin() , oc.end() ) ; // new coefficients
  //
  for ( unsigned short n = degree() ; newd < n ; --n )
  {
    for ( unsigned short k = 1 ; k < n ; ++k )
    {  nc[k] =  ( n * nc[k] - k * nc[k-1] ) / ( n - k ) ;  }
  }
  return Bernstein ( nc.begin() , nc.begin() + newd + 1 , xmin() , xmax() ) ;
}
// ============================================================================
namespace
{
  // ==========================================================================
  /// get p-norm  of  vector of leading coefficients for bernstein basis
  double _p_norm_phi_ ( const unsigned short N    , const double         pinv )
  {
    /// check i/p
    const double ip = pinv < 0 ? 0 : pinv > 1 ? 1  : pinv ;
    ///
    if      ( s_zero ( ip ) )
    { return
        N < 63 ?
        Gaudi::Math::choose          ( N , (N+1)/2 ) :
        Gaudi::Math::choose_double   ( N , (N+1)/2 ) ;
    }
    ///
    const double p = 1/ip ;
    //
    // relatively small integer?
    //
    const bool           p_half = s_equal ( ip , 0.5 ) ;
    const bool           p_int  = 0.06 < ip && LHCb::Math::isint ( p ) ;
    const unsigned short p_i    = p_int      ? LHCb::Math::round ( p ) : 0 ;
    ///
    long double r = 1 ;
    long double c = 1 ;
    for ( unsigned short k = 1 ; k <= N ; ++ k )
    {
      c *= ( N - k + 1 ) ; c /= k ;
      r +=
        1 == ip ? c                            :
        p_half  ? Gaudi::Math::pow ( c , 2   ) :
        p_int   ? Gaudi::Math::pow ( c , p_i ) : std::pow ( c , p ) ;
    }
    //
    return
      1 == ip ? r               :
      p_half  ? std::sqrt ( r ) : std::pow ( r , ip ) ;
  }
  // ==========================================================================
  template <class ITERATOR>
  inline double _head_ ( ITERATOR first , ITERATOR last  )
  {
    if ( first == last ) { return 0      ; }
    const unsigned short N = std::distance ( first , last ) - 1 ;
    //
    long     double c = 1 ;
    unsigned int    i = 0 ;
    double          h = 0 ;
    --last ;
    const unsigned int N2 = N / 2 + 1 ;
    for ( ; i < N2  ; ++first, --last, ++i )
    {
      if ( 0 < i ) { c *= ( N + 1 - i ) ; c /= i ; }
      if ( first == last )
      {
        h +=   i%2 ? c * ( *first) : -c * (*first ) ;
        break ;
      }
      h +=    i %2 ? c * ( *first) : -c * (*first ) ;
      h += (N-i)%2 ? c * ( *last ) : -c * (*last  ) ;
    }
    return h * ( 0 == N%2 ? -1 : 1 ) ;
  }
  // ==========================================================================
  inline long double _head_ ( const std::vector<double>& pars  )
  { return _head_ ( pars.begin() , pars.end() ) ; }
  // ==========================================================================
  inline long double _head_ ( const Gaudi::Math::Bernstein& b ) 
  { return _head_ ( b.pars() ) ; }
  // ==========================================================================
}
// ============================================================================
/*  calculate ``nearest'' polynomial (in the sense of q-norm) of lower degree,
 *  where q-norm is defined as:
 *  \f$ \left| f \right|_{q} = \left( \sum_i \left|c_i\right|^q\right)^{\frac{1}{q}} \f$
 *
 *  - q_inv = 0.0 ->  \f$ max_k    \left|c_k\right|  \f$
 *  - q_inv = 0.5 ->  \f$ \sqrt{ \sum_k  c_k^2 }     \f$
 *  - q_inv = 1.0 ->  \f$ \sum_k \left| c_k \right|  \f$
 *  @see  N.Rezvani and R.M. Corless,
 *       "The Nearest Polynomial With A Given Zero, Revisited"
 *        ACM SIGSAM Bulletin, Vol. 39, No. 3, September 2005
 *  @see http://dl.acm.org/citation.cfm?doid=1113439.1113442
 */
// ============================================================================
Gaudi::Math::Bernstein
Gaudi::Math::Bernstein::nearest ( const double qinv ) const
{
  /// get the norm
  const double iq = 0 > qinv ? 0 : 1 < qinv ? 1 : qinv ;
  //
  const double ip = 1 - iq ;
  //
  // leading coefficients of the basis
  //
  std::vector<long double>  lc_phi ( m_pars.size() ) ;
  lc_phi[0] = 1  ;
  const unsigned short N = m_pars.size() ;
  for ( unsigned short i = 1 ; i < N ; ++i  )
  { lc_phi[i] =  ( lc_phi[i-1] * ( N  - i ) ) / i ; }
  for ( unsigned short i = 1 ; i < N ; i+=2 )
  { lc_phi[i] *= -1 ;  }
  //
  const double    i_norm = 1/_p_norm_phi_ ( degree() , ip ) ;
  //
  const long double lc_f   = _head_ ( m_pars.begin() , m_pars.end() ) ;
  //
  if ( s_zero ( lc_f ) ) { return *this ; }
  //
  std::vector<long double>  v ( lc_phi ) ;
  //
  for ( unsigned short i = 0 ; i < N ; ++i )
  {
    v[i] *= i_norm ;
    if      ( 0 == ip && 1 == N%2 &&   i == (N-1)/2               ) {}
    else if ( 0 == ip && 0 == N%2 && ( i ==  N/2 || i == N/2-1  ) ) { v[i] /= 2 ; }
    else if ( !s_zero ( v[i] ) )
    { v[i] = std::pow ( std::abs( v[i] ), 1/ip - 2 ) * v[i] ; }
    else    { v[i] = 0 ; }
  }
  //
  std::vector<long double> nc ( m_pars.begin() , m_pars.end  () ) ;
  for ( unsigned short i = 0 ; i < N ; ++i )
  { nc[i] -= lc_f*v[i]*i_norm ; }
  //
  return Bernstein( nc.begin() , nc.end() , xmin() , xmax() ) ;
}
// ============================================================================
/*  calculate q-norm of the polynomial
 *  where q-norm is defined as:
 *  \f$ \left| f \right|_{q} = \left( \sum_i \left|c_i\right|^q\right)^{\frac{1}{q}} \f$
 *
 *  - q_inv = 0.0 ->  \f$ max_k    \left|c_k\right|  \f$
 *  - q_inv = 0.5 ->  \f$ \sqrt{ \sum_k  c_k^2 }     \f$
 *  - q_inv = 1.0 ->  \f$ \sum_k \left| c_k \right|  \f$
 */
// ============================================================================
double Gaudi::Math::Bernstein::norm   ( const double q_inv ) const
{ return LHCb::Math::p_norm ( m_pars.begin() , m_pars.end() , q_inv ) ; }
// ============================================================================
/*  how close are two polynomials in q-norm?
 *  where q-norm is defined as:
 *  \f$ \left| f \right|_{q} = \left( \sum_i \left|c_i\right|^q\right)^{\frac{1}{q}} \f$
 *
 *  - q_inv = 0.0 ->  \f$ max_k    \left|c_k\right|  \f$
 *  - q_inv = 0.5 ->  \f$ \sqrt{ \sum_k  c_k^2 }     \f$
 *  - q_inv = 1.0 ->  \f$ \sum_k \left| c_k \right|  \f$
 */
// ============================================================================
double Gaudi::Math::Bernstein::distance
( const Gaudi::Math::Bernstein& other , const double q_inv ) const
{
  if ( &other == this ) { return 0 ; }
  //
  // 1) adjust the ranges
  //
  if ( !s_equal ( xmin () , other.xmin() ) || !s_equal ( xmax () , other.xmax() ) )
  { return distance ( Bernstein ( other, xmin() , xmax() ) , q_inv ) ; }
  //
  // 2) adjust the degrees
  //
  if      ( degree() > other.degree() )
  { return       distance ( other.elevate (       degree() - other.degree() ) , q_inv ) ; }
  else if ( degree() < other.degree() )
  { return other.distance ( this->elevate ( other.degree() -       degree() ) , q_inv ) ; }
  //
  // 3) make a real comparsion
  //
  std::vector<long double> v ( m_pars.begin() , m_pars.end() ) ;
  const unsigned short N = degree() ;
  for ( unsigned short k = 0 ; k <= N ; ++k ) { v[k] -= other.m_pars[k] ; }
  //
  return LHCb::Math::p_norm ( v.begin() , v.end() , q_inv ) ;
}
// ============================================================================
// scale all coefficients with 2**i
// ============================================================================
Gaudi::Math::Bernstein  
Gaudi::Math::Bernstein::ldexp ( const short i )  const 
{
  if ( 0 == i ) { return *this ; }
  Gaudi::Math::Bernstein result (*this) ;
  LHCb::Math::scale_exp2 ( result.m_pars , i ) ;
  return result ;
}
// ============================================================================
// multiply two Bernstein polynomials
// ============================================================================
Gaudi::Math::Bernstein
Gaudi::Math::Bernstein::multiply ( const Gaudi::Math::Bernstein& other ) const
{
  //
  if ( !s_equal ( xmin () , other.xmin() ) ||
       !s_equal ( xmax () , other.xmax() ) )
  {
    const double x_min = std::min ( xmin() , other.xmin() ) ;
    const double x_max = std::max ( xmax() , other.xmax() ) ;
    Bernstein b1 ( *this , x_min , x_max ) ;
    Bernstein b2 ( other , x_min , x_max ) ;
    return b1.multiply ( b2 ) ;
  }
  //
  if ( zero() || other.zero() ) { return Bernstein( degree() , xmin() , xmax() ) ; }
  //
  const unsigned short m =       degree() ;
  const unsigned short n = other.degree() ;
  //
  Bernstein result ( m + n , xmin() , xmax() ) ;
  //
  long double c = 1 ;
  for ( unsigned short k = 0 ; k <= m + n ; ++k )
  {
    if ( 0 != k ) {  c *= ( m + n - k + 1 ) ; c /= k; }
    //
    const unsigned jmax = std::min ( m , k ) ;
    const unsigned jmin = k > n ? k - n : 0 ;
    long double     cc  = 0 == jmin ?
      c_nk ( n , k - jmin ) :
      c_nk ( m ,     jmin ) ;
    for ( unsigned short j = jmin ; j <= jmax ; ++j )
    {
      if ( j != jmin ) { cc *= ( m - j + 1 )  * ( k - j + 1 ) ; cc /= j * ( n - k + j ) ; }
      result.m_pars[k] += cc * m_pars [ j]  * other.m_pars[k-j] ;
    }
    result.m_pars[k] /= c ;
  }
  return result ;
}
// ============================================================================
// multiply two Bernstein polynomial and the basic bernstein polynomial
// ============================================================================
Gaudi::Math::Bernstein
Gaudi::Math::Bernstein::multiply
( const Gaudi::Math::Bernstein::Basic& b ) const
{
  Bernstein   result ( multiply ( b.k() , b.N() - b.k() ) ) ;
  Gaudi::Math::scale ( result.m_pars , Gaudi::Math::choose ( b.N() , b.k() ) ) ;
  return result ;
}
// ============================================================================
/*  multiply Bernstein polynomial with
 *  \f$ (x-x_{min})^i(x_{max}-x)^j \f$
 */
// ============================================================================
Gaudi::Math::Bernstein
Gaudi::Math::Bernstein::multiply
( const unsigned short i1 ,
  const unsigned short i2 ) const
{
  //
  const unsigned short m = i1 + i2  ;
  const unsigned short n = degree() ;
  //
  Bernstein result ( n + m , xmin() , xmax() ) ;
  //
  const unsigned short nK = result.m_pars.size() ;
  for ( unsigned short k  = i1 ; k < nK ; ++k )
  {
    const unsigned short imin = k > n ? k - n : 0 ;
    const unsigned short imax = std::min ( m , k ) ;
    if ( imin <= i1 && i1 <= imax )
    {
      result.m_pars[k] = m_pars[k - i1] *
        Gaudi::Math::choose (     n , k - i1 ) /
        Gaudi::Math::choose ( m + n , k      ) ;
    }
  }
  return result ;
}
// ============================================================================
namespace
{
  // ==========================================================================
  // power function
  // ==========================================================================
  inline Gaudi::Math::Bernstein _pow_
  ( const Gaudi::Math::Bernstein& x ,
    const unsigned short          y ,
    const Gaudi::Math::Bernstein& r )
  {
    return
      0 == y ? r :
      1 == y ? ( x.degree() >= r.degree() ? x.multiply ( r ) : r.multiply ( x ) ) :
      _pow_    ( x.multiply ( x ) , y/2 , y%2 ? r * x : r ) ;
  }
}
// ============================================================================
// power function
// ============================================================================
Gaudi::Math::Bernstein
Gaudi::Math::Bernstein::pow ( const unsigned short i ) const
{
  if      ( 1 == i ) { return *this             ; }
  else if ( 2 == i ) { return multiply (*this ) ; }
  //
  Gaudi::Math::Bernstein one ( 0 , xmin() , xmax() ) ;
  one.m_pars[0] = 1 ;
  return _pow_ ( *this , i , one ) ;
}
// ============================================================================
namespace
{
  // ==========================================================================
  // implmentation of polynomial division
  // - operator Head
  // ==========================================================================
  template <class ITERATOR>
  inline double _m_head_
  ( const unsigned short m     ,
    ITERATOR             first ,
    ITERATOR             last  )
  {
    if ( first == last ) { return 0 ; }
    //
    long double h = 0 ;
    long double c = 1 ;
    for ( unsigned short i = 0 ; first != last ; ++first , ++i )
    {
      if ( 0 != i ) { c *= ( m + 1 - i ) ; c /= i ; }
      h += ( 0 == i%2 ) ?  c * (*first) : -c * (*first) ;
    }
    return h ;
  }
  // ==========================================================================
  // - operator Tail
  // ==========================================================================
  template <class ITERATOR, class OUTPUT>
  inline OUTPUT _tail_ ( ITERATOR first  ,
                         ITERATOR last   ,
                         OUTPUT   output )
  {
    if ( first == last ) { return output ; }
    const unsigned short m = std::distance ( first , last ) - 1 ;
    long double c = 1 ;
    for ( unsigned short j = 0 ; j < m ; ++j , ++output )
    {
      if ( 0 != j ) { c *= j ; c /= ( m - j ) ; }
      const long double t = c * _m_head_ ( m , first , first + ( j + 1 ) ) ;
      *output = 0== j%2 ? t : -t ;
    }
    return output ;
  }
  // ==========================================================================
  // - operator Match
  // ==========================================================================
  template <class ITERATOR, class OUTPUT>
  inline OUTPUT _match_m_ ( const unsigned short m      ,
                            ITERATOR             first  ,
                            ITERATOR             last   ,
                            OUTPUT               output )
  {
    if ( first == last ) { return output ; }
    const unsigned short n = std::distance ( first , last ) - 1 ;
    //
    long double c = 1 ;
    for ( unsigned short j = 0 ; j <= n ; ++j , ++first, ++output   )
    {
      //
      if ( 0 != j ) {  c *= ( n - j + 1 ) ; c /= ( m - j + 1 ) ; }
      *output = (*first) * c ;
    }
    //
    for ( unsigned j = n + 1 ; j <= m ; ++j, ++output ) { *output = 0 ; }
    //
    return output ;
  }
  // ==========================================================================
  // - operator Quot
  // ==========================================================================
  template <class ITERATOR, class OUTPUT>
  inline OUTPUT _quot_k_ ( const unsigned short k         ,
                           const unsigned short m         ,
                           ITERATOR             first     ,
                           ITERATOR             last      ,
                           OUTPUT               output    ,
                           const long double    scale = 1 )
  {
    if ( first == last ) { return output ; }
    const unsigned short n  = std::distance ( first , last ) - 1 ;
    const unsigned short k1 = k - ( m - n ) ;
    //
    long double c = scale ;
    for ( unsigned short j = 0 ; j <= k1 ; ++j , ++first, ++output   )
    {
      //
      if ( 0 != j ) { c *= ( k1 - j + 1 ) ; c /= ( k - j + 1 )  ; }
      *output += c ;
    }
    //
    for ( unsigned j = k1 + 1 ; j <= k ; ++j , ++output ) { *output += 0;  }
    //
    return output ;
  }
  // ==========================================================================
  template <class ITERATORF, class ITERATORG>
  inline std::vector<long double> _divmod_
  ( ITERATORF f_first ,
    ITERATORF f_last  ,
    ITERATORG g_first ,
    ITERATORG g_last  )
  {
    //
    const unsigned short m  = std::distance ( f_first , f_last ) - 1 ;
    const unsigned short n  = std::distance ( g_first , g_last ) - 1 ;
    //
    std::vector<long double> _tail  ( m     + 1 , 0.0 ) ;
    std::vector<long double> _match ( m     + 1 , 0.0 ) ;
    std::vector<long double> _quot  ( m - n + 1 , 0.0 ) ;
    //
    typedef std::vector<long double>::iterator IT ;
    //
    ITERATORF fend         = f_last ;
    for ( unsigned short i = m ;  n <= i ; --i )
    {
      const long double h1 = _head_  ( f_first , fend ) ;
      //
      if ( !s_zero ( h1 ) )
      {
        //
        IT mend = _match_m_ ( i , g_first , g_last , _match .begin() ) ;
        //
        const long double h2 = _head_ ( _match.begin() , mend ) ;
        //
        _quot_k_ ( m - n , i , g_first , g_last , _quot.begin() , h1 / h2 ) ;
        //
        for ( unsigned short j = 0 ; j < m + 1 ; ++j )
        { *(f_first+j) -= h1 * _match[j] / h2 ; }
        //
      }
      //
      _tail_    ( f_first , fend , _tail.begin()        ) ;
      --fend ;
      std::copy ( _tail.begin() , _tail.end() , f_first ) ;
      //
    }
    return _quot ;
    // ==========================================================================
  }
}
// ==============================================================================
// the leading power coefficient
// ==============================================================================
double Gaudi::Math::Bernstein::head   () const
{ return _head_ ( m_pars.begin() , m_pars.end() ) ; }
// ==============================================================================
/* polynomial division
 * \f$  f(x) = q(z)*g(x) + r(x) \f$
 * @return the pair q,r
 */
// ==============================================================================
namespace
{
  inline 
  std::pair<Gaudi::Math::Bernstein,Gaudi::Math::Bernstein>
  _divmod_ ( Gaudi::Math::Bernstein f , 
             Gaudi::Math::Bernstein g )
  {
    using namespace Gaudi::Math ;
    ///  trivial case 
    /// 1) f==0  or |f| << |g| 
    if ( f.zero () || f.small ( g.norm() ) )
    { return std::make_pair ( Bernstein ( 0 , g.xmin() , g.xmax () ) ,
                              Bernstein ( 0 , g.xmin() , g.xmax () ) ) ; }
    /// 2) g==0  or |g| << |f| 
    if ( g.zero () || g.small ( f.norm() ) ) 
    { return std::make_pair ( Bernstein ( 0 , f.xmin() , f.xmax () ) ,
                              Bernstein ( 0 , f.xmin() , f.xmax () ) ) ; }
    //
    if ( !s_equal( f.xmin() , g.xmin() ) || !s_equal( f.xmin() , g.xmin() ) ) 
    {
      const double xmin = std::min ( f.xmin () , g.xmin () ) ;
      const double xmax = std::max ( f.xmax () , g.xmax () ) ;
      return _divmod_ ( Bernstein ( f , xmin , xmax ) , Bernstein ( g , xmin , xmax ) ) ;
    }
    //
    // get the leading coefficient of "f"
    //
    double fn = f.norm()  ;
    while ( 0 < f.degree() && s_equal (  fn + _head_ ( f ) , fn ) ) 
    {
      f  = f.reduce  ( 1 ) ;
      f.remove_noise (   ) ;
      fn = f.norm    (   ) ;
    }
    //
    // get the leading coefficient of "g"
    //
    double gn = g.norm()  ;
    while ( 0 < g.degree() && s_equal (  gn + _head_ ( g ) , gn ) ) 
    {
      g  = g.reduce  ( 1 ) ;
      g.remove_noise (   ) ;
      gn = g.norm    (   ) ;
    }
    //
    const std::vector<double>& pf  = f.pars() ;
    const std::vector<double>& pg  = g.pars() ;
    //
    const unsigned short m = f.degree () ;
    const unsigned short n = g.degree () ;
    //
    if ( m < n  ) { return std::make_pair ( Bernstein ( 0 , f.xmin() , f.xmax () ) , f ) ; }
    //  
    std::vector<long double> _f ( pf.begin() , pf.end() ) ;
    if ( n == 0 ) 
    {
      LHCb::Math::scale ( _f , 1/g.par(0) ) ;
      return std::make_pair ( Bernstein ( _f.begin() , _f.end  () , f.xmin() , f.xmax() ) , 
                              Bernstein ( 0                       , f.xmin() , f.xmax() ) ) ;
    }
    std::vector<long double> _q =
      _divmod_ ( _f.begin() , _f.end() , 
                 pg.begin() , pg.end() ) ;           
    //
    Bernstein q ( _q.begin() , _q.end  ()     , f.xmin() , f.xmax() ) ;
    Bernstein r ( _f.begin() , _f.begin() + n , f.xmin() , f.xmax() ) ;
    //
    const double qn = q.norm() ;
    const double rn = r.norm() ;
    //
    if ( r.small ( fn + qn * gn ) ) 
    { r = Bernstein( 0 , r.xmin() , r.xmax() ) ; }
    else         
    { r.remove_noise ( 0 , fn + qn * gn )      ; }
    //
    if ( s_equal ( qn * gn + fn + rn , fn + rn ) ) 
    { q = Bernstein( 0 , q.xmin() , q.xmax() ) ; }
    else   
    { q.remove_noise ( 0 , ( fn + rn ) / gn )  ; }
    //
    return std::make_pair ( q , r ) ;
  }
  // ==========================================================================
}
// ============================================================================
/*  polynomial division
 *  \f$  f(x) = q(z)*g(x) + r(x) \f$
 *  @return the pair q(x),r(x)
 */
// ============================================================================
std::pair<Gaudi::Math::Bernstein,Gaudi::Math::Bernstein>
Gaudi::Math::Bernstein::divmod   ( const Gaudi::Math::Bernstein& g ) const
{ return _divmod_ ( *this , g ) ; }
// ============================================================================
/*  polynomial division
 *  \f$  f(x) = q(z)*g(x) + r(x) \f$
 *  @return the quotient q(x)
 */
// ============================================================================
Gaudi::Math::Bernstein
Gaudi::Math::Bernstein::quotient ( const Gaudi::Math::Bernstein& g ) const
{ return _divmod_ ( *this,  g ) . first ; }
// ============================================================================
/*  polynomial division
 *  \f$  f(x) = q(z)*g(x) + r(x) \f$
 *  @return the reminder r(x)
 */
// ============================================================================
Gaudi::Math::Bernstein
Gaudi::Math::Bernstein::reminder ( const Gaudi::Math::Bernstein& g ) const
{ return _divmod_ ( *this , g ) . second ; }
// ============================================================================
/* de Casteljau algorithm for summation of Bernstein polynomials
 *  \f$ f(x) = \sum_i p_i B_ik(x) \f$
 *  @author Vanya BELYAEV Ivan.Belyaev@itep.ru
 *  @date 2015-02-10
 */
// ============================================================================
double Gaudi::Math::casteljau
( const std::vector<double>& pars ,
  const double               x    )
{
  std::vector<long double> _tmp ( pars.begin() , pars.end () ) ;
  //
  const long double t0 =     x  ;
  const long double t1 = 1 - t0 ;
  //
  return _casteljau_ ( _tmp.begin() , _tmp.end  () , t0 , t1 ) ;
}
// ============================================================================
namespace
{
  // ==========================================================================
  /** transformation matrix from legendre to bernstein basis
   *  @see http://www.sciencedirect.com/science/article/pii/S0377042700003769 eq.20
   */
  inline
  double l2b_mtrx ( const unsigned short j ,
                    const unsigned short k ,
                    const unsigned short n )
  {
    //
    const unsigned short imin = std::max ( 0 , j + k - n ) ;
    const unsigned short imax = std::min ( j ,     k     ) ;
    long long r = 0 ;
    for ( unsigned short i = imin ; i <= imax ; ++i )
    {
      0 == ( k + i ) % 2 ?
        r +=
        Gaudi::Math::choose ( j     , i     ) *
        Gaudi::Math::choose ( k     , i     ) *
        Gaudi::Math::choose ( n - j , k - i ) :
        r -=
        Gaudi::Math::choose ( j     , i     ) *
        Gaudi::Math::choose ( k     , i     ) *
        Gaudi::Math::choose ( n - j , k - i ) ;
    }
    //
    return r / double ( Gaudi::Math::choose ( n , k ) ) ;
  }
  // ==========================================================================
  /** transformation matrix from chebyshev to bernstein basis
   *  http://www.degruyter.com/view/j/cmam.2003.3.issue-4/cmam-2003-0038/cmam-2003-0038.xml  eq. 15
   */
  inline
  long double c2b_mtrx ( const unsigned short j ,
                         const unsigned short k ,
                         const unsigned short n )
  {
    const unsigned short imin = std::max ( 0 , j + k - n ) ;
    const unsigned short imax = std::min ( j ,     k     ) ;
    long long r = 0 ;
    for ( unsigned short i = imin ; i <= imax ; ++i )
    {
      0 == ( k - i ) % 2 ?
        r +=
        Gaudi::Math::choose ( 2 * k , 2 * i ) *
        Gaudi::Math::choose ( n - k , j - i ) :
        r -=
        Gaudi::Math::choose ( 2 * k , 2 * i ) *
        Gaudi::Math::choose ( n - k , j - i ) ;
    }
    //
    return r / (  (long double)  Gaudi::Math::choose ( n , j ) ) ;
  }
  // ==========================================================================
  /** transformation matrix from monomial to bernstein basis
   */
  inline
  long double m2b_mtrx
  ( const unsigned short j ,
    const unsigned short k ,
    const unsigned short n )
  {
    //
    return
      j < k ? 0.0 :
      (double) ( Gaudi::Math::choose ( j , k ) ) /
      (double) ( Gaudi::Math::choose ( n , k ) ) ;
  }
  // ==========================================================================
  /// affine transformation of polynomial
  inline
  long double m2m_mtrx_2
  ( const unsigned short j ,
    const unsigned short k )
  {
    if ( k < j ) { return 0 ; }
    const long double c =
      Gaudi::Math::choose ( k , j ) * Gaudi::Math::pow ( 2 , j ) ;
    //
    return 0 == ( k - j ) % 2 ?  c : -c ;
  }
  // ==========================================================================
}
// ============================================================================
// constructor from Legendre polynomial
// ============================================================================
Gaudi::Math::Bernstein::Bernstein
( const Gaudi::Math::LegendreSum& poly )
  : Gaudi::Math::PolySum ( poly.degree () )
  , m_xmin ( poly.xmin() )
  , m_xmax ( poly.xmax() )
{
  for ( unsigned short i = 0 ; i < npars() ; ++i )
  {
    for ( unsigned short k = 0 ; k < npars() ; ++k )
    {
      const double p = poly.par ( k ) ;
      if ( s_zero ( p ) ) { continue ; }
      m_pars[i] += l2b_mtrx ( i , k , degree() ) * p ;
    }
  }
}
// ============================================================================
// constructor from Chebyshev polynomial
// ============================================================================
Gaudi::Math::Bernstein::Bernstein
( const Gaudi::Math::ChebyshevSum& poly )
  : Gaudi::Math::PolySum ( poly.degree () )
  , m_xmin ( poly.xmin() )
  , m_xmax ( poly.xmax() )
{
  //
  for ( unsigned short i = 0 ; i < npars() ; ++i )
  {
    for ( unsigned short k = 0 ; k < npars() ; ++k )
    {
      const double p = poly.par ( k ) ;
      if ( s_zero ( p ) ) { continue ; }
      m_pars[i] += c2b_mtrx ( i , k , degree() ) * p ;
    }
  }
  //
}
// ============================================================================
// constructor from simple monomial form
// ============================================================================
Gaudi::Math::Bernstein::Bernstein
( const Gaudi::Math::Polynomial& poly )
  : Gaudi::Math::PolySum ( poly.degree () )
  , m_xmin ( poly.xmin() )
  , m_xmax ( poly.xmax() )
{
  //
  const unsigned short np = npars() ;
  // 2-step transformation
  //
  // 1: affine transform to [0,1]
  //
  std::vector<double> _pars ( np ) ;
  for ( unsigned short i = 0 ; i < np ; ++i )
  {
    for ( unsigned short k = i ; k < np ; ++k )
    {
      const double p = poly.par ( k )  ;
      if ( s_zero ( p ) ) { continue ; }
      _pars[i] += m2m_mtrx_2 ( i , k ) * p ;
    }
  }
  //
  // 2: tramsform from shifted poly basis:
  //
  for ( unsigned short i = 0 ; i < np ; ++i )
  {
    for ( unsigned short k = 0 ; k <= i ;  ++k )  // ATTENTION!!
    {
      const double p = _pars[ k ] ;
      if ( s_zero ( p ) ) { continue ; }
      m_pars[i] += m2b_mtrx ( i , k , degree() ) * p ;
    }
  }
  //
}
// ============================================================================

// ============================================================================
/* get the integral between 0 and 1 for a product of basic  Bernstein
 *  polynom and the exponential function with the exponent tau
 *  \f[ \int_{0}^{1} \mathcal{B}_{ik} e^{\tau x } \mathrm{d}x \f]
 *  @param poly  bernstein polynomial
 *  @param tau   slope parameter for an exponential function
 */
// ============================================================================
double Gaudi::Math::integrate
( const Gaudi::Math::Bernstein::Basic& b    ,
  const double                         tau  )
{
  //
  if ( b.k() > b.N()  ) { return 0                   ; }
  if ( s_zero ( tau ) ) { return 1.0 / ( b.N() + 1 ) ; }
  //
  // make use Kummer function as default scenario
  return Gaudi::Math::kummer ( b.k () + 1 , b.N () + 2 , tau ) / ( b.N() + 1 ) ;
  //
}
// ============================================================================
/* get the integral between \f$x_{min}\f$ and \f$x_{max}\f$ for a product of Bernstein
 *  polynom and the exponential function with the exponent tau
 *  \f[  \int_{x_{min}}^{x_{max}} \mathcal{B} e^{\tau x } \mathrm{d}x \f]
 *  @param poly  bernstein polynomial
 *  @param tau   slope parameter for exponential
 */
// ============================================================================
double Gaudi::Math::integrate
( const Gaudi::Math::Bernstein& poly ,
  const double                  tau  )
{
  if ( s_zero ( tau ) ) { return poly.integral() ; }
  //
  const long double xmin = poly.xmin () ;
  const long double xmax = poly.xmax () ;
  //
  const long double _tau =            ( xmax - xmin ) * tau ;
  const long double _fac = std::exp   (  tau * xmin ) ;
  //
  long double result = 0 ;
  const unsigned short       N    = poly.degree () ;
  const std::vector<double>& pars = poly.pars   () ;
  //
  for ( std::vector<double>::const_iterator ip = pars.begin() ; pars.end() != ip ; ++ip )
  {
    if ( s_zero ( *ip ) ) { continue ; } // skip zeroes
    const unsigned short k =  ip - pars.begin() ;
    const long double    p = *ip ;
    result +=  p * integrate ( Gaudi::Math::Bernstein::Basic ( k , N ) , _tau ) ;
  }
  //
  return result * ( xmax - xmin ) * _fac ;
}
// ============================================================================
namespace
{
  // ==========================================================================
  inline long double r_kNm
  ( const unsigned short k ,
    const unsigned short N ,
    const unsigned short m )
  {
    long double r = 1.0L ;
    for ( unsigned short i = 1 ; i <= m ; ++i )
    {
      r *= ( k + i ) ;
      r /= ( N + i ) ;
      r /= i         ;
    }
    return r ;
  }
  // ==========================================================================
}
// ============================================================================
/* get the integral between 0 and 1 for a product of basic  Bernstein
 *  polynom and monomial or degree m
 *  \f[  \int_{0}^{1} \mathcal{B} \frac{x^m}{m!} \mathrm{d}x \f]
 *  @param b     basic bernstein polynomial
 *  @param m     degree of monomial
 */
// ============================================================================
double Gaudi::Math::integrate_poly
( const Gaudi::Math::Bernstein::Basic& b ,
  const unsigned short                 m )
{
  //
  const unsigned short N = b.N () ;
  const unsigned short k = b.k () ;
  //
  return r_kNm ( k , N , m ) / ( N + m + 1 ) ;
}
// ============================================================================
/*  get the integral between xmin and xmax Bernstein
 *  polynom and monomial or degree m
 *  \f[  \int_{x_min}^{x_max} \mathcal{B} \frac{x^m}{m!} \mathrm{d}x \f]
 *  @param b     basic bernstein polynomial
 *  @param m     degree of monomial
 */
// ============================================================================
double Gaudi::Math::integrate_poly
( const Gaudi::Math::Bernstein& b ,
  const unsigned short          m )
{
  //
  if ( 0 == m ) { return b.integral () ; }
  //
  const std::vector<double>& pars = b.pars()   ;
  const unsigned short       N    = b.degree() ;
  std::vector<long double>   nc  ( pars.size() , 0.0L ) ;
  for ( unsigned short k = 0 ; k < nc.size() ; ++k )
  {
    const long double ci = pars[k] ;
    if ( s_zero ( ci ) ) { continue ; }
    nc[k] = r_kNm ( k , N , m ) * ci ;
  }
  //
  return
    Gaudi::Math::pow ( b.xmax() - b.xmin()  , m + 1 ) *
    std::accumulate  ( nc.begin() , nc.end() , 0.0L ) / ( N + m + 1 ) ;
}
// ============================================================================
namespace
{
  // ==========================================================================
  long double _integrate_poly_
  ( const Gaudi::Math::Bernstein& b    ,
    const unsigned short          m    ,
    const double                  low  ,
    const double                  high )
  {
    const std::vector<double>& pars = b.pars()   ;
    const unsigned short       N    = b.degree() ;
    std::vector<long double>   nc  ( pars.size() + m , 0.0L ) ;
    for ( unsigned short k = 0 ; k < pars.size() ; ++k )
    {
      const long double ci = pars[k] ;
      if ( s_zero ( ci ) ) { continue ; }
      nc[ k + m ] = r_kNm ( k , N , m ) * ci ;
    }
    //
    Gaudi::Math::Bernstein a ( nc.begin() , nc.end  () , b.xmin() , b.xmax() ) ;
    //
    return Gaudi::Math::pow ( b.xmax() - b.xmin()  , m ) * a.integral ( low , high ) ;
  }
  // ==========================================================================
}
// ============================================================================
/** get the integral between xmin and xmax Bernstein
 *  polynom and monomial or degree m
 *  \f[  \int_{low}^{high} \mathcal{B} \frac{(x-x_min)^m}{m!} \mathrm{d}x \f]
 *  @param b     basic bernstein polynomial
 *  @param m     degree of monomial
 *  @param low   low  integration limit
 *  @param high  high integtation limit
 */
// ============================================================================
double Gaudi::Math::integrate_poly
( const Gaudi::Math::Bernstein& b    ,
  const unsigned short          m    ,
  const double                  low  ,
  const double                  high )
{
  //
  if      ( s_equal ( low , high )      ) { return  0 ; }
  else if ( 0 == m                      ) { return  b.integral ( low ,high ) ; }
  else if ( low  > high                 ) { return -integrate_poly ( b , m , high , low ) ; }
  else if ( high < b.xmin ()            ) { return  0 ; }
  else if ( low  > b.xmax ()            ) { return  0 ; }
  else if ( low  < b.xmin ()            ) { return  integrate_poly ( b , m , b.xmin() , high     ) ; }
  else if ( high > b.xmax ()            ) { return  integrate_poly ( b , m , low      , b.xmax() ) ; }
  else if ( s_equal ( low  , b.xmin() ) &&
            s_equal ( high , b.xmax() ) ) { return  integrate_poly ( b , m ) ; }
  //
  // make the actual integration
  return _integrate_poly_ ( b , m , low , high ) ;
}
// ============================================================================
/*  get the integral between low and high for a product of Bernstein
 *  polynom and the exponential function with the exponent tau
 *  \f[  \int_{a}^{b} \mathcal{B} e^{\tau x } \mathrm{d}x \f]
 *  @param poly  bernstein polynomial
 *  @param tau   slope parameter for exponential
 *  @param low   low  integration range
 *  @param high  high integration range
 */
// ============================================================================
double Gaudi::Math::integrate
( const Gaudi::Math::Bernstein& poly ,
  const double                  tau  ,
  const double                  low  ,
  const double                  high )
{
  if      ( s_small ( tau )           ) { return  poly.integral ( low , high ) ; }
  else if ( s_equal ( low , high )    ) { return  0 ; }
  else if ( poly.zero ()              ) { return  0 ; }
  else if ( low  >  high              ) { return -integrate ( poly , tau , high , low ) ; }
  else if ( high <  poly.xmin () ||
            low  >  poly.xmax ()      ) { return  0 ; }
  else if ( low  <  poly.xmin ()      ) { return  integrate ( poly , tau , poly.xmin() , high        ) ; }
  else if ( high >  poly.xmax ()      ) { return  integrate ( poly , tau , low         , poly.xmax() ) ; }
  //
  if ( s_equal ( low  , poly.xmin() ) &&
       s_equal ( high , poly.xmax() ) ) { return integrate ( poly , tau ) ; }
  //
  // start series expansion
  //
  long double result =  poly.integral ( low , high ) ;
  long double dd1    = 1 ;
  long double dd2    = 1 ;
  long double taum   = 1 ;
  //
  const long double xmin = poly.xmin () ;
  // const long double xmax = poly.xmax () ;
  //
  // const long double _tau =            ( xmax - xmin ) * tau ;
  const long double _fac = std::exp   (  tau * xmin ) ;
  //
  for ( unsigned int m = 1 ; m < 10000 ; ++m )
  {
    taum   *=  tau ;
    dd2     = _integrate_poly_ ( poly , m , low , high ) * taum  ;
    result += dd2 ;
    if ( s_small ( dd1 / result ) && s_small ( dd2 / result ) ) { break ; }
    dd1     = dd2 ;
  }
  //
  return result * _fac ;
}
// ============================================================================


// ============================================================================
//  Deflate polynomial 
// ============================================================================
/*  deflate Bernstein polynomial at  <code>x=xmin</code>
 *  \f$ b(x)-b(x_{min})=(x-x_{min})*d(x)\f$      
 *  @param  b  berntein polynomial to be deflated 
 *  @return deflated polinomial "d"
 */ 
// ============================================================================
Gaudi::Math::Bernstein 
Gaudi::Math::deflate_left  ( const Gaudi::Math::Bernstein& b ) 
{
  // trivial case 
  if      ( 1 >  b.degree () ) 
  { return Gaudi::Math::Bernstein ( 0 , b.xmin() , b.xmax() ) ; }
  // simple  case
  const std::vector<double>& bpars = b.pars() ;
  std::vector<long double>   dpars ( bpars.size() - 1 ) ;
  //
  const double pz = bpars.front() ;
  dpars.front() =  0 ;
  const unsigned short Nd =  dpars.size() ;
  for ( unsigned short  i = 0 ; i < Nd ; ++i ) 
  {
    const long double p_i = bpars[i+1] - pz  ;
    dpars[i]              = Nd * p_i  / ( i + 1) ;
  }
  // result 
  return Gaudi::Math::Bernstein ( dpars.begin () , 
                                  dpars.end   () ,
                                  b.xmin      () ,
                                  b.xmax      () ) ;
}
// ============================================================================
/*  deflate Bernstein polynomial at  <code>x=xmax</code>
 *  \f$ b(x)-b(x_{max})=(x-x_{max})*d(x)\f$      
 *  @param  b  berntein polynomial to be deflated 
 *  @return deflated polinomial "d"
 */ 
// ============================================================================
Gaudi::Math::Bernstein 
Gaudi::Math::deflate_right ( const Gaudi::Math::Bernstein& b ) 
{
  // trivial case 
  if      ( 1 >  b.degree () ) 
  { return Gaudi::Math::Bernstein ( 0 , b.xmin() , b.xmax() ) ; }
  //
  // simple  case
  const std::vector<double>& bpars = b.pars() ;
  std::vector<long double>   dpars ( bpars.size() - 1 ) ;
  //
  const double pz = bpars.back () ;
  //
  dpars.back() = 0  ;
  const unsigned short Nd = dpars.size() ;
  for ( unsigned short  i = 0 ; i < Nd ; ++i ) 
  { 
    const long double p_i = bpars[i]  - pz       ;
    dpars[i]              = Nd * p_i / ( Nd - i) ; 
  }
  // result 
  return Gaudi::Math::Bernstein ( dpars.begin () , 
                                  dpars.end   () ,
                                  b.xmin      () ,
                                  b.xmax      () ) ;
}
// ============================================================================
/*  deflate Bernstein polynomial at  <code>x=x0</code>
 *  \f$ b(x)-b(x_{0})=(x-x_{0})*d(x)\f$      
 *  @param  b  berntein polynomial to be deflated 
 *  @param  x0 the delfation point 
 *  @return deflated polinomial "d"
 */ 
// ============================================================================
Gaudi::Math::Bernstein 
Gaudi::Math::deflate ( const Gaudi::Math::Bernstein& b , 
                       const double                  x )
{
  //
  // trivial case 
  if      ( 1 >  b.degree () ) 
  { return Gaudi::Math::Bernstein ( 0 , b.xmin() , b.xmax() ) ; }
  //
  if      ( s_equal ( x , b.xmin() ) ) { return deflate_left  ( b ) ; }
  else if ( s_equal ( x , b.xmax() ) ) { return deflate_right ( b ) ; } 
  // 
  const long double v   = b.evaluate ( x ) ; 
  const long double tt  =        b.t ( x ) ;
  //
  const bool   reversed = tt <= 0.5 ;
  const double tau      = reversed  ? 1 - tt : tt ;
  //
  const long double pz  = v ;
  //
  const  std::vector<double>& bpars = b.pars()        ;
  const unsigned short        Nd    = bpars.size() -1 ;
  std::vector<long double>    dpars = reversed   ? 
    std::vector<long double> ( bpars.rbegin() , bpars.rbegin() + Nd  ) :
    std::vector<long double> ( bpars. begin() , bpars. begin() + Nd  ) ;
  //
  LHCb::Math::shift ( dpars.begin() , dpars.end() , -pz ) ;
  const long double     u = ( 1 - tau ) / tau  ;
  for ( unsigned short  i = 1 ; i < Nd ; ++i ) 
  {
    const long double p_i = dpars[i] ;
    dpars[i] = ( Nd * p_i + i * u * dpars[i-1] ) / ( Nd - i ) ;
  }
  //
  if ( reversed ) { std::reverse ( dpars.begin() , dpars.end() ) ; }
  //
  return Gaudi::Math::Bernstein ( dpars.begin () , 
                                  dpars.end   () , 
                                  b.xmin      () , 
                                  b.xmax      () ) ;
}


// ============================================================================
/*  get abscissas of crosssing points of the control polygon 
 *  for Bernstein polynomial
 *  @param  b bernstein polynomial
 *  @reutrn abscissas of crossing points of the control  polygon
 */
// ============================================================================
std::vector<double> 
Gaudi::Math::crossing_points ( const Gaudi::Math::Bernstein& b ) 
{
  // trivial case 
  if (  1 > b.degree() ) 
  {
    if ( !s_zero ( b.pars().front() ) ) { return std::vector<double> (              ) ; }
    else                                { return std::vector<double> ( 1 , b.xmin() ) ; }
  }
  //
  const double               norm  = b.norm  () ;
  const std::vector<double>& bpars = b.pars  () ;
  const unsigned  short      N     = b.npars () ;
  //
  std::vector<double> cps ; cps.reserve ( b.degree() + 1 ) ;
  //
  const double p0 = bpars[0] ;
  if ( s_zero( p0 ) || s_equal ( p0 + norm , norm ) ) { cps.push_back ( b.xmin() ) ; }
  //
  for ( unsigned short j = 1 ; j < N ; ++j ) 
  {
    const double pj = bpars[j  ] ;
    const double pi = bpars[j-1] ;
    //
    const double xj =  b.x( float(j) / ( N - 1 ) ) ;
    if ( s_zero ( pj )|| s_equal ( pj + norm , norm ) ) 
    { cps.push_back ( xj ) ; continue ; }
    //
    if ( s_zero ( pi ) || s_equal ( pi + norm , norm ) ) { continue ; }
    //
    const signed char sj = LHCb::Math::signum ( pj ) ;
    const signed char si = LHCb::Math::signum ( pi ) ;
    //
    if ( 0 > si * sj )  // there is root here! 
    {
      const double xi =  b.x( float(j-1) / ( N - 1 ) ) ;
      const double cp = ( xj * pi - xi * pj ) / ( pi - pj ) ;
      cps.push_back ( cp ) ;
    }
    //
  }
  //
  return cps ;
}

// ============================================================================
/*  get number of (strickt) sign changes in trhe sequnce of coefficients
 *  for Bernstein polynomial 
 *  if  N is number of sign changes, then the number of real roots R is 
 *  \f$ R = N - 2K\f$, where K is non-negative integer
 */
// ============================================================================
unsigned short 
Gaudi::Math::sign_changes ( const Gaudi::Math::Bernstein& b ) 
{
  const std::vector<double>&      bpars = b.pars();
  const LHCb::Math::Tiny<double> s_tiny { b.norm () } ;
  return LHCb::Math::sign_changes ( bpars.begin() , bpars.end() , s_tiny ) ;
}// ============================================================================
/*  get the most left crossing  point of convex hull with  x-axis 
 *  (it is a step  towards finding the most left root, if any 
 *  if convex hull does not cross the x-axis, xmax is returned      
 */
// ============================================================================
double Gaudi::Math::left_line_hull ( const Gaudi::Math::Bernstein& b  ) 
{
  const double        bn = b.norm  () ;
  //
  const std::vector<double>& bpars = b.pars()      ;
  const double               p0    = bpars.front() ;
  //
  // left point is already zero 
  if ( s_zero ( p0 ) || s_equal ( p0 + bn , bn ) ) { return b.xmin() ; }
  //
  const signed  char s0 = LHCb::Math::signum ( p0 ) ;
  const bool         up = 0 > p0 ;
  //
  const unsigned short N  = b.npars () ;
  //
  // find the first element with the opposite sign
  unsigned short i = 1 ;
  for ( ;  i < N ; ++i ) 
  { 
    const double pi = bpars[i] ;
    if ( s_zero  ( pi ) || s_equal ( pi +  bn , bn ) ||  
         0 >= s0 * LHCb::Math::signum ( bpars [i] ) ) { break ; }
  }
  //
  // no  good points are found, 
  if ( i == N ) { return b.xmax() + 10 * ( b.xmax() - b.xmin() ) ; } // RETURN
  //
  double         si =  ( bpars[i] - p0 ) / i ;
  for (  unsigned short j = i + 1 ;  j < N ;  ++j ) 
  {
    const double sj = ( bpars[j] - p0 ) / j ;
    if ( ( up && sj >= si ) || ( !up && sj <= si ) )
    {
      i  = j ;
      si = sj ;  
    }
  }
  //
  const double xi = double(i) /  ( N - 1 );
  const double yi = bpars[i] ;
  //
  return b.x ( - xi * p0 / ( yi - p0 ) ) ;
}
// ============================================================================
/*  get the most right rossing  point of convex hull with  x-axis 
 *  (it is a step  towards finding the most right root, if any 
 *  if convex hull does not cross the x-axis, xmin is returned      
 */
// ============================================================================
double Gaudi::Math::right_line_hull ( const Gaudi::Math::Bernstein& b ) 
{  
  const double        bn = b.norm  () ;
  //
  const std::vector<double>& bpars = b.pars()      ;
  const double               p0    = bpars.back()  ; //  ATTENTION!
  //
  // right point is already zero 
  if ( s_zero ( p0 ) || s_equal ( p0 + bn , bn ) ) { return b.xmax () ; }
  //
  const signed  char s0 = LHCb::Math::signum ( p0 ) ;
  const bool         up = 0 > p0 ;
  //
  const unsigned short N  = b.npars () ;
  //
  // find the first element with the opposite sign
  unsigned short i = 0 ;
  for ( ;  i < N - 1  ; ++i ) 
  {
    const double pi = bpars[i] ;
    if ( s_zero  ( pi ) || s_equal ( pi +  bn , bn ) ||  
         0 >= s0 * LHCb::Math::signum ( bpars [i] ) ) { break ; }
  }
  //
  // no  good points are found, 
  if ( i == N - 1 ) 
  { return b.xmin() - 10 * ( b.xmax() - b.xmin() ) ; } // RETURN
  //
  double         si =  ( bpars[i] - p0 ) / ( N - i ) ;
  for (  unsigned short j = i + 1 ;  j < N ;  ++j ) 
  {
    const double sj = ( bpars[j] - p0 ) /  ( N - j  )  ;
    if ( ( up && sj >= si ) || ( !up && sj <= si ) )
    {
      i  = j ;
      si = sj ;  
    }
  }
  //
  const double xi = double(i) /  ( N - 1 );
  const double yi = bpars[i] ;
  //
  return b.x ( ( yi - xi * p0 ) / ( yi - p0 ) ) ;
}
// ============================================================================
//  DUAL BASIC
// ============================================================================
// constructor from the order
// ============================================================================
Gaudi::Math::BernsteinDualBasis::BernsteinDualBasis
( const unsigned short N ,
  const unsigned short j )
  : m_k         ( j )
  , m_bernstein ( N )
{
  if ( j <= N )
  {
    const unsigned short n = N ;
    for ( unsigned short k = 0 ; k <= N ; ++k )
    {
      double ck = 0.0 ;
      const unsigned short imax = std::min ( j ,  k ) ;
      for ( unsigned short i = 0 ; i <= imax ; ++i )
      {
        long double a = 2 * i + 1 ;
        a *= c_nk (  n + i + 1 , n - j ) ;
        a *= c_nk (  n - i     , n - j ) ;
        a *= c_nk (  n + i + 1 , n - k ) ;
        a *= c_nk (  n - i     , n - k ) ;
        //
        ck += a ;
      }
      ck /= ( c_nk ( n , j ) * c_nk ( n , k ) ) ;
      if ( ( j + k )  % 2 ) { ck = -ck ; }
      m_bernstein.setPar ( k , ck ) ;
    }
  }
}
// ============================================================================
// copy constructor
// ============================================================================
Gaudi::Math::BernsteinDualBasis::BernsteinDualBasis
( const Gaudi::Math::BernsteinDualBasis&  right )
  : m_k         ( right.m_k         )
  , m_bernstein ( right.m_bernstein )
{}
// ============================================================================
// move constructor
// ============================================================================
Gaudi::Math::BernsteinDualBasis::BernsteinDualBasis
( Gaudi::Math::BernsteinDualBasis&& right )
  : m_k         (             right.m_k           )
  , m_bernstein ( std::move ( right.m_bernstein ) )
{}

// ============================================================================
// EVEN
// ============================================================================
/*  constructor
 *  the actual degree of polynomial will be 2*N
 *  @param N  parameter that defiend the order of polynomial (2*N)
 *  @param xmin low edge
 *  @param xmax high edge
 */
// ============================================================================
Gaudi::Math::BernsteinEven::BernsteinEven
( const unsigned short N    ,
  const double         xmin ,
  const double         xmax )
  : m_N         (   N                   )
  , m_bernstein ( 2*N + 1 , xmin , xmax )
{}
// ============================================================================
/*  constructor from list of coefficients
 *  @param xmin low edge
 *  @param xmax high edge
 */
// ============================================================================
Gaudi::Math::BernsteinEven::BernsteinEven
( const std::vector<double>& pars ,
  const double               xmin ,
  const double               xmax )
  : m_N         (   pars.size()                   )
  , m_bernstein ( 2*pars.size() + 1 , xmin , xmax )
{
  for ( unsigned short i = 0 ; i < pars.size() ; ++i ) { setPar ( i , pars[i] ) ; }
}
// ============================================================================
/* set k-parameter
 *  @param k index
 *  @param value new value
 *  @return true if parameter is actually changed
 */
// ============================================================================
bool Gaudi::Math::BernsteinEven::setPar
( const unsigned short k , const double value )
{
  if ( npars() <= k ) { return false ; }
  const bool b1 = m_bernstein.setPar (             k , value ) ;
  const bool b2 = m_bernstein.setPar ( 2*m_N + 1 - k , value ) ;
  return b1 || b2 ;
}
// ============================================================================
// get all parameters (by value!!! COPY!!)
// ============================================================================
std::vector<double>
Gaudi::Math::BernsteinEven::pars () const
{
  return std::vector<double>( m_bernstein.pars().begin()           ,
                              m_bernstein.pars().begin() + m_N + 1 ) ;
}
// ============================================================================
//  Sum of Bernstein polynomial and a constant
// ============================================================================
Gaudi::Math::BernsteinEven
Gaudi::Math::BernsteinEven::__add__   ( const double value ) const
{ BernsteinEven tmp(*this) ; tmp += value ; return tmp ; }
// ============================================================================
//  Sum of Bernstein polynomial and a constant
// ============================================================================
Gaudi::Math::BernsteinEven
Gaudi::Math::BernsteinEven::__radd__  ( const double value ) const
{ BernsteinEven tmp(*this) ; tmp += value ; return tmp ; }
// ============================================================================
//  Product of Bernstein polynomial and a constant
// ============================================================================
Gaudi::Math::BernsteinEven
Gaudi::Math::BernsteinEven::__mul__   ( const double value ) const
{ BernsteinEven tmp(*this) ; tmp *= value ; return tmp ; }
// ============================================================================
//  Product of Bernstein polynomial and a constant
// ============================================================================
Gaudi::Math::BernsteinEven
Gaudi::Math::BernsteinEven::__rmul__  ( const double value ) const
{ BernsteinEven tmp(*this) ; tmp *= value ; return tmp ; }
// ============================================================================
//  Subtract a constant from Bernstein polynomial
// ============================================================================
Gaudi::Math::BernsteinEven
Gaudi::Math::BernsteinEven::__sub__   ( const double value ) const
{ BernsteinEven tmp(*this) ; tmp -= value ; return tmp ; }
// ============================================================================
//  Subtract (right) a constant and Bernstein polynomial
// ============================================================================
Gaudi::Math::BernsteinEven
Gaudi::Math::BernsteinEven::__rsub__  ( const double value ) const
{ BernsteinEven tmp(*this) ; tmp *= -1 ; tmp += value ; return tmp ; }
// ============================================================================
//  Division of Bernstein polynomial and constant
// ============================================================================
Gaudi::Math::BernsteinEven
Gaudi::Math::BernsteinEven::__div__   ( const double value ) const
{ BernsteinEven tmp(*this) ; tmp /= value ; return tmp ; }
// ============================================================================





// ============================================================================
// POSITIVE
// ============================================================================


// ============================================================================
// constructor from the order
// ============================================================================
Gaudi::Math::Positive::Positive
( const unsigned short      N    ,
  const double              xmin ,
  const double              xmax )
  : m_bernstein ( N , xmin , xmax )
  , m_sphere    ( N , 3 )
{
  updateBernstein () ;
}
// ============================================================================
// constructor from the list of phases
// ============================================================================
Gaudi::Math::Positive::Positive
( const std::vector<double>& pars ,
  const double               xmin ,
  const double               xmax )
  : m_bernstein ( pars.size() , xmin , xmax )
  , m_sphere    ( pars , 3 )
{
  updateBernstein () ;
}
// ============================================================================
// constructor from the sphere with coefficients
// ============================================================================
Gaudi::Math::Positive::Positive
( const Gaudi::Math::NSphere& sphere ,
  const double                xmin   ,
  const double                xmax   )
  : m_bernstein ( sphere.dim() , xmin , xmax )
  , m_sphere    ( sphere )
{
  updateBernstein () ;
}
// ============================================================================
// copy
// ============================================================================
Gaudi::Math::Positive::Positive
( const Gaudi::Math::Positive&  right )
  : m_bernstein ( right.m_bernstein )
  , m_sphere    ( right.m_sphere    )
{}
// ============================================================================
// move
// ============================================================================
Gaudi::Math::Positive::Positive
(       Gaudi::Math::Positive&& right )
  : m_bernstein ( std::move ( right.m_bernstein ) )
  , m_sphere    ( std::move ( right.m_sphere    ) )
{}
// ============================================================================
// set k-parameter
// ============================================================================
bool Gaudi::Math::Positive::setPar ( const unsigned short k , const double value )
{
  //
  const bool update = m_sphere.setPhase ( k , value ) ;
  if ( !update ) { return false ; }   // no actual change
  //
  return updateBernstein () ;
}
// =============================================================================
// update bernstein coefficients
// =============================================================================
bool Gaudi::Math::Positive::updateBernstein ()
{
  ///
  bool         update = false ;
  /// degree
  const unsigned short o = degree() ;
  //
  const double   norm    = m_bernstein.npars() /
    ( m_bernstein.xmax() -  m_bernstein.xmin () ) ;
  //
  // few simple cases
  //
  if       ( 0 == o ) { return m_bernstein.setPar( 0 , norm ) ; }
  else if  ( 1 == o )
  {
    const bool updated0 = m_bernstein.setPar ( 0 , m_sphere.x2(0) * norm ) ;
    update              = updated0 || update ;
    const bool updated1 = m_bernstein.setPar ( 1 , m_sphere.x2(1) * norm ) ;
    update              = updated1 || update ;
    //
    return update ;
  }
  //
  // get the parameters of "global" parabola
  //
  const double a0     = m_sphere.x2 ( 0 ) ;
  const double a1_    = m_sphere.x2 ( 1 ) ;
  const double a2     = m_sphere.x2 ( 2 ) ;
  //
  const double a1_min = - std::sqrt ( a0 * a2 ) ; //
  const double a1     = a1_min + a1_ ;            // positivity constraint
  //
  // simple parabola (probably the most common case in practice)
  //
  if ( 2 == o )
  {
    const double norm2  = norm / ( a0 + a1 + a2 ) ;
    //
    const bool updated0 = m_bernstein.setPar ( 0 , a0 * norm2 ) ;
    update              = updated0 || update ;
    const bool updated1 = m_bernstein.setPar ( 1 , a1 * norm2 ) ;
    update              = updated1 || update ;
    const bool updated2 = m_bernstein.setPar ( 2 , a2 * norm2 ) ;
    update              = updated2 || update ;
    //
    return update ;
  }
  //
  // generic case
  //
  // get the coefficients from the sphere
  // this actually represent the positive polynomial with
  //   - f  (0)=0
  //   - f' (0)=0
  //   - f''(0)=0
  std::vector<double> v ( m_sphere.nX() ) ;
  const unsigned short vs = v.size() ;
  for ( unsigned short ix = 3 ; ix < vs ; ++ix ) { v[ix] = m_sphere.x2 ( ix ) ; }
  //
  const double c0 = a0         ;
  const double c1 = 2*(a1-a0)  ;
  const double c2 = a0+a2-2*a1 ;
  //
  for ( unsigned short k = 0 ; k < vs ; ++k )
  {
    double vv = c0 ;
    const double r1 =  double(k) / o ;
    if ( 0 != k ) { vv += r1             * c1             ; }
    if ( 1 <  k ) { vv += r1 * ( k - 1 ) * c2 / ( o - 1 ) ; }
    v[k] +=  vv ;
    if ( 0 != v[k] && s_zero ( v[k] ) ) {  v[k] = 0 ; }
  }
  //
  const double isum = norm / std::accumulate ( v.begin() , v.end() , 0.0 ) ;
  //
  for ( unsigned short ix = 0 ; ix < m_sphere.nX() ; ++ix )
  {
    const bool updated = m_bernstein.setPar ( ix , v[ix] * isum ) ;
    update = updated || update ;
  }
  //
  return update ;
}
// ============================================================================
// copy assignement
// ============================================================================
Gaudi::Math::Positive&
Gaudi::Math::Positive::operator=( const Gaudi::Math::Positive&  right )
{
  if ( &right == this ) { return *this ; }
  m_bernstein = right.m_bernstein ;
  m_sphere    = right.m_sphere    ;
  return *this ;
}
// ============================================================================
// move assignement
// ============================================================================
Gaudi::Math::Positive&
Gaudi::Math::Positive::operator=(      Gaudi::Math::Positive&& right )
{
  if ( &right == this ) { return *this ; }
  m_bernstein = std::move ( right.m_bernstein ) ;
  m_sphere    = std::move ( right.m_sphere    ) ;
  return *this ;
}
// =============================================================================
// get the integral between xmin and xmax
// =============================================================================
double Gaudi::Math::Positive::integral () const { return 1 ; }
// =============================================================================
// get the integral between low and high
// =============================================================================
double Gaudi::Math::Positive::integral
( const double low , const double high ) const
{
  return
    s_equal ( low  , xmin() ) && s_equal ( high , xmax() ) ? 1 :
    m_bernstein.integral ( low , high )  ;
}






// ============================================================================
// POSITIVE EVEN
// ============================================================================


// ============================================================================
// constructor from the order
// ============================================================================
Gaudi::Math::PositiveEven::PositiveEven
( const unsigned short      N    ,
  const double              xmin ,
  const double              xmax )
  : m_even   ( N , xmin , xmax )
  , m_sphere ( N , 3 )
{
  updateBernstein () ;
}
// ============================================================================
// constructor from the list of phases
// ============================================================================
Gaudi::Math::PositiveEven::PositiveEven
( const std::vector<double>& pars ,
  const double               xmin ,
  const double               xmax )
  : m_even      ( pars.size() , xmin , xmax )
  , m_sphere    ( pars , 3 )
{
  updateBernstein () ;
}
// ============================================================================
// constructor from the sphere with coefficients
// ============================================================================
Gaudi::Math::PositiveEven::PositiveEven
( const Gaudi::Math::NSphere& sphere ,
  const double                xmin   ,
  const double                xmax   )
  : m_even    ( sphere.dim() , xmin , xmax )
  , m_sphere  ( sphere )
{
  updateBernstein () ;
}
// ============================================================================
// set k-parameter
// ============================================================================
bool Gaudi::Math::PositiveEven::setPar
( const unsigned short k , const double value )
{
  //
  const bool update = m_sphere.setPhase ( k , value ) ;
  if ( !update ) { return false ; }   // no actual change
  //
  return updateBernstein () ;
}
// =============================================================================
// update bernstein coefficients
// =============================================================================
bool Gaudi::Math::PositiveEven::updateBernstein ()
{
  ///
  bool         update = false ;
  /// degree
  const unsigned short o = m_even.degree() ;
  //
  const double   norm    = m_even.npars() /
    ( m_even.xmax() -  m_even.xmin () ) ;
  //
  // few simple cases
  //
  if       ( 0 == o ) { return m_even.setPar( 0 , norm ) ; }
  //
  // get the parameters of "global" non-negative symmetric parabola
  //
  const double a0 = m_sphere.x2(0)      ;
  const double a1 = m_sphere.x2(1) - a0 ;
  const double a2 = a0                  ;
  //
  // "elevate to degree of bernstein"
  const unsigned short N =  m_even.bernstein().degree()  ;
  std::vector<long double> v ( N + 1 ) ;
  v[0] = a0 ;
  v[1] = a1 ;
  v[2] = a2 ;
  std::fill ( v.begin() + 3 , v.end() , a2 ) ;
  // repeate the elevation cycles:
  for ( unsigned short   n = 2  ; n < N ; ++n )
  {
    // "current" degree
    for ( unsigned short k = n ;  1<= k ; --k )
    {
      v[k]  = ( n + 1 - k ) * v[k] + k * v[k-1] ;
      v[k] /=   n + 1  ;
    }
  }
  //
  // now  we have a non-negative symmetric parabola coded.
  //   - add a proper positive polynomial to it.
  const unsigned short nV = v.size() ;
  const unsigned short nX = m_sphere.nX() ;
  for ( unsigned short ix = 2 ; ix < nX ; ++ix )
  {
    const double x = m_sphere.x2 ( ix ) ;
    v[      ix - 2 ] += x ;
    v[ nV - ix + 1 ] += x ; // keep symmetry
  }
  //
  const double isum = norm / std::accumulate ( v.begin() , v.end() , 0.0L ) ;
  //
  const unsigned short nE = m_even.npars() ;
  //
  for ( unsigned short ix = 0 ; ix < nE ; ++ix )
  {
    const bool updated = m_even.setPar ( ix , 2 * v[ix] * isum ) ;
    update = updated || update ;
  }
  //
  return update ;
}
// =============================================================================
// get the integral between xmin and xmax
// =============================================================================
double Gaudi::Math::PositiveEven::integral () const { return 1 ; }
// =============================================================================
// get the integral between low and high
// =============================================================================
double Gaudi::Math::PositiveEven::integral
( const double low , const double high ) const
{
  return
    s_equal ( low  , xmin() ) && s_equal ( high , xmax() ) ? 1 :
    m_even.integral ( low , high )  ;
}





// ============================================================================
// constructor from the order
// ============================================================================
Gaudi::Math::Monothonic::Monothonic
( const unsigned short      N          ,
  const double              xmin       ,
  const double              xmax       ,
  const bool                increasing )
  : Gaudi::Math::Positive ( N , xmin , xmax )
  , m_increasing          ( increasing      )
{
  updateBernstein () ;
}
// ============================================================================
// constructor from the order
// ============================================================================
Gaudi::Math::Monothonic::Monothonic
( const std::vector<double>& pars       ,
  const double               xmin       ,
  const double               xmax       ,
  const bool                 increasing )
  : Gaudi::Math::Positive ( pars , xmin , xmax )
  , m_increasing          ( increasing      )
{
  updateBernstein () ;
}
// ============================================================================
// constructor from the spline
// ============================================================================
Gaudi::Math::Monothonic::Monothonic
( const Gaudi::Math::Positive& spline   ,
  const bool                 increasing )
  : Gaudi::Math::Positive ( spline      )
  , m_increasing          ( increasing  )
{
  updateBernstein () ;
}
// ============================================================================
// constructor from the spline
// ============================================================================
Gaudi::Math::Monothonic::Monothonic
( const Gaudi::Math::Monothonic& right )
  : Gaudi::Math::Positive ( right              )
  , m_increasing          ( right.m_increasing )
{}
// ============================================================================
// update bernstein coefficients
// =============================================================================
bool Gaudi::Math::Monothonic::updateBernstein ()
{
  //
  bool   update = false ;
  //
  // get sphere coefficients
  std::vector<double> v ( m_sphere.nX() ) ;
  for ( unsigned short ix = 0 ; ix < m_sphere.nX() ; ++ix )
  { v[ix] = m_sphere.x2 ( ix ) * ( ix + 1 ) ; }
  //
  // integrate them and to get new coefficients
  if   ( m_increasing ) { std::partial_sum ( v. begin() , v. end() ,  v. begin() ) ; }
  else                  { std::partial_sum ( v.rbegin() , v.rend() ,  v.rbegin() ) ; }
  //
  const double isum = m_bernstein.npars()
    / std::accumulate ( v.begin() , v.end() , 0.0 )
    / ( m_bernstein.xmax() -  m_bernstein.xmin () ) ;
  //
  for ( unsigned short ix = 0 ; ix < m_sphere.nX() ; ++ix )
  {
    const bool updated = m_bernstein.setPar ( ix , v [ix] * isum ) ;
    update = updated || update ;
  }
  //
  return update ;
}
// ============================================================================
// get the minimal value of function
// ============================================================================
double Gaudi::Math::Monothonic::fun_min () const
{
  const std::vector<double>& ps = m_bernstein.pars() ;
  return  std::min( ps.front() , ps.back() ) ;
}
// ============================================================================
// get the maximal value of function
// ============================================================================
double Gaudi::Math::Monothonic::fun_max () const
{
  const std::vector<double>& ps = m_bernstein.pars() ;
  return  std::max( ps.front() , ps.back() ) ;
}
// ============================================================================
// constructor from the order
// ============================================================================
Gaudi::Math::Convex::Convex
( const unsigned short      N          ,
  const double              xmin       ,
  const double              xmax       ,
  const bool                increasing ,
  const bool                convex     )
  : Gaudi::Math::Monothonic ( N , xmin, xmax , increasing )
  , m_convex                ( convex )
{
  updateBernstein () ;
}
// ============================================================================
// constructor from the order
// ============================================================================
Gaudi::Math::Convex::Convex
( const std::vector<double>& pars       ,
  const double               xmin       ,
  const double               xmax       ,
  const bool                 increasing ,
  const bool                 convex     )
  : Gaudi::Math::Monothonic ( pars  , xmin, xmax , increasing )
  , m_convex                ( convex     )
{
  updateBernstein () ;
}
// ============================================================================
// constructor from the
// ============================================================================
Gaudi::Math::Convex::Convex
( const Gaudi::Math::Positive& poly      ,
  const bool                  increasing ,
  const bool                  convex     )
  : Gaudi::Math::Monothonic ( poly , increasing )
  , m_convex                ( convex     )
{
  updateBernstein () ;
}
// ============================================================================
// constructor from the
// ============================================================================
Gaudi::Math::Convex::Convex
( const Gaudi::Math::Monothonic& poly   ,
  const bool                     convex )
  : Gaudi::Math::Monothonic ( poly       )
  , m_convex                ( convex     )
{
  updateBernstein () ;
}
// ============================================================================
// copy constructor
// ============================================================================
Gaudi::Math::Convex::Convex ( const Gaudi::Math::Convex& right  )
  : Gaudi::Math::Monothonic ( right           )
  , m_convex                ( right.m_convex  )
{}
// ============================================================================
// update bernstein coefficients
// =============================================================================
bool Gaudi::Math::Convex::updateBernstein ()
{
  //
  bool   update = false ;
  //
  // get sphere coefficients
  //
  std::vector<double>  v ( m_sphere.nX() ) ;
  const unsigned short vs = v.size()    ;
  //
  const std::array<double,2> a = { { m_sphere.x2(0) , m_sphere.x2(1) } };
  for ( unsigned short ix = 2 ; ix < vs ; ++ix )
  { v[ix] = m_sphere.x2 ( ix ) ; }
  //
  // integrate them twice and to get new coefficients
  std::partial_sum ( v.  begin() + 2 , v.  end()     ,  v.  begin() + 2 ) ;
  std::partial_sum ( v.  begin() + 2 , v.  end()     ,  v.  begin() + 2 ) ;
  //
  if ( !m_convex )
  {
    const  double last = v.back() ;
    for ( unsigned short k = 0 ; k < vs; ++k)
    {
      v[k] = last  - v[k] ;
      if ( 0 != v[k] && s_zero ( v[k] ) ) {  v[k] = 0 ; }
    }
  }
  //
  if ( m_increasing != m_convex )
  { std::reverse ( v.begin() , v.end() ) ; }
  //
  // add a positive linear function
  //
  const unsigned short d = degree() ;
  for ( unsigned short k = 0 ; k < vs ; ++k )
  {
    const double r1 =  double(k) / d ;
    //
    v[k] +=
      m_increasing ?
      a[0] +       r1   * a[1] :
      a[0] + ( 1 - r1 ) * a[1] ;
    //
    if ( 0 != v[k] && s_zero ( v[k] ) ) {  v[k] = 0 ; }
  }
  //
  const double isum = m_bernstein.npars()
    / std::accumulate ( v.begin() , v.end() , 0.0 )
    / ( m_bernstein.xmax() -  m_bernstein.xmin () ) ;
  //
  for ( unsigned short ix = 0 ; ix < vs ; ++ix )
  {
    const bool updated = m_bernstein.setPar ( ix , v [ix] * isum ) ;
    update = updated || update ;
  }
  //
  return update ;
}
// ============================================================================




// ============================================================================
// constructor from the order
// ============================================================================
Gaudi::Math::ConvexOnly::ConvexOnly
( const unsigned short      N     ,
  const double              xmin   ,
  const double              xmax   ,
  const bool                convex )
  : Gaudi::Math::Positive ( N , xmin , xmax )
  , m_convex          ( convex )
{
  updateBernstein () ;
}
// ============================================================================
// constructor from the order
// ============================================================================
Gaudi::Math::ConvexOnly::ConvexOnly
( const std::vector<double>& pars    ,
  const double               xmin    ,
  const double               xmax    ,
  const bool                 convex  )
  : Gaudi::Math::Positive ( pars , xmin , xmax )
  , m_convex          ( convex      )
{
  updateBernstein () ;
}
// ============================================================================
// constructor from the spline
// ============================================================================
Gaudi::Math::ConvexOnly::ConvexOnly
( const Gaudi::Math::Positive& poly   ,
  const bool                   convex )
  : Gaudi::Math::Positive ( poly   )
  , m_convex              ( convex )
{
  updateBernstein () ;
}
// ============================================================================
// constructor from the spline
// ============================================================================
Gaudi::Math::ConvexOnly::ConvexOnly
( const Gaudi::Math::ConvexOnly& right )
  : Gaudi::Math::Positive ( right )
  , m_convex ( right.m_convex )
{}
// ============================================================================
// update bernstein coefficients
// =============================================================================
bool Gaudi::Math::ConvexOnly::updateBernstein ()
{
  //
  // linear function...
  if ( 2 > degree() ) { return Gaudi::Math::Positive::updateBernstein() ; }
  //
  bool   update = false ;
  //
  // get sphere coefficients
  //
  std::vector<double>  v ( m_sphere.nX() ) ;
  const unsigned short vs = v.size()    ;
  //
  // get parameters from the sphere:
  //
  if ( !m_convex )
  {
    const std::array<double,2> a = { { m_sphere.x2(0) , m_sphere.x2(1) } };
    for ( unsigned short ix = 2 ; ix < vs ; ++ix )
    { v[ix] = m_sphere.x2 ( ix ) ; }
    //
    // integrate them twice and to get new coefficients
    std::partial_sum ( v.  begin() + 2 , v.  end()     ,  v.  begin() + 2 ) ;
    std::partial_sum ( v.  begin() + 2 , v.  end()     ,  v.  begin() + 2 ) ;
    //
    {
      const  double last = v.back() ;
      for ( unsigned short k = 0 ; k < vs; ++k)
      {
        v[k] = last  - v[k] ;
        if ( 0 != v[k] && s_zero ( v[k] ) ) {  v[k] = 0 ; }
      }
    }
    //
    // subtract the linear component and
    // add positive linear function
    //
    const double v1 = a[0] - v.front() ;
    const double v2 = a[1] - v.back()  ;
    const unsigned int   d = degree() ;
    for ( unsigned short k = 0 ; k < vs ; ++k )
    {
      const double r1 =  double(k)  / d ;
      v[k] +=  ( 1 - r1 ) * v1  + r1 * v2 ;
      if ( 0 != v[k] && s_zero ( v[k] ) ) {  v[k] = 0 ; }
    }
  }
  else
  {
    std::array<double,3> a = { { m_sphere.x2(0) ,
                                 m_sphere.x2(1) ,
                                 m_sphere.x2(2) } };
    for ( unsigned short ix = 3 ; ix < vs ; ++ix )
    { v[ix] = m_sphere.x2 ( ix ) ; }
    // integrate them twice and to get new coefficients
    std::partial_sum ( v.  begin() + 3 , v.  end()     ,  v.  begin() + 3 ) ;
    std::partial_sum ( v.  begin() + 3 , v.  end()     ,  v.  begin() + 3 ) ;
    //
    const double a0 = a[0] ;
    const double a2 = a[2] ;
    const double a1_min = -1*std::sqrt ( a0 * a2 ) ;
    const double a1_max = 0.5 * ( a0 + a2 ) ;
    //
    const double a1 = a1_min + a[1] * ( a1_max - a1_min ) ;
    //
    const double c0 = a0         ;
    const double c1 = 2*(a1-a0)  ;
    const double c2 = a0+a2-2*a1 ;
    //
    const unsigned int   d = degree() ;
    for ( unsigned short k = 0 ; k < vs ; ++k )
    {
      double vv = c0 ;
      const double r1 =  double(k) / d ;
      if ( 0 != k ) { vv += r1 * c1 ; }
      if ( 1 <  k ) { vv += r1 * ( k - 1 ) * c2 / ( d - 1 ) ; }
      v[k] +=  vv ;
      if ( 0 != v[k] && s_zero ( v[k] ) ) {  v[k] = 0 ; }
    }
  }
  //
  const double isum = m_bernstein.npars()
    / std::accumulate ( v.begin() , v.end() , 0.0 )
    / ( m_bernstein.xmax() -  m_bernstein.xmin () ) ;
  //
  for ( unsigned short ix = 0 ; ix < vs ; ++ix )
  {
    const bool updated = m_bernstein.setPar ( ix , v [ix] * isum ) ;
    update = updated || update ;
  }
  //
  return update ;
}
// ============================================================================






// ============================================================================
// constructor from the order
// ============================================================================
Gaudi::Math::Bernstein2D::Bernstein2D
( const unsigned short      nX   ,
  const unsigned short      nY   ,
  const double              xmin ,
  const double              xmax ,
  const double              ymin ,
  const double              ymax )
  : m_nx   ( nX )
  , m_ny   ( nY )
//
  , m_pars ( ( nX + 1 ) * ( nY + 1 ) , 0.0 )
//
  , m_xmin ( std::min ( xmin , xmax ) )
  , m_xmax ( std::max ( xmin , xmax ) )
  , m_ymin ( std::min ( ymin , ymax ) )
  , m_ymax ( std::max ( ymin , ymax ) )
    //
  , m_bx   ()
  , m_by   ()
{
  //
  typedef  Gaudi::Math::Bernstein::Basic BB ;
  for ( unsigned short ix = 0 ; ix <= nX ; ++ix )
  { m_bx.push_back ( Bernstein ( BB ( ix , nX ) , xmin , xmax ) ) ; }
  //
  for ( unsigned short iy = 0 ; iy <= nY ; ++iy )
  { m_by.push_back ( Bernstein ( BB ( iy , nY ) , ymin , ymax ) ) ; }
  //
}
// ============================================================================
// helper function to make calculations
// ============================================================================
double Gaudi::Math::Bernstein2D::calculate
( const std::vector<double>& fx , 
  const std::vector<double>& fy ) const 
{
  double       result = 0 ;
  for  ( unsigned short ix = 0 ; ix <= m_nx ; ++ix )
  {
    for  ( unsigned short iy = 0 ; iy <= m_ny ; ++iy )
    { result += par ( ix , iy ) * fx[ix] * fy[iy] ; } 
  }
  //
  const double scalex = ( m_nx + 1 ) / ( xmax () - xmin () ) ;
  const double scaley = ( m_ny + 1 ) / ( ymax () - ymin () ) ;
  //
  return result * scalex * scaley ;
}
// ============================================================================
// get the value
// ============================================================================
double Gaudi::Math::Bernstein2D::operator () ( const double x ,
                                               const double y ) const
{
  /// the trivial cases
  if ( x < m_xmin || x > m_xmax ) { return 0.0        ; }
  if ( y < m_ymin || y > m_ymax ) { return 0.0        ; }
  //
  if      ( 0 == npars ()       ) { return 0.0        ; }
  else if ( 1 == npars ()       ) 
  { 
    const double scalex = ( m_nx + 1 ) / ( xmax() - xmin() ) ;
    const double scaley = ( m_ny + 1 ) / ( ymax() - ymin() ) ;
    return m_pars [0] * scalex * scaley ; 
  }
  ///
  std::vector<double> fy ( m_ny + 1 , 0 ) ;
  for ( unsigned short i = 0 ; i <= m_ny ; ++i )
  { fy[i] = m_by[i] ( y )  ; }
  //
  std::vector<double> fx ( m_nx + 1 , 0 ) ;
  for  ( unsigned short i = 0 ; i <= m_nx ; ++i )
  { fx[i] = m_bx[i] ( x )  ; }
  //
<<<<<<< HEAD
  double       result = 0 ;
  for  ( unsigned short ix = 0 ; ix <= m_nx ; ++ix )
  {
    for  ( unsigned short iy = 0 ; iy <= m_ny ; ++iy )
    { result += par ( ix , iy ) * fx[ix] * fy[iy] ; }
  }
  //
  return result * ( scalex * scaley ) ;
=======
  return calculate (  fx , fy ) ;
>>>>>>> 67ab47fe
}
// ============================================================================
/** get the integral over 2D-region
 *  \f[  x_min < x < x_max, y_min< y< y_max\f]
 */
// ============================================================================
double Gaudi::Math::Bernstein2D::integral() const
{ return std::accumulate ( m_pars.begin() , m_pars.end() , 0.0 ) ; }
// ============================================================================
/* get the integral over 2D-region
 *  \f[ \int_{x_low}^{x_high}\int_{y_low}^{y_high} \mathcal{B}(x,y) \mathrm{d}x\mathrm{d}y\f]
 *  @param xlow  low  edge in x
 *  @param xhigh high edge in x
 *  @param ylow  low  edge in y
 *  @param yhigh high edge in y
 */
// ============================================================================
double Gaudi::Math::Bernstein2D::integral
( const double xlow , const double xhigh ,
  const double ylow , const double yhigh ) const
{
  if      ( s_equal ( xlow , xhigh ) || s_equal ( ylow  , yhigh ) ) { return 0 ; }
  //
  else if ( s_equal ( xlow  , m_xmin ) &&
            s_equal ( xhigh , m_xmax ) &&
            s_equal ( ylow  , m_ymin ) &&
            s_equal ( yhigh , m_ymax )  )  { return integral () ; }
  //
  else if ( xlow  > xhigh ) { return -1*integral ( xhigh , xlow  , ylow  , yhigh ) ; }
  else if ( ylow  > yhigh ) { return -1*integral ( xlow  , xhigh , yhigh , ylow  ) ; }
  //
  else if ( xhigh <  xmin () || xlow >  xmax() ) { return 0 ; }
  else if ( yhigh <  ymin () || ylow >  ymax() ) { return 0 ; }
  //
  const double  x_low  = std::max ( xmin() , xlow  ) ;
  const double  x_high = std::min ( xmax() , xhigh ) ;
  if ( x_low >= x_high ) { return 0 ; }
  //
  const double  y_low  = std::max ( ymin() , ylow  ) ;
  const double  y_high = std::min ( ymax() , yhigh ) ;
  if ( y_low >= y_high ) { return 0 ; }
  //
  std::vector<double> fy ( m_ny + 1 , 0 ) ;
  for ( unsigned short i = 0 ; i <= m_ny ; ++i )
  { fy[i] = m_by[i].integral ( y_low , y_high ) ; }
  //
  std::vector<double> fx ( m_nx + 1 , 0 ) ;
  for  ( unsigned short i = 0 ; i <= m_nx ; ++i )
  { fx[i] = m_bx[i].integral ( x_low , x_high ) ; }
  //
<<<<<<< HEAD
  double result = 0 ;
  for  ( unsigned short ix = 0 ; ix <= m_nx ; ++ix )
  {
    for  ( unsigned short iy = 0 ; iy <= m_ny ; ++iy )
    { result += par ( ix , iy ) * fx[ix] * fy[iy] ; }
    //
  }
  //
  const double scalex = ( m_nx + 1 ) / ( xmax() - xmin() ) ;
  const double scaley = ( m_ny + 1 ) / ( ymax() - ymin() ) ;
  //
  return result * ( scalex * scaley ) ;
=======
  return calculate (  fx , fy ) ;
>>>>>>> 67ab47fe
}
// ============================================================================
/*  integral over x-dimension
 *  \f[ \int_{y_low}^{y_high} \mathcal{B}(x,y) \mathrm{d}y\f]
 *  @param x     variable
 *  @param ylow  low  edge in y
 *  @param yhigh high edge in y
 */
// ============================================================================
double Gaudi::Math::Bernstein2D::integrateX
( const double y    ,
  const double xlow , const double xhigh ) const
{
  if      ( s_equal ( xlow , xhigh ) ) { return 0 ; }
  else if ( xlow  > xhigh  ) { return -1*integrateX ( y , xhigh , xlow ) ; }
  else if ( xhigh <= xmin () || xlow >= xmax() ) { return 0 ; }
  else if ( y     <  ymin () || y    >  ymax() ) { return 0 ; }
  else if ( s_equal ( xlow  , m_xmin ) &&
            s_equal ( xhigh , m_xmax )         ) { return integrateX ( y ) ; }
  //
  const double  x_low  = std::max ( xmin() , xlow  ) ;
  const double  x_high = std::min ( xmax() , xhigh ) ;
  if ( x_low >= x_high ) { return 0 ; }
  //
  std::vector<double> fy ( m_ny + 1 , 0 ) ;
  for ( unsigned short i = 0 ; i <= m_ny ; ++i )
  { fy[i] = m_by[i] ( y ) ; }
  //
  std::vector<double> fx ( m_nx + 1 , 0 ) ;
  for  ( unsigned short i = 0 ; i <= m_nx ; ++i )
  { fx[i] = m_bx[i].integral ( x_low , x_high ) ; }
  //
<<<<<<< HEAD
  double result = 0 ;
  for  ( unsigned short ix = 0 ; ix <= m_nx ; ++ix )
  {
    for  ( unsigned short iy = 0 ; iy <= m_ny ; ++iy )
    { result += par ( ix , iy ) * fx[ix] * fy[iy] ; }
    //
  }
  //
  const double scalex = ( m_nx + 1 ) / ( xmax() - xmin() ) ;
  const double scaley = ( m_ny + 1 ) / ( ymax() - ymin() ) ;
  //
  return result * ( scalex * scaley ) ;
=======
  return calculate (  fx , fy ) ;
>>>>>>> 67ab47fe
}
// ============================================================================
/** integral over x-dimension
 *  \f[ \int_{x_low}^{x_high} \mathcal{B}(x,y) \mathrm{d}x\f]
 *  @param y     variable
 *  @param xlow  low  edge in x
 *  @param xhigh high edge in x
 */
// ============================================================================
double Gaudi::Math::Bernstein2D::integrateY
( const double x    ,
  const double ylow , const double yhigh ) const
{
  if      ( s_equal ( ylow  , yhigh ) ) { return 0 ; }
  else if ( ylow  >  yhigh ) { return -1*integrateY ( x , yhigh , ylow  ) ; }
  else if ( x     <  xmin () || x    >  xmax() ) { return 0 ; }
  else if ( yhigh <= ymin () || ylow >= ymax() ) { return 0 ; }
  else if ( s_equal ( ylow  , m_ymin ) &&
            s_equal ( yhigh , m_ymax )         ) { return integrateY ( x ) ; }
  //
  const double  y_low  = std::max ( ymin() , ylow  ) ;
  const double  y_high = std::min ( ymax() , yhigh ) ;
  if ( y_low >= y_high ) { return 0 ; }
  //
  std::vector<double> fy ( m_ny + 1 , 0 ) ;
  for ( unsigned short i = 0 ; i <= m_ny ; ++i )
  { fy[i] = m_by[i].integral ( y_low , y_high ) ; }
  //
  std::vector<double> fx ( m_nx + 1 , 0 ) ;
  for  ( unsigned short i = 0 ; i <= m_nx ; ++i )
  { fx[i] = m_bx[i] ( x ) ; }
  //
<<<<<<< HEAD
  double result = 0 ;
  for  ( unsigned short ix = 0 ; ix <= m_nx ; ++ix )
  {
    for  ( unsigned short iy = 0 ; iy <= m_ny ; ++iy )
    { result += par ( ix , iy ) * fx[ix] * fy[iy] ; }
    //
  }
  //
  const double scalex = ( m_nx + 1 ) / ( xmax() - xmin() ) ;
  const double scaley = ( m_ny + 1 ) / ( ymax() - ymin() ) ;
  //
  return result * ( scalex * scaley ) ;
=======
  return calculate (  fx , fy ) ;
>>>>>>> 67ab47fe
}
// ============================================================================
/*  integral over x-dimension
 *  \f[ \int_{y_{min}}^{y_{max}} \mathcal{B}(x,y) \mathrm{d}y\f]
 *  @param x     variable
 */
// ============================================================================
double Gaudi::Math::Bernstein2D::integrateX ( const double y ) const
{
  if ( y < ymin () || y > ymax() ) { return 0 ; }
  //
  const std::vector<double> fx ( m_nx + 1 , (xmax()  -  xmin() ) / ( m_nx  + 1 ) ) ;
  //
  std::vector<double> fy ( m_ny + 1 , 0 ) ;
  for ( unsigned short i = 0 ; i <= m_ny ; ++i )
  { fy[i] = m_by[i] ( y ) ; }
  //
<<<<<<< HEAD
  const std::vector<double> fx ( m_nx + 1 , 1 ) ;
  //
  double result = 0 ;
  for  ( unsigned short ix = 0 ; ix <= m_nx ; ++ix )
  {
    for  ( unsigned short iy = 0 ; iy <= m_ny ; ++iy )
    { result += par ( ix , iy ) * fx[ix] * fy[iy] ; }
    //
  }
  //
  // const double scalex = ( m_nx + 1 ) / ( xmax() - xmin() ) ;
  const double scaley = ( m_ny + 1 ) / ( ymax() - ymin() ) ;
  //
  return result * scaley  ;
=======
  return calculate (  fx , fy ) ;
>>>>>>> 67ab47fe
}
// ============================================================================
/** integral over x-dimension
 *  \f[ \int_{x_{min}}^{x_{max}} \mathcal{B}(x,y) \mathrm{d}x\f]
 *  @param y     variable
 */
// ============================================================================
double Gaudi::Math::Bernstein2D::integrateY
( const double x ) const
{
  if ( x < xmin () || x > xmax() ) { return 0 ; }
  //
  std::vector<double> fx ( m_nx + 1 , 0 ) ;
  for  ( unsigned short i = 0 ; i <= m_nx ; ++i )
  { fx[i] = m_bx[i] ( x ) ; }
  //
<<<<<<< HEAD
  double result = 0 ;
  for  ( unsigned short ix = 0 ; ix <= m_nx ; ++ix )
  {
    for  ( unsigned short iy = 0 ; iy <= m_ny ; ++iy )
    { result += par ( ix , iy ) * fx[ix] * fy[iy] ; }
    //
  }
=======
  const std::vector<double> fy ( m_ny + 1 , (ymax()  -  ymin() ) / ( m_ny  + 1 ) ) ;
>>>>>>> 67ab47fe
  //
  return calculate ( fx ,  fy ) ;
}
// ============================================================================
// set (l,m)-parameter
// ============================================================================
bool Gaudi::Math::Bernstein2D::setPar
( const unsigned short l     ,
  const unsigned short m     ,
  const double         value )
{
  if ( l > m_nx || m > m_ny )             { return false ; }
  const unsigned int k =  l * ( m_ny + 1 ) + m ;
  return setPar ( k , value ) ;
}
// ============================================================================
// set k-parameter
// ============================================================================
bool Gaudi::Math::Bernstein2D::setPar
( const unsigned int   k     ,
  const double         value )
{
  if ( k >= npars() )                     { return false ; }
  if ( s_equal ( m_pars [ k ] , value ) ) { return false ; }
  m_pars [ k ] = value ;
  return true ;
}
// ============================================================================
// get (l,m)-parameter
// ============================================================================
double  Gaudi::Math::Bernstein2D::par
( const unsigned short l ,
  const unsigned short m ) const
{
  if ( l > m_nx || m > m_ny ) { return 0 ; }
  const unsigned int k =  l * ( m_ny + 1 ) + m ;
  return par ( k ) ;
}
// ============================================================================



// ============================================================================
// constructor from the order
// ============================================================================
Gaudi::Math::Bernstein2DSym::Bernstein2DSym
( const unsigned short      n    ,
  const double              xmin ,
  const double              xmax )
//
  : m_n    ( n )
//
  , m_pars ( ( n + 1 ) * ( n + 2 ) / 2 , 0.0 )
//
  , m_xmin ( std::min ( xmin , xmax ) )
  , m_xmax ( std::max ( xmin , xmax ) )
//
  , m_b    ()
{
  //
  typedef  Gaudi::Math::Bernstein::Basic BB ;
  for ( unsigned short i = 0 ; i <= n ; ++i )
  { m_b.push_back ( Bernstein ( BB ( i , n ) , xmin , xmax ) ) ; }
  //
}
// ============================================================================
// get the value
// ============================================================================
double Gaudi::Math::Bernstein2DSym::operator ()
  ( const double x ,
    const double y ) const
{
  /// the trivial cases
  if ( x < xmin () || x > xmax () ) { return 0.0        ; }
  if ( y < ymin () || y > ymax () ) { return 0.0        ; }
  //
  const double scale = ( m_n + 1 ) / ( xmax() - xmin() ) ;
  //
  if      ( 0 == npars ()       ) { return 0.0 ; }
  else if ( 1 == npars ()       ) { return m_pars [0] * ( scale * scale ) ; }
  ///
  std::vector<double> fy ( m_n + 1 , 0 ) ;
  for ( unsigned short i = 0 ; i <= m_n ; ++i )
  { fy[i] = m_b[i] ( y ) ; }
  //
  std::vector<double> fx ( m_n + 1 , 0 ) ;
  for  ( unsigned short i = 0 ; i <= m_n ; ++i )
  { fx[i] = m_b[i] ( x ) ; }
  //
  double       result = 0 ;
  for  ( unsigned short ix = 0 ; ix <= m_n ; ++ix )
  {
    for  ( unsigned short iy = 0 ; iy <= m_n ; ++iy )
    {
      result +=
        ix == iy  ? par ( ix , iy ) * fx[ix] * fy[iy] :
        0.5       * par ( ix , iy ) * fx[ix] * fy[iy] ;
    }
  }
  //
  return result * ( scale * scale ) ;
}
// ============================================================================
/* get the integral over 2D-region
 *  \f[ \int_{x_{low}}^{x_{high}}\int_{y_{low}}^{y_{high}}
 *  \mathcal{B}(x,y) \mathrm{d}x\mathrm{d}y\f]
 *  @param xlow  low  edge in x
 *  @param xhigh high edge in x
 *  @param ylow  low  edge in y
 *  @param yhigh high edge in y
 */
// ============================================================================
double Gaudi::Math::Bernstein2DSym::integral
( const double xlow , const double xhigh ,
  const double ylow , const double yhigh ) const
{
  //
  if      ( xlow  > xhigh   ) { return -integral ( xhigh , xlow    , ylow   , yhigh  ) ; }
  else if ( ylow  > yhigh   ) { return -integral ( xlow  , xhigh   , yhigh  , ylow   ) ; }
  //
  else if ( xlow  < xmin () ) { return  integral ( xmin() , xhigh  , ylow   , yhigh  ) ; }
  else if ( xhigh > xmax () ) { return  integral ( xlow   , xmax() , ylow   , yhigh  ) ; }
  else if ( ylow  < ymin () ) { return  integral ( xlow   , xhigh  , ymin() , yhigh  ) ; }
  else if ( yhigh > ymax () ) { return  integral ( xlow   , xhigh  , ylow   , ymax() ) ; }
  //
  else if ( s_equal ( xlow , xhigh ) || s_equal ( ylow , yhigh ) ) { return 0 ; }
  //
  //
  std::vector<double> fy ( m_n + 1 , 0 ) ;
  for ( unsigned short i = 0 ; i <= m_n ; ++i )
  { fy[i] = m_b[i].integral ( ylow , yhigh ) ; }
  //
  std::vector<double> fx ( m_n + 1 , 0 ) ;
  for  ( unsigned short i = 0 ; i <= m_n ; ++i )
  { fx[i] = m_b[i].integral ( xlow , xhigh ) ; }
  //
  double       result = 0 ;
  for  ( unsigned short ix = 0 ; ix <= m_n ; ++ix )
  {
    for  ( unsigned short iy = 0 ; iy <= m_n ; ++iy )
    {
      result +=
        ix == iy  ? par ( ix , iy ) * fx[ix] * fy[iy] :
        0.5       * par ( ix , iy ) * fx[ix] * fy[iy] ;
    }
  }
  //
  const double scale = ( m_n + 1 ) / ( xmax() - xmin() ) ;
  return result * ( scale * scale ) ;
}
// ============================================================================
/*  integral over x-dimension
 *  \f[ \int_{x_{low}}^{x_{high}} \mathcal{B}(x,y) \mathrm{d}x\f]
 *  @param x     variable
 *  @param xlow  low  edge in x
 *  @param xhigh high edge in x
 */
// ============================================================================
double Gaudi::Math::Bernstein2DSym::integrateX
( const double y    ,
  const double xlow , const double xhigh ) const
{ return integrateY ( y , xlow , xhigh ) ; }
// ============================================================================
/*  integral over y-dimension
 *  \f[ \int_{y_{low}}^{x_{high}} \mathcal{B}(x,y) \mathrm{d}y\f]
 *  @param y     variable
 *  @param xlow  low  edge in x
 *  @param xhigh high edge in x
 */
// ============================================================================
double Gaudi::Math::Bernstein2DSym::integrateY
( const double x    ,
  const double ylow , const double yhigh ) const
{
  //
  if      ( s_equal ( ylow  , yhigh ) ) { return 0 ; }
  else if ( ylow  > yhigh ) { return -integrateY ( x , yhigh , ylow  ) ; }
  else if ( x     <  xmin () || x    >  xmax() ) { return 0 ; }
  else if ( yhigh <  ymin () || ylow >  ymax() ) { return 0 ; }
  else if ( s_equal ( ylow  , ymin () ) &&
            s_equal ( yhigh , ymax () )  ) { return integrateY ( x ) ; }
  //
  const double  y_low  = std::max ( ymin() , ylow  ) ;
  const double  y_high = std::min ( ymax() , yhigh ) ;
  if ( y_low >= y_high ) { return 0 ; }
  //
  std::vector<double> fy ( m_n + 1 , 0 ) ;
  for ( unsigned short i = 0 ; i <= m_n ; ++i )
  { fy[i] = m_b[i].integral ( y_low , y_high ) ; }
  //
  std::vector<double> fx ( m_n + 1 , 0 ) ;
  for  ( unsigned short i = 0 ; i <= m_n ; ++i )
  { fx[i] = m_b[i] ( x ) ; }
  //
  double       result = 0 ;
  for  ( unsigned short ix = 0 ; ix <= m_n ; ++ix )
  {
    for  ( unsigned short iy = 0 ; iy <= m_n ; ++iy )
    {
      result +=
        ix == iy  ? par ( ix , iy ) * fx[ix] * fy[iy] :
        0.5       * par ( ix , iy ) * fx[ix] * fy[iy] ;
    }
  }
  //
  const double scale = ( m_n + 1 ) / ( xmax() - xmin() ) ;
  return result * ( scale * scale ) ;
}
// ============================================================================
/* get the integral over 2D-region
 *  \f[ \int_{x_{min}}^{x_{max}}\int_{y_{min}}^{y_{max}}
 *  \mathcal{B}(x,y) \mathrm{d}x\mathrm{d}y\f]
 */
// ============================================================================
double  Gaudi::Math::Bernstein2DSym::integral   () const
{ return std::accumulate ( m_pars.begin() , m_pars.end() , 0.0 ) ; }
// ============================================================================
/* integral over x-dimension
 *  \f[ \int_{x_{min}}^{x_{max}} \mathcal{B}(x,y) \mathrm{d}x\f]
 *  @param x     variable
 */
// ============================================================================
double Gaudi::Math::Bernstein2DSym::integrateX ( const double y ) const
{ return integrateY ( y ) ; }
// ============================================================================
/*  integral over y-dimension
 *  \f[ \int_{y_{min}}^{x_{max}} \mathcal{B}(x,y) \mathrm{d}y\f]
 *  @param y     variable
 */
// ============================================================================
double Gaudi::Math::Bernstein2DSym::integrateY ( const double x ) const
{
  //
  if ( x     <  xmin () || x    >  xmax() ) { return 0 ; }
  //
  std::vector<double> fx ( m_n + 1 , 0 ) ;
  for  ( unsigned short i = 0 ; i <= m_n ; ++i ) { fx[i] = m_b[i] ( x ) ; }
  //
  double       result = 0 ;
  for  ( unsigned short ix = 0 ; ix <= m_n ; ++ix )
  {
    for  ( unsigned short iy = 0 ; iy <= m_n ; ++iy )
    {
      result +=
        ix == iy  ? par ( ix , iy ) * fx[ix] :
        0.5       * par ( ix , iy ) * fx[ix] ;
    }
  }
  //
  const double scale = ( m_n + 1 ) / ( xmax() - xmin() ) ;
  return result * scale  ;
}
// ============================================================================
// set (k)-parameter
// ============================================================================
bool Gaudi::Math::Bernstein2DSym::setPar
( const unsigned int   k     ,
  const double         value )
{
  //
  if ( k >= npars() )                     { return false ; }
  if ( s_equal ( m_pars [ k ] , value ) ) { return false ; }
  m_pars [ k ] = value ;
  //
  return true ;
}
// ============================================================================
// set (l,m)-parameter
// ============================================================================
bool Gaudi::Math::Bernstein2DSym::setPar
( const unsigned short l     ,
  const unsigned short m     ,
  const double         value )
{
  //
  if ( l > m_n || m > m_n )               { return false ; }
  //
  const unsigned int k = ( l < m ) ?
    ( m * ( m + 1 ) / 2 + l ) :
    ( l * ( l + 1 ) / 2 + m ) ;
  //
  return setPar ( k , value ) ;
}
// ============================================================================
// get (l,m)-parameter
// ============================================================================
double Gaudi::Math::Bernstein2DSym::par
( const unsigned short l ,
  const unsigned short m ) const
{
  //
  if ( l > m_n || m > m_n )               { return 0 ; }
  //
  const unsigned int k = ( l < m ) ?
    ( m * ( m + 1 ) / 2 + l ) :
    ( l * ( l + 1 ) / 2 + m ) ;
  //
  return par ( k ) ;
}
// ============================================================================
// ============================================================================
// constructor from the order
// ============================================================================
Gaudi::Math::Positive2D::Positive2D
( const unsigned short      nX   ,
  const unsigned short      nY   ,
  const double              xmin ,
  const double              xmax ,
  const double              ymin ,
  const double              ymax )
//
  : m_bernstein (   nX , nY , xmin , xmax , ymin , ymax )
  , m_sphere    ( ( nX + 1 ) * ( nY + 1 ) - 1 )
{
  updateBernstein () ;
}
// ============================================================================
// set k-parameter
// ============================================================================
bool Gaudi::Math::Positive2D::setPar
( const unsigned int k     ,
  const double       value )
{
  //
  const bool update = m_sphere.setPhase ( k , value ) ;
  if ( !update ) { return false ; }   // no actual change
  //
  return updateBernstein () ;
}
// =============================================================================
// update bernstein coefficients
// =============================================================================
bool Gaudi::Math::Positive2D::updateBernstein ()
{
  //
  bool update = false ;
  for ( unsigned int ix = 0 ; ix < m_sphere.nX() ; ++ix )
  {
    const bool updated = m_bernstein.setPar ( ix , m_sphere.x2 ( ix ) ) ;
    update = updated || update ;
  }
  //
  return update ;
}
// ============================================================================
// get the parameter value
// ============================================================================
double Gaudi::Math::Positive2D::par ( const unsigned int k ) const
{ return m_sphere.phase ( k ) ; }
// ============================================================================
/*  get the integral over 2D-region
 *  \f[ \int_{x_{min}}^{x_{max}}\int_{y_{min}}^{y_{max}}
 *        \mathcal{B}(x,y) \mathrm{d}x\mathrm{d}y\f]
 */
// ============================================================================
double  Gaudi::Math::Positive2D::integral   () const { return 1 ; }
// ============================================================================
/* get the integral over 2D-region
 *  \f[ \int_{x_low}^{x_high}\int_{y_low}^{y_high} \mathcal{B}(x,y) \mathrm{d}x\mathrm{d}y\f]
 *  @param xlow  low  edge in x
 *  @param xhigh high edge in x
 *  @param ylow  low  edge in y
 *  @param yhigh high edge in y
 */
// ============================================================================
double Gaudi::Math::Positive2D::integral
( const double xlow , const double xhigh ,
  const double ylow , const double yhigh ) const
{
  return
    s_equal ( xlow  , xmin() ) &&
    s_equal ( xhigh , xmax() ) &&
    s_equal ( ylow  , ymin() ) &&
    s_equal ( yhigh , ymax() )  ?  1.0 :
    m_bernstein.integral ( xlow , xhigh , ylow , yhigh ) ;
}
// ============================================================================




// ============================================================================
// constructor from the order
// ============================================================================
Gaudi::Math::Positive2DSym::Positive2DSym
( const unsigned short      N    ,
  const double              xmin ,
  const double              xmax )
//
  : m_bernstein (   N , xmin , xmax )
  , m_sphere    ( ( N + 1 ) * ( N + 2 ) / 2 - 1  )
{
  updateBernstein () ;
}
// ============================================================================
// set k-parameter
// ============================================================================
bool Gaudi::Math::Positive2DSym::setPar
( const unsigned int k     ,
  const double       value )
{
  //
  const bool update = m_sphere.setPhase ( k , value ) ;
  if ( !update ) { return false ; }   // no actual change
  //
  return updateBernstein () ;
}
// =============================================================================
// update bernstein coefficients
// =============================================================================
bool Gaudi::Math::Positive2DSym::updateBernstein ()
{
  //
  //
  bool update = false ;
  for ( unsigned int ix = 0 ; ix < m_sphere.nX() ; ++ix )
  {
    const bool updated = m_bernstein.setPar ( ix , m_sphere.x2 ( ix ) ) ;
    update = updated || update ;
  }
  //
  return update ;
}
// ============================================================================
// get the value
// ============================================================================
double  Gaudi::Math::Positive2DSym::operator ()
  ( const double x , const double y ) const
{ return m_bernstein ( x , y ) ; }
// ============================================================================
// get the parameter value
// ============================================================================
double Gaudi::Math::Positive2DSym::par ( const unsigned int  k ) const
{ return m_sphere.phase ( k ) ; }
// ============================================================================
/*  get the integral over 2D-region
 *  \f[ \int_{x_{min}}^{x_{max}}\int_{y_{min}}^{y_{max}}
 *   \mathcal{B}(x,y) \mathrm{d}x\mathrm{d}y \f]
 */
// ============================================================================
double  Gaudi::Math::Positive2DSym::integral   () const { return 1 ; }
// ============================================================================
/*  get the integral over 2D-region
 *  \f[ \int_{x_low}^{x_high}\int_{y_low}^{y_high}
 *   \mathcal{B}(x,y) \mathrm{d}x\mathrm{d}y \f]
 *  @param xlow  low  edge in x
 *  @param xhigh high edge in x
 *  @param ylow  low  edge in y
 *  @param yhigh high edge in y
 */
// ============================================================================
double Gaudi::Math::Positive2DSym::integral
( const double xlow , const double xhigh ,
  const double ylow , const double yhigh ) const
{
  return
    s_equal ( xlow  , xmin () ) &&
    s_equal ( xhigh , xmax () ) &&
    s_equal ( ylow  , ymin () ) &&
    s_equal ( yhigh , ymax () ) ?  1.0 :
    m_bernstein.integral ( xlow , xhigh , ylow , yhigh ) ;
}
// ============================================================================
/* integral over x-dimension
 *  \f[ \int_{y_low}^{y_high} \mathcal{B}(x,y) \mathrm{d}y\f]
 *  @param x     variable
 *  @param ylow  low  edge in y
 *  @param yhigh high edge in y
 */
// ======================================================================
double  Gaudi::Math::Positive2DSym::integrateX
( const double y    ,
  const double xlow , const double xhigh ) const
{ return m_bernstein.integrateX ( y , xlow , xhigh ) ; }
// ======================================================================
/*  integral over x-dimension
 *  \f[ \int_{x_low}^{x_high} \mathcal{B}(x,y) \mathrm{d}x\f]
 *  @param y     variable
 *  @param xlow  low  edge in x
 *  @param xhigh high edge in x
 */
// ======================================================================
double Gaudi::Math::Positive2DSym::integrateY
( const double x    ,
  const double ylow , const double yhigh ) const
{ return m_bernstein.integrateY ( x , ylow , yhigh ) ; }
// ======================================================================
/*  integral over x-dimension
 *  \f[ \int_{x_{min}}^{x_{max}} \mathcal{B}(x,y) \mathrm{d}x\f]
 *  @param x     variable
 */
// ======================================================================
double Gaudi::Math::Positive2DSym::integrateX ( const double y ) const
{ return m_bernstein.integrateX ( y ) ; }
// ======================================================================
/*  integral over y-dimension
 *  \f[ \int_{y_{min}}^{y_{max}} \mathcal{B}(x,y) \mathrm{d}y\f]
 *  @param y     variable
 */
// ======================================================================
double Gaudi::Math::Positive2DSym::integrateY ( const double x ) const
{ return m_bernstein.integrateY ( x ) ; }
// ======================================================================

// ======================================================================
// 3D-models
// ======================================================================



// ======================================================================
// constructor from the order
// ======================================================================
Gaudi::Math::Bernstein3D::Bernstein3D 
( const unsigned short       nX    ,
  const unsigned short       nY    ,
  const unsigned short       nZ    ,
  const double               xmin  ,
  const double               xmax  ,
  const double               ymin  ,
  const double               ymax  ,
  const double               zmin  ,
  const double               zmax  ) 
  : m_nx   ( nX )
  , m_ny   ( nY )
  , m_nz   ( nZ )
    //
  , m_pars ( ( nX + 1 ) * ( nY + 1 ) * ( nZ + 1 ) , 0.0 )
    //
  , m_xmin ( std::min ( xmin , xmax ) )
  , m_xmax ( std::max ( xmin , xmax ) )
  , m_ymin ( std::min ( ymin , ymax ) )
  , m_ymax ( std::max ( ymin , ymax ) )
  , m_zmin ( std::min ( zmin , zmax ) )
  , m_zmax ( std::max ( zmin , zmax ) )
    //
  , m_bx   ()
  , m_by   ()
  , m_bz   ()
{
  //
  typedef  Gaudi::Math::Bernstein::Basic BB ;
  for ( unsigned short ix = 0 ; ix <= nX ; ++ix )
  { m_bx.push_back ( Bernstein ( BB ( ix , nX ) , xmin , xmax ) ) ; }
  //
  for ( unsigned short iy = 0 ; iy <= nY ; ++iy )
  { m_by.push_back ( Bernstein ( BB ( iy , nY ) , ymin , ymax ) ) ; }
  //
  for ( unsigned short iz = 0 ; iz <= nZ ; ++iz )
  { m_bz.push_back ( Bernstein ( BB ( iz , nZ ) , zmin , zmax ) ) ; }
  //
}
// ============================================================================
// helper function to make calculations
// ============================================================================
double Gaudi::Math::Bernstein3D::calculate
( const std::vector<double>& fx , 
  const std::vector<double>& fy , 
  const std::vector<double>& fz ) const 
{
  double       result = 0 ;
  for  ( unsigned short ix = 0 ; ix <= m_nx ; ++ix )
  {
    for  ( unsigned short iy = 0 ; iy <= m_ny ; ++iy )
    { 
      for  ( unsigned short iz = 0 ; iz <= m_nz ; ++iz )
      { result += par ( ix , iy , iz ) * fx[ix] * fy[iy] * fz[iz]; }
    }
  }
  //
  const double scalex = ( m_nx + 1 ) / ( xmax() - xmin() ) ;
  const double scaley = ( m_ny + 1 ) / ( ymax() - ymin() ) ;
  const double scalez = ( m_nz + 1 ) / ( zmax() - zmin() ) ;
  //
  return result * scalex * scaley * scalez ;
}
// ============================================================================
// get the value
// ============================================================================
double Gaudi::Math::Bernstein3D::operator () ( const double x ,
                                               const double y , 
                                               const double z ) const
{
  /// the trivial cases
  if ( x < m_xmin || x > m_xmax ) { return 0.0        ; }
  if ( y < m_ymin || y > m_ymax ) { return 0.0        ; }
  if ( z < m_zmin || z > m_zmax ) { return 0.0        ; }
  //
  if      ( 0 == npars ()       ) { return 0.0        ; }
  else if ( 1 == npars ()       ) 
  { 
    const double scalex = ( m_nx + 1 ) / ( xmax() - xmin() ) ;
    const double scaley = ( m_ny + 1 ) / ( ymax() - ymin() ) ;
    const double scalez = ( m_nz + 1 ) / ( zmax() - zmin() ) ;
    //
    return m_pars [0] * scalex * scaley * scalez ;
  }
  ///
  std::vector<double> fx ( m_nx + 1 , 0 ) ;
  for  ( unsigned short i = 0 ; i <= m_nx ; ++i )
  { fx[i] = m_bx[i] ( x )  ; }
  //
  std::vector<double> fy ( m_ny + 1 , 0 ) ;
  for ( unsigned short i = 0 ; i <= m_ny ; ++i )
  { fy[i] = m_by[i] ( y )  ; }
  //
  std::vector<double> fz ( m_nz + 1 , 0 ) ;
  for  ( unsigned short i = 0 ; i <= m_nz ; ++i )
  { fz[i] = m_bz[i] ( z )  ; }
  //
  return calculate ( fx , fy , fz ) ;
}

// ============================================================================
/** get the integral over 3D-region
 *  \f[  x_{min} < x < x_{max}, y_{min}< y< y_{max} , z_{min} < z < z_{max}\f]
 */
// ============================================================================
double Gaudi::Math::Bernstein3D::integral() const
{ return std::accumulate ( m_pars.begin() , m_pars.end() , 0.0 ) ; }
// ============================================================================
/* get the integral over 3D-region
 *  \f[ \int_{x_{low}}^{x_{high}}
 *      \int_{y_{low}}^{y_{high}} 
 *      \int_{z_{low}}^{z_{high}} 
 *\mathcal{B}(x,y,z) \mathrm{d}x\mathrm{d}y\mathrm{d}z\f]
 *  @param xlow  low  edge in x
 *  @param xhigh high edge in x
 *  @param ylow  low  edge in y
 *  @param yhigh high edge in y
 *  @param zlow  low  edge in z
 *  @param zhigh high edge in z
 */
// ============================================================================
double Gaudi::Math::Bernstein3D::integral
( const double xlow , const double xhigh ,
  const double ylow , const double yhigh ,
  const double zlow , const double zhigh ) const
{
  if      ( s_equal ( xlow , xhigh ) ||
            s_equal ( ylow , yhigh ) ||
            s_equal ( zlow , zhigh ) ) { return 0 ; }
  //
  else if ( s_equal ( xlow  , m_xmin ) &&
            s_equal ( xhigh , m_xmax ) &&
            s_equal ( ylow  , m_ymin ) &&
            s_equal ( yhigh , m_ymax ) &&  
            s_equal ( zlow  , m_zmin ) &&
            s_equal ( zhigh , m_zmax ) )  { return integral () ; }
  //
  else if ( xlow  > xhigh ) 
  { return -1*integral ( xhigh , xlow  , ylow  , yhigh , zlow  , zhigh ) ; }
  else if ( ylow  > yhigh ) 
  { return -1*integral ( xlow  , xhigh , yhigh , ylow  , zlow  , zhigh ) ; }
  else if ( zlow  > zhigh ) 
  { return -1*integral ( xlow  , xhigh , ylow  , yhigh , zhigh , zlow  ) ; }
  //
  else if ( xhigh <  xmin () || xlow >  xmax() ) { return 0 ; }
  else if ( yhigh <  ymin () || ylow >  ymax() ) { return 0 ; }
  else if ( zhigh <  zmin () || zlow >  zmax() ) { return 0 ; }
  //
  const double  x_low  = std::max ( xmin() , xlow  ) ;
  const double  x_high = std::min ( xmax() , xhigh ) ;
  if ( x_low >= x_high ) { return 0 ; }
  //
  const double  y_low  = std::max ( ymin() , ylow  ) ;
  const double  y_high = std::min ( ymax() , yhigh ) ;
  if ( y_low >= y_high ) { return 0 ; }
  //
  const double  z_low  = std::max ( zmin() , zlow  ) ;
  const double  z_high = std::min ( zmax() , zhigh ) ;
  if ( z_low >= z_high ) { return 0 ; }
  //
  std::vector<double> fx ( m_nx + 1 , 0 ) ;
  for  ( unsigned short i = 0 ; i <= m_nx ; ++i )
  { fx[i] = m_bx[i].integral ( x_low , x_high ) ; }
  //
  std::vector<double> fy ( m_ny + 1 , 0 ) ;
  for ( unsigned short i = 0 ; i <= m_ny ; ++i )
  { fy[i] = m_by[i].integral ( y_low , y_high ) ; }
  //
  std::vector<double> fz ( m_nz + 1 , 0 ) ;
  for ( unsigned short i = 0 ; i <= m_nz ; ++i )
  { fz[i] = m_bz[i].integral ( z_low , z_high ) ; }
  //
  return calculate ( fx , fy , fz ) ;
}
// ============================================================================
/*  integral over x-dimension
 *  \f[ \int_{y_low}^{y_high} \mathcal{B}(x,y,z) \mathrm{d}y\f]
 *  @param y     variable
 *  @param z     variable
 *  @param ylow  low  edge in y
 *  @param yhigh high edge in y
 */
// ============================================================================
double Gaudi::Math::Bernstein3D::integrateX
( const double y    ,
  const double z    ,
  const double xlow , const double xhigh ) const
{
  if      ( s_equal ( xlow , xhigh ) ) { return 0 ; }
  else if ( xlow  > xhigh  ) { return -1*integrateX ( y , z , xhigh , xlow ) ; }
  else if ( xhigh <= xmin () || xlow >= xmax() ) { return 0 ; }
  else if ( y     <  ymin () || y    >  ymax() ) { return 0 ; }
  else if ( z     <  zmin () || z    >  zmax() ) { return 0 ; }
  else if ( s_equal ( xlow  , m_xmin ) &&
            s_equal ( xhigh , m_xmax )         ) { return integrateX ( y ,  z ) ; }
  //
  const double  x_low  = std::max ( xmin() , xlow  ) ;
  const double  x_high = std::min ( xmax() , xhigh ) ;
  if ( x_low >= x_high ) { return 0 ; }
  //
  std::vector<double> fx ( m_nx + 1 , 0 ) ;
  for  ( unsigned short i = 0 ; i <= m_nx ; ++i )
  { fx[i] = m_bx[i].integral ( x_low , x_high ) ; }
  //
  std::vector<double> fy ( m_ny + 1 , 0 ) ;
  for ( unsigned short i = 0 ; i <= m_ny ; ++i )
  { fy[i] = m_by[i] ( y ) ; }
  //
  std::vector<double> fz ( m_nz + 1 , 0 ) ;
  for ( unsigned short i = 0 ; i <= m_nz ; ++i )
  { fz[i] = m_bz[i] ( z ) ; }
  //
  return calculate ( fx , fy , fz ) ;
}
// ============================================================================
/** integral over y-dimension
 *  \f[ \int_{x_low}^{x_high} \mathcal{B}(x,y,z) \mathrm{d}y\f]
 *  @param x     variable
 *  @param z     variable
 *  @param ylow  low  edge in y
 *  @param yhigh high edge in y
 */
// ============================================================================
double Gaudi::Math::Bernstein3D::integrateY
( const double x    ,
  const double z    ,
  const double ylow , const double yhigh ) const
{
  if      ( s_equal ( ylow  , yhigh ) ) { return 0 ; }
  else if ( ylow  >  yhigh ) { return -1*integrateY ( x , z , yhigh , ylow  ) ; }
  else if ( x     <  xmin () || x    >  xmax() ) { return 0 ; }
  else if ( z     <  zmin () || z    >  zmax() ) { return 0 ; }
  else if ( yhigh <= ymin () || ylow >= ymax() ) { return 0 ; }
  else if ( s_equal ( ylow  , m_ymin ) &&
            s_equal ( yhigh , m_ymax )         ) { return integrateY ( x , z ) ; }
  //
  const double  y_low  = std::max ( ymin() , ylow  ) ;
  const double  y_high = std::min ( ymax() , yhigh ) ;
  if ( y_low >= y_high ) { return 0 ; }
  //
  std::vector<double> fx ( m_nx + 1 , 0 ) ;
  for  ( unsigned short i = 0 ; i <= m_nx ; ++i )
  { fx[i] = m_bx[i] ( x ) ; }
  //
  std::vector<double> fy ( m_ny + 1 , 0 ) ;
  for ( unsigned short i = 0 ; i <= m_ny ; ++i )
  { fy[i] = m_by[i].integral ( y_low , y_high ) ; }
  //
  std::vector<double> fz ( m_nz + 1 , 0 ) ;
  for  ( unsigned short i = 0 ; i <= m_nz ; ++i )
  { fz[i] = m_bz[i] ( z ) ; }
  //
  return calculate ( fx , fy , fz ) ;
}
// ============================================================================
/** integral over z-dimension
 *  \f[ \int_{z_low}^{z_high} \mathcal{B}(x,y,z) \mathrm{d}z\f]
 *  @param x     variable
 *  @param y     variable
 *  @param zlow  low  edge in z
 *  @param zhigh high edge in z
 */
// ============================================================================
double Gaudi::Math::Bernstein3D::integrateZ
( const double x    ,
  const double y    ,
  const double zlow , const double zhigh ) const
{
  if      ( s_equal ( zlow  , zhigh ) ) { return 0 ; }
  else if ( zlow  >  zhigh ) { return -1*integrateZ ( x , y , zhigh , zlow  ) ; }
  else if ( x     <  xmin () || x    >  xmax() ) { return 0 ; }
  else if ( y     <  ymin () || y    >  ymax() ) { return 0 ; }
  else if ( zhigh <= zmin () || zlow >= zmax() ) { return 0 ; }
  else if ( s_equal ( zlow  , m_zmin ) &&
            s_equal ( zhigh , m_zmax )         ) { return integrateZ ( x , y ) ; }
  //
  const double  z_low  = std::max ( zmin() , zlow  ) ;
  const double  z_high = std::min ( zmax() , zhigh ) ;
  if ( z_low >= z_high ) { return 0 ; }
  //
  std::vector<double> fx ( m_nx + 1 , 0 ) ;
  for  ( unsigned short i = 0 ; i <= m_nx ; ++i )
  { fx[i] = m_bx[i] ( x ) ; }
  //
  std::vector<double> fy ( m_ny + 1 , 0 ) ;
  for ( unsigned short i = 0 ; i <= m_ny ; ++i )
  { fy[i] = m_by[i] ( y ) ; }
  //
  std::vector<double> fz ( m_nz + 1 , 0 ) ;
  for  ( unsigned short i = 0 ; i <= m_nz ; ++i ) 
  { fz[i] = m_bz[i].integral ( z_low , z_high ) ; }
  //
  return calculate ( fx , fy , fz ) ;
}


// ============================================================================
double Gaudi::Math::Bernstein3D::integrateX ( const double y , 
                                              const double z ) const
{
  if      ( y < ymin () || y > ymax() ) { return 0 ; }
  else if ( z < zmin () || z > zmax() ) { return 0 ; }
  //
  const std::vector<double> fx ( m_nx + 1 , ( xmax() - xmin () ) / ( m_nx + 1 ) ) ;
  //
  std::vector<double> fy ( m_ny + 1 , 0 ) ;
  for ( unsigned short i = 0 ; i <= m_ny ; ++i )
  { fy[i] = m_by[i] ( y ) ; }
  //
  std::vector<double> fz ( m_nz + 1 , 0 ) ;
  for ( unsigned short i = 0 ; i <= m_nz ; ++i )
  { fz[i] = m_bz[i] ( z ) ; }
  //
  return calculate ( fx , fy , fz ) ;
}
// ============================================================================
double Gaudi::Math::Bernstein3D::integrateY ( const double x , 
                                              const double z ) const
{
  if      ( x < xmin () || x > xmax() ) { return 0 ; }
  else if ( z < zmin () || z > zmax() ) { return 0 ; }
  //
  std::vector<double> fx ( m_nx + 1 , 0 ) ;
  for ( unsigned short i = 0 ; i <= m_nx ; ++i )
  { fx[i] = m_bx[i] ( x ) ; }
  //
  const std::vector<double> fy ( m_ny + 1 , ( ymax() - ymin () ) / ( m_ny + 1 ) ) ;
  //
  std::vector<double> fz ( m_nz + 1 , 0 ) ;
  for ( unsigned short i = 0 ; i <= m_nz ; ++i )
  { fz[i] = m_bz[i] ( z ) ; }
  //
  return calculate ( fx , fy , fz ) ;
}
// ============================================================================
double Gaudi::Math::Bernstein3D::integrateZ ( const double x , 
                                              const double y ) const
{
  if      ( x < xmin () || x > xmax() ) { return 0 ; }
  else if ( y < ymin () || y > ymax() ) { return 0 ; }
  //
  std::vector<double> fx ( m_nx + 1 , 0 ) ;
  for ( unsigned short i = 0 ; i <= m_nx ; ++i )
  { fx[i] = m_bx[i] ( x ) ; }
  //
  std::vector<double> fy ( m_ny + 1 , 0 ) ;
  for ( unsigned short i = 0 ; i <= m_ny ; ++i )
  { fy[i] = m_by[i] ( y ) ; }
  //
  const std::vector<double> fz ( m_nz + 1 , ( zmax() - zmin () ) / ( m_nz + 1 ) ) ;
  //
  return calculate ( fx , fy , fz ) ;
}

// ============================================================================
/*  integral over x&y-dimensions
 *  \f[ \int_{x_{low}}^{x_{high}}
 *      \int_{y_{low}}^{y_{high}} \mathcal{B}(x,y,z) \mathrm{d}x\mathrm{d}y\f]
 *  @param z     variable
 *  @param xlow  low  edge in x
 *  @param xhigh high edge in x
 *  @param ylow  low  edge in y
 *  @param yhigh high edge in y
 */
// ============================================================================
double Gaudi::Math::Bernstein3D::integrateXY
( const double z    ,                          
  const double xlow , const double xhigh ,
  const double ylow , const double yhigh ) const 
{
  if      ( s_equal ( xlow  , xhigh ) ) { return 0 ; }
  else if ( s_equal ( ylow  , yhigh ) ) { return 0 ; }
  else if ( xlow  >  xhigh ) { return -1*integrateXY ( z , xhigh , xlow  , ylow  , yhigh ) ; }
  else if ( ylow  >  yhigh ) { return -1*integrateXY ( z , xlow  , xhigh , yhigh , ylow  ) ; }
  else if ( z     <  zmin () || z    >  zmax() ) { return 0 ; }
  else if ( s_equal ( xlow  , m_xmin ) &&
            s_equal ( xhigh , m_xmax ) &&
            s_equal ( ylow  , m_ymin ) &&
            s_equal ( yhigh , m_ymax ) ) { return integrateXY ( z ) ; }
  //  //
  const double  x_low  = std::max ( xmin() , xlow  ) ;
  const double  x_high = std::min ( xmax() , xhigh ) ;
  if ( x_low >= x_high ) { return 0 ; }
  //
  const double  y_low  = std::max ( ymin() , ylow  ) ;
  const double  y_high = std::min ( ymax() , yhigh ) ;
  if ( y_low >= y_high ) { return 0 ; }
  //
  std::vector<double> fx ( m_nx + 1 , 0 ) ;
  for ( unsigned short i = 0 ; i <= m_nx ; ++i )
  { fx[i] = m_bx[i].integral ( x_low , x_high ) ; }
  //
  std::vector<double> fy ( m_ny + 1 , 0 ) ;
  for ( unsigned short i = 0 ; i <= m_ny ; ++i )
  { fy[i] = m_by[i].integral ( y_low , y_high ) ; }
  //
  std::vector<double> fz ( m_nz + 1 , 0 ) ;
  for  ( unsigned short i = 0 ; i <= m_nz ; ++i )
  { fz[i] = m_bz[i] ( z ) ; }
  //
  return calculate ( fx , fy , fz ) ;
}
// ============================================================================
/** integral over x&z-dimensions
 *  \f[ \int_{x_{low}}^{x_{high}}
 *      \int_{z_{low}}^{z_{high}} \mathcal{B}(x,y,z) \mathrm{d}x\mathrm{d}z\f]
 *  @param y     variable
 *  @param xlow  low  edge in x
 *  @param xhigh high edge in x
 *  @param zlow  low  edge in y
 *  @param zhigh high edge in y
 */
// ============================================================================
double Gaudi::Math::Bernstein3D::integrateXZ
( const double y    ,                          
  const double xlow , const double xhigh ,
  const double zlow , const double zhigh ) const 
{
  if      ( s_equal ( xlow  , xhigh ) ) { return 0 ; }
  else if ( s_equal ( zlow  , zhigh ) ) { return 0 ; }
  else if ( xlow  >  xhigh ) { return -1*integrateXZ ( y , xhigh , xlow  , zlow  , zhigh ) ; }
  else if ( zlow  >  zhigh ) { return -1*integrateXZ ( y , xlow  , xhigh , zhigh , zlow  ) ; }
  else if ( y     <  ymin () || y    >  ymax() ) { return 0 ; }
  else if ( s_equal ( xlow  , m_xmin ) &&
            s_equal ( xhigh , m_xmax ) &&
            s_equal ( zlow  , m_zmin ) &&
            s_equal ( zhigh , m_zmax ) ) { return integrateXZ ( y ) ; }
  //
  const double  x_low  = std::max ( xmin() , xlow  ) ;
  const double  x_high = std::min ( xmax() , xhigh ) ;
  if ( x_low >= x_high ) { return 0 ; }
  //
  const double  z_low  = std::max ( zmin() , zlow  ) ;
  const double  z_high = std::min ( zmax() , zhigh ) ;
  if ( z_low >= z_high ) { return 0 ; }
  //
  std::vector<double> fx ( m_nx + 1 , 0 ) ;
  for ( unsigned short i = 0 ; i <= m_nx ; ++i )
  { fx[i] = m_bx[i].integral ( x_low , x_high ) ; }
  //
  std::vector<double> fy ( m_ny + 1 , 0 ) ;
  for ( unsigned short i = 0 ; i <= m_ny ; ++i )
  { fy[i] = m_by[i] ( y ) ; }
  //
  std::vector<double> fz ( m_nz + 1 , 0 ) ;
  for  ( unsigned short i = 0 ; i <= m_nz ; ++i )
  { fz[i] = m_bz[i].integral ( z_low , z_high ) ; }
  //
  return calculate ( fx , fy , fz ) ;
}
// ============================================================================
/** integral over y&z-dimensions
 *  \f[ \int_{y_{low}}^{y_{high}}
 *      \int_{z_{low}}^{z_{high}} \mathcal{B}(x,y,z) \mathrm{d}y\mathrm{d}z\f]
 *  @param x     variable
 *  @param ylow  low  edge in x
 *  @param yhigh high edge in x
 *  @param zlow  low  edge in y
 *  @param zhigh high edge in y
 */
// ============================================================================ 
double Gaudi::Math::Bernstein3D::integrateYZ
( const double x    ,                          
  const double ylow , const double yhigh ,
  const double zlow , const double zhigh ) const 
{
  if      ( s_equal ( ylow  , yhigh ) ) { return 0 ; }
  else if ( s_equal ( zlow  , zhigh ) ) { return 0 ; }
  else if ( ylow  >  yhigh ) { return -1*integrateYZ ( x , yhigh , ylow  , zlow  , zhigh ) ; }
  else if ( zlow  >  zhigh ) { return -1*integrateYZ ( x , ylow  , yhigh , zhigh , zlow  ) ; }
  else if ( x     <  xmin () || x    >  xmax() ) { return 0 ; }
  else if ( s_equal ( ylow  , m_ymin ) &&
            s_equal ( yhigh , m_ymax ) &&
            s_equal ( zlow  , m_zmin ) &&
            s_equal ( zhigh , m_zmax ) ) { return integrateYZ ( x ) ; }
  //
  const double  y_low  = std::max ( ymin() , ylow  ) ;
  const double  y_high = std::min ( ymax() , yhigh ) ;
  if ( y_low >= y_high ) { return 0 ; }
  //
  const double  z_low  = std::max ( zmin() , zlow  ) ;
  const double  z_high = std::min ( zmax() , zhigh ) ;
  if ( z_low >= z_high ) { return 0 ; }
  //
  std::vector<double> fx ( m_nx + 1 , 0 ) ;
  for ( unsigned short i = 0 ; i <= m_nx ; ++i )
  { fx[i] = m_bx[i] ( x ) ; }
  //
  std::vector<double> fy ( m_ny + 1 , 0 ) ;
  for ( unsigned short i = 0 ; i <= m_ny ; ++i )
  { fy[i] = m_by[i].integral ( y_low , y_high ) ; }
  //
  std::vector<double> fz ( m_nz + 1 , 0 ) ;
  for  ( unsigned short i = 0 ; i <= m_nz ; ++i )
  { fz[i] = m_bz[i].integral ( z_low , z_high ) ; }
  //
  return calculate ( fx , fy , fz ) ;
}
// ============================================================================
/*  integral over x&y-dimensions
 *  \f[ \int_{x_{min}}^{x_{max}}
 *      \int_{y_{min}}^{y_{max}} \mathcal{B}(x,y,z) \mathrm{d}x\mathrm{d}y\f]
 *  @param z     variable
 */
// ============================================================================
double Gaudi::Math::Bernstein3D::integrateXY ( const double z    ) const 
{
  if ( z < zmin () || z > zmax() ) { return 0 ; }
  //
  const std::vector<double> fx ( m_nx + 1 , ( xmax() - xmin () ) / ( m_nx + 1 ) ) ;
  const std::vector<double> fy ( m_ny + 1 , ( ymax() - ymin () ) / ( m_ny + 1 ) ) ;
  //
  std::vector<double> fz ( m_nz + 1 , 0 ) ;
  for ( unsigned short i = 0 ; i <= m_nz ; ++i )
  { fz[i] = m_bz[i] ( z ) ; }
  //
  return calculate ( fx , fy , fz ) ;
}
// ============================================================================
/*  integral over x&z-dimensions
 *  \f[ \int_{x_{min}}^{x_{min}}
 *      \int_{z_{max}}^{z_{max}} \mathcal{B}(x,y,z) \mathrm{d}x\mathrm{d}z\f]
 *  @param y     variable
 */
// ============================================================================
double Gaudi::Math::Bernstein3D::integrateXZ ( const double y    ) const 
{
  if ( y < ymin () || y > ymax() ) { return 0 ; }
  //
  const std::vector<double> fx ( m_nx + 1 , ( xmax() - xmin () ) / ( m_nx + 1 ) ) ;
  //
  std::vector<double> fy ( m_ny + 1 , 0 ) ;
  for ( unsigned short i = 0 ; i <= m_ny ; ++i )
  { fy[i] = m_by[i] ( y ) ; }
  //
  const std::vector<double> fz ( m_nz + 1 , ( zmax() - zmin () ) / ( m_nz + 1 ) ) ;
  //
  return calculate ( fx , fy , fz ) ;
}
// ============================================================================
/* integral over y&z-dimensions
 *  \f[ \int_{y_{min}}^{y_{max}}
 *      \int_{z_{min}}^{z_{max}} \mathcal{B}(x,y,z) \mathrm{d}y\mathrm{d}z\f]
 *  @param x     variable
 */
// ============================================================================
double Gaudi::Math::Bernstein3D::integrateYZ ( const double x    ) const 
{
  if ( x < xmin () || x > xmax() ) { return 0 ; }
  //
  std::vector<double> fx ( m_nx + 1 , 0 ) ;
  for ( unsigned short i = 0 ; i <= m_nx ; ++i )
  { fx[i] = m_bx[i] ( x ) ; }
  //
  const std::vector<double> fy ( m_ny + 1 , ( ymax() - ymin () ) / ( m_ny + 1 ) ) ;
  //
  const std::vector<double> fz ( m_nz + 1 , ( zmax() - zmin () ) / ( m_nz + 1 ) ) ;
  //
  return calculate ( fx , fy , fz ) ;
}
// ============================================================================
// set (l,m,n)-parameter
// ============================================================================
bool Gaudi::Math::Bernstein3D::setPar
( const unsigned short l     ,
  const unsigned short m     ,
  const unsigned short n     ,
  const double         value )
{
  if ( l > m_nx || m > m_ny || n > m_nz ) { return false ; }
  //
  // ix*(ny+1)*(nz+1)+iy*(nz+1)+iz
  const unsigned int nzp1 =  m_nz + 1 ;
  const unsigned int k    =
    nzp1 * l * ( m_ny + 1 ) + 
    nzp1 * m                + 
    n ;
  //
  return setPar ( k , value ) ;
}
// ============================================================================
// set k-parameter
// ============================================================================
bool Gaudi::Math::Bernstein3D::setPar
( const unsigned int   k     ,
  const double         value )
{
  if ( k >= npars() )                     { return false ; }
  if ( s_equal ( m_pars [ k ] , value ) ) { return false ; }
  m_pars [ k ] = value ;
  return true ;
}
// ============================================================================
// get (l,m)-parameter
// ============================================================================
double  Gaudi::Math::Bernstein3D::par
( const unsigned short l ,
  const unsigned short m ,
  const unsigned short n ) const
{
  if ( l > m_nx || m > m_ny || n > m_nz ) { return 0 ; }
  //
  // ix*(ny+1)*(nz+1)+iy*(nz+1)+iz
  const unsigned int nzp1 =  m_nz + 1 ;
  const unsigned int k    =
    nzp1 * l * ( m_ny + 1 ) + 
    nzp1 * m                + 
    n ;
  //
  return par ( k ) ;
}
// ============================================================================

// ============================================================================
// Positive 3D-polynomial
// ============================================================================

// ============================================================================
// constructor from the order
// ============================================================================
Gaudi::Math::Positive3D::Positive3D 
( const unsigned short       Nx    ,
  const unsigned short       Ny    ,
  const unsigned short       Nz    ,
  const double               xmin  ,
  const double               xmax  ,
  const double               ymin  ,
  const double               ymax  ,
  const double               zmin  ,
  const double               zmax  )
  : m_bernstein (   Nx , Ny , Nz,  xmin , xmax , ymin , ymax , zmin , zmax ) 
  , m_sphere    ( ( Nx + 1 ) * ( Ny + 1 ) * ( Nz + 1 ) - 1 )
{
  updateBernstein () ;
}
// ============================================================================
// set k-parameter
// ============================================================================
bool Gaudi::Math::Positive3D::setPar 
( const unsigned int k     , 
  const double       value )
{
  //
  const bool update = m_sphere.setPhase ( k , value ) ;
  if ( !update ) { return false ; }   // no actual change 
  //
  return updateBernstein () ;
}
// =============================================================================
// update bernstein coefficients
// =============================================================================
bool Gaudi::Math::Positive3D::updateBernstein ()
{
  //
  bool update = false ;
  for ( unsigned int ix = 0 ; ix < m_sphere.nX() ; ++ix ) 
  { 
    const bool updated = m_bernstein.setPar ( ix , m_sphere.x2 ( ix ) ) ;
    update = updated || update ;  
  }
  //
  return update ;
}
// ============================================================================
// get the parameter value
// ============================================================================
double Gaudi::Math::Positive3D::par ( const unsigned int k ) const 
{ return m_sphere.phase ( k ) ; }
// ============================================================================
/*  get the integral over 3D-region           
 *  \f[ \int_{x_{min}}^{x_{max}}
 *      \int_{y_{min}}^{y_{max}} 
 *      \int_{z_{min}}^{z_{max}} 
 *        \mathcal{B}(x,y,z) \mathrm{d}x\mathrm{d}y\mathrm{d}z\f] 
 */
// ============================================================================
double  Gaudi::Math::Positive3D::integral   () const { return 1 ; }
// ============================================================================
/* get the integral over 3D-region 
 *  \f[ \int_{x_{low}}^{x_{high}}
 *      \int_{y_{low}}^{y_{high}} 
 *      \int_{z_{low}}^{z_{high}} 
 *      \mathcal{B}(x,y,z) \mathrm{d}x\mathrm{d}y\mathrm{d}z\f] 
 *  @param xlow  low  edge in x 
 *  @param xhigh high edge in x 
 *  @param ylow  low  edge in y 
 *  @param yhigh high edge in y 
 *  @param zlow  low  edge in z 
 *  @param zhigh high edge in z 
 */
// ============================================================================
double Gaudi::Math::Positive3D::integral   
( const double xlow , const double xhigh , 
  const double ylow , const double yhigh ,
  const double zlow , const double zhigh ) const 
{ 
  return
    s_equal ( xlow  , xmin() ) && 
    s_equal ( xhigh , xmax() ) && 
    s_equal ( ylow  , ymin() ) && 
    s_equal ( yhigh , ymax() ) && 
    s_equal ( zlow  , zmin() ) && 
    s_equal ( zhigh , zmax() )  ? 1.0 : 
    m_bernstein.integral ( xlow , xhigh , ylow , yhigh , zlow , zhigh ) ; 
}
// ============================================================================

// ============================================================================
<<<<<<< HEAD
//  Some interpolation utilisties
=======
//  Some interpolation utilities 
>>>>>>> 67ab47fe
// ============================================================================
/*  construct interpolation polynomial (in Bernstein form)
 *  @param x       vector of abscissas
 *  @param y       vector of function values
 *  @param xmin low  edge for Bernstein polynomial
 *  @param xmax high edge for Bernstein polynomial
 *  - if vector of y is longer  than vector x, extra values are ignored
 *  - if vector of y is shorter than vector x, missing entries are assumed to be zero
 *  It relies on Newton-Bernstein algorithm
 *  @see http://arxiv.org/abs/1510.09197
 *  @see Mark Ainsworth and Manuel A. Sanches,
 *       "Computing of Bezier control points of Largangian interpolant
 *       in arbitrary dimension", arXiv:1510.09197 [math.NA]
 *  @see http://adsabs.harvard.edu/abs/2015arXiv151009197A
 *  @see Gaudi::Math::Bernstein
 *  @code
 *  std::vector<double> x = ... ; // abscissas
 *  std::vector<double> y = ... ; // functionvalues
 *  Gaudi::Math::Bernstein p = interpolate ( x , y , -1 , 1 );
 *  std::cout << " interpolant at x=0.1 is " << p(0.1) << std::endl ;
 *  std::cout << " interpolant at x=0.2 is " << p(0.2) << std::endl ;
 *  @endcode
 */
// ============================================================================
Gaudi::Math::Bernstein
Gaudi::Math::Interpolation::bernstein
( const std::vector<double>& x    ,
  const std::vector<double>& y    ,
  const double               xmin ,
  const double               xmax )
{
  return Gaudi::Math::Bernstein ( x.begin() , x.end() ,
                                  y.begin() , y.end() ,
                                  xmin      , xmax    ) ;
}
// ============================================================================
/*  construct interpolation polynomial (in Bernstein form)
 *  @param func    the function
 *  @param x       vector of abscissas
 *  @param xmin low  edge for Bernstein polynomial
 *  @param xmax high edge for Bernstein polynomial
 *  - if vector of y is longer  than vector x, extra values are ignored
 *  - if vector of y is shorter than vector x, missing entries are assumed to be zero
 *  It relies on Newton-Bernstein algorithm
 *  @see http://arxiv.org/abs/1510.09197
 *  @see Mark Ainsworth and Manuel A. Sanches,
 *       "Computing of Bezier control points of Largangian interpolant
 *       in arbitrary dimension", arXiv:1510.09197 [math.NA]
 *  @see http://adsabs.harvard.edu/abs/2015arXiv151009197A
 *  @see Gaudi::Math::Bernstein
 *  @code
 *  auto f = [] ( double t ) { return std::sin ( t ) ; }
 *  std::vector<double> x = ... ; // abscissas
 *  Gaudi::Math::Bernstein p = interpolate ( f , x , -1 , 1 );
 *  std::cout << " interpolant at x=0.1 is " << p(0.1) << std::endl ;
 *  std::cout << " interpolant at x=0.2 is " << p(0.2) << std::endl ;
 *  @endcode
 */
// ============================================================================
Gaudi::Math::Bernstein
Gaudi::Math::Interpolation::bernstein
( std::function<double(double)> func ,
  const std::vector<double>&    x    ,
  const double                  xmin ,
  const double                  xmax )
{
  return Gaudi::Math::Interpolation::bernstein ( func      ,
                                                 x.begin() , x.end() ,
                                                 xmin      , xmax    ) ;
}
// ============================================================================
/*  construct interpolation polynomial (in Bernstein form) using Gauss-Lobatto grid,
 *  that minimises Runge's effect.
 *  @param func      the function
 *  @param N         the interpolation  degree
 *  @param xmin low  edge for Bernstein polynomial
 *  @param xmax high edge for Bernstein polynomial
 *  - if vector of y is longer  than vector x, extra values are ignored
 *  - if vector of y is shorter than vector x, missing entries are assumed to be zero
 *  It relies on Newton-Bernstein algorithm
 *  @see http://arxiv.org/abs/1510.09197
 *  @see Mark Ainsworth and Manuel A. Sanches,
 *       "Computing of Bezier control points of Largangian interpolant
 *       in arbitrary dimension", arXiv:1510.09197 [math.NA]
 *  @see http://adsabs.harvard.edu/abs/2015arXiv151009197A
 *  @see Gaudi::Math::Bernstein
 *  @code
 *  auto f = [] ( double t ) { return std::sin ( t ) ; }
 *  Gaudi::Math::Bernstein p = bernstein ( f , 5 , -1 , 1 );
 *  std::cout << " interpolant at x=0.1 is " << p(0.1) << std::endl ;
 *  std::cout << " interpolant at x=0.2 is " << p(0.2) << std::endl ;
 *  @endcode
 */
// ============================================================================
Gaudi::Math::Bernstein
Gaudi::Math::Interpolation::bernstein
( std::function<double(double)> func ,
  const unsigned short          N    ,
  const double                  xmin ,
  const double                  xmax )
{ return Gaudi::Math::Interpolation::lobatto ( func , N , xmin , xmax ) ; }
// ============================================================================




// ============================================================================
// The END
// ============================================================================<|MERGE_RESOLUTION|>--- conflicted
+++ resolved
@@ -2943,18 +2943,7 @@
   for  ( unsigned short i = 0 ; i <= m_nx ; ++i )
   { fx[i] = m_bx[i] ( x )  ; }
   //
-<<<<<<< HEAD
-  double       result = 0 ;
-  for  ( unsigned short ix = 0 ; ix <= m_nx ; ++ix )
-  {
-    for  ( unsigned short iy = 0 ; iy <= m_ny ; ++iy )
-    { result += par ( ix , iy ) * fx[ix] * fy[iy] ; }
-  }
-  //
-  return result * ( scalex * scaley ) ;
-=======
   return calculate (  fx , fy ) ;
->>>>>>> 67ab47fe
 }
 // ============================================================================
 /** get the integral over 2D-region
@@ -3005,22 +2994,7 @@
   for  ( unsigned short i = 0 ; i <= m_nx ; ++i )
   { fx[i] = m_bx[i].integral ( x_low , x_high ) ; }
   //
-<<<<<<< HEAD
-  double result = 0 ;
-  for  ( unsigned short ix = 0 ; ix <= m_nx ; ++ix )
-  {
-    for  ( unsigned short iy = 0 ; iy <= m_ny ; ++iy )
-    { result += par ( ix , iy ) * fx[ix] * fy[iy] ; }
-    //
-  }
-  //
-  const double scalex = ( m_nx + 1 ) / ( xmax() - xmin() ) ;
-  const double scaley = ( m_ny + 1 ) / ( ymax() - ymin() ) ;
-  //
-  return result * ( scalex * scaley ) ;
-=======
   return calculate (  fx , fy ) ;
->>>>>>> 67ab47fe
 }
 // ============================================================================
 /*  integral over x-dimension
@@ -3053,22 +3027,7 @@
   for  ( unsigned short i = 0 ; i <= m_nx ; ++i )
   { fx[i] = m_bx[i].integral ( x_low , x_high ) ; }
   //
-<<<<<<< HEAD
-  double result = 0 ;
-  for  ( unsigned short ix = 0 ; ix <= m_nx ; ++ix )
-  {
-    for  ( unsigned short iy = 0 ; iy <= m_ny ; ++iy )
-    { result += par ( ix , iy ) * fx[ix] * fy[iy] ; }
-    //
-  }
-  //
-  const double scalex = ( m_nx + 1 ) / ( xmax() - xmin() ) ;
-  const double scaley = ( m_ny + 1 ) / ( ymax() - ymin() ) ;
-  //
-  return result * ( scalex * scaley ) ;
-=======
   return calculate (  fx , fy ) ;
->>>>>>> 67ab47fe
 }
 // ============================================================================
 /** integral over x-dimension
@@ -3101,22 +3060,7 @@
   for  ( unsigned short i = 0 ; i <= m_nx ; ++i )
   { fx[i] = m_bx[i] ( x ) ; }
   //
-<<<<<<< HEAD
-  double result = 0 ;
-  for  ( unsigned short ix = 0 ; ix <= m_nx ; ++ix )
-  {
-    for  ( unsigned short iy = 0 ; iy <= m_ny ; ++iy )
-    { result += par ( ix , iy ) * fx[ix] * fy[iy] ; }
-    //
-  }
-  //
-  const double scalex = ( m_nx + 1 ) / ( xmax() - xmin() ) ;
-  const double scaley = ( m_ny + 1 ) / ( ymax() - ymin() ) ;
-  //
-  return result * ( scalex * scaley ) ;
-=======
   return calculate (  fx , fy ) ;
->>>>>>> 67ab47fe
 }
 // ============================================================================
 /*  integral over x-dimension
@@ -3134,24 +3078,7 @@
   for ( unsigned short i = 0 ; i <= m_ny ; ++i )
   { fy[i] = m_by[i] ( y ) ; }
   //
-<<<<<<< HEAD
-  const std::vector<double> fx ( m_nx + 1 , 1 ) ;
-  //
-  double result = 0 ;
-  for  ( unsigned short ix = 0 ; ix <= m_nx ; ++ix )
-  {
-    for  ( unsigned short iy = 0 ; iy <= m_ny ; ++iy )
-    { result += par ( ix , iy ) * fx[ix] * fy[iy] ; }
-    //
-  }
-  //
-  // const double scalex = ( m_nx + 1 ) / ( xmax() - xmin() ) ;
-  const double scaley = ( m_ny + 1 ) / ( ymax() - ymin() ) ;
-  //
-  return result * scaley  ;
-=======
   return calculate (  fx , fy ) ;
->>>>>>> 67ab47fe
 }
 // ============================================================================
 /** integral over x-dimension
@@ -3168,17 +3095,7 @@
   for  ( unsigned short i = 0 ; i <= m_nx ; ++i )
   { fx[i] = m_bx[i] ( x ) ; }
   //
-<<<<<<< HEAD
-  double result = 0 ;
-  for  ( unsigned short ix = 0 ; ix <= m_nx ; ++ix )
-  {
-    for  ( unsigned short iy = 0 ; iy <= m_ny ; ++iy )
-    { result += par ( ix , iy ) * fx[ix] * fy[iy] ; }
-    //
-  }
-=======
   const std::vector<double> fy ( m_ny + 1 , (ymax()  -  ymin() ) / ( m_ny  + 1 ) ) ;
->>>>>>> 67ab47fe
   //
   return calculate ( fx ,  fy ) ;
 }
@@ -4400,11 +4317,7 @@
 // ============================================================================
 
 // ============================================================================
-<<<<<<< HEAD
-//  Some interpolation utilisties
-=======
 //  Some interpolation utilities 
->>>>>>> 67ab47fe
 // ============================================================================
 /*  construct interpolation polynomial (in Bernstein form)
  *  @param x       vector of abscissas
