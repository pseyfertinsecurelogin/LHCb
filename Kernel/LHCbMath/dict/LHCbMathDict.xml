--- conflicted
+++ resolved
@@ -264,10 +264,7 @@
   <function name = "Gaudi::Math::probit"            />  
   <function name = "Gaudi::Math::erfcx"             />  
   <function name = "Gaudi::Math::faddeeva_w"        />  
-<<<<<<< HEAD
-=======
   <function name = "Gaudi::Math::dowson"            />  
->>>>>>> 25ebe70b
   <function name = "Gaudi::Math::binomEff"          />
   <function name = "Gaudi::Math::binomEff2"         />
   <function name = "Gaudi::Math::wilsonEff"         />
