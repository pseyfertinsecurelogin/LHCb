--- conflicted
+++ resolved
@@ -29,12 +29,8 @@
     'sinh'   , 'cosh'   , 'tanh'   , 'sech'   ,
     'asin'   , 'acos'   , 'atan'   , 
     'asinh'  , 'acosh'  , 'atanh'  ,
-<<<<<<< HEAD
-    'erf'    , 'erfc'   , 'erfcx'  , 'probit' , 
-=======
     'erf'    , 'erfc'   , 'erfi'   , 'erfcx'  ,
     'probit' , 
->>>>>>> 25ebe70b
     'gamma'  , 'tgamma' , 'lgamma' , 'igamma' , 
     'exp2'   , 'log2'   ,
     'hypot'  , 'fma'  
@@ -332,17 +328,6 @@
     return _igamma_ ( x )
 
 
-
-_sech_ = cpp.Gaudi.Math.sech 
-# =============================================================================
-## define ``sech'' function 
-def sech ( x ) :
-    """ Sech-function:
-    sech(x)=1/cosh(x)
-    """
-    fun = getattr ( x , '__sech__' , None )
-    if fun : return fun()
-    return _sech_ ( x )
 
 _sech_ = cpp.Gaudi.Math.sech 
 # =============================================================================
@@ -416,17 +401,6 @@
     print '*'*120
     
     vars  = [ VE ( 0.001 , 0.0001**2 ) , VE(1,0) , VE(1,0.1**2) , VE(10,0.01**2) ]
-<<<<<<< HEAD
-    funcs = [ exp   , expm1  ,
-              log   , log10  , log1p  , 
-              sqrt  , cbrt   ,
-              sin   , cos    , tan    ,
-              sinh  , cosh   , tanh   , sech , 
-              asin  , acos   , atan   ,
-              asinh , acosh  , atanh  ,
-              erf   , erfc   , erfcx  , probit , 
-              gamma , tgamma , lgamma , igamma ]
-=======
     funcs = [ exp    , expm1  ,
               log    , log10  , log1p  , 
               sqrt   , cbrt   ,
@@ -437,7 +411,6 @@
               erf    , erfc   , erfi   , erfcx  ,
               probit , 
               gamma  , tgamma , lgamma , igamma ]
->>>>>>> 25ebe70b
 
     ## use helper object:
     from LHCbMath.deriv import EvalVE 
