--- conflicted
+++ resolved
@@ -54,14 +54,10 @@
 
 set_property(SOURCE src/Similarity_SSE3.cpp APPEND_STRING PROPERTY COMPILE_FLAGS " -msse3 " )
 set_property(SOURCE src/Similarity_AVX.cpp APPEND_STRING PROPERTY COMPILE_FLAGS " -mavx -O3 " )
-<<<<<<< HEAD
-if(LCG_COMP STREQUAL gcc )
-=======
 set_property(SOURCE src/Similarity_AVX2.cpp APPEND_STRING PROPERTY COMPILE_FLAGS ${AVX2_BUILD_FLAGS} )
 
 if(LCG_COMP STREQUAL "gcc" OR
     (BINARY_TAG_COMP_NAME STREQUAL "gcc" AND BINARY_TAG_COMP_VERSION VERSION_LESS "5"))
->>>>>>> a89a1211
   set_property(SOURCE src/Similarity_AVX.cpp APPEND_STRING PROPERTY COMPILE_FLAGS " -fabi-version=0 " )
   set_property(SOURCE src/Similarity_AVX2.cpp APPEND_STRING PROPERTY COMPILE_FLAGS " -fabi-version=0 " )
 endif()
@@ -139,11 +135,11 @@
                        tests/TestSimilarityTiming.cpp
                        INCLUDE_DIRS Boost GSL ROOT
                        LINK_LIBRARIES Boost GSL ROOT GaudiKernel LHCbMathLib)
-  gaudi_add_executable(TestEigenGeometry   
+  gaudi_add_executable(TestEigenGeometry
                        tests/TestEigenGeometry.cpp
                        INCLUDE_DIRS Boost GSL ROOT VDT Eigen
                        LINK_LIBRARIES Boost GSL ROOT VDT GaudiKernel LHCbMathLib)
-  gaudi_add_executable(TestXYZTypes   
+  gaudi_add_executable(TestXYZTypes
                        tests/TestXYZTypes.cpp
                        INCLUDE_DIRS Boost GSL ROOT VDT Eigen
                        LINK_LIBRARIES Boost GSL ROOT VDT GaudiKernel LHCbMathLib)
