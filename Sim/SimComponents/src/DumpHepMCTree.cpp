--- conflicted
+++ resolved
@@ -16,48 +16,21 @@
  *  @author Vanya BELYAEV ibelyaev@physics.syr.edu
  *  @date 2006-10-25
  */
-<<<<<<< HEAD
-class DumpHepMCTree : public DumpHepMCDecay
-{
-  // friend factory for instantiation
-  friend class AlgFactory<DumpHepMCTree> ;
-public:
-  StatusCode execute()  override;
-public:
-  /** print the decay tree of the particle
-   *  @param vertex  pointer to the vertex to be printed
-   *  @param stream   output stream
-=======
-struct DumpHepMCTree : DumpHepMCDecay 
+struct DumpHepMCTree : DumpHepMCDecay
 {
   using DumpHepMCDecay::DumpHepMCDecay;
 
   StatusCode execute() override;
-  /** print the decay tree of the particle 
-   *  @param vertex  pointer to the vertex to be printed 
-   *  @param stream   output stream 
->>>>>>> f36092ee
+  /** print the decay tree of the particle
+   *  @param vertex  pointer to the vertex to be printed
+   *  @param stream   output stream
    *  @param level    decay level
    *  @return statsu code
    */
-<<<<<<< HEAD
   StatusCode printDecay
   ( HepMC::GenVertex* vertex                ,
     std::ostream&     stream    = std::cout ,
-    unsigned int      level     = 0         ) const ;
-protected:
-  DumpHepMCTree
-  ( const std::string& name ,
-    ISvcLocator*       pSvc )
-    : DumpHepMCDecay ( name , pSvc )
-  {}
-  virtual ~DumpHepMCTree(){}
-=======
-  StatusCode printDecay 
-  ( HepMC::GenVertex* vertex                , 
-    std::ostream&     stream    = std::cout , 
     unsigned int      level     = 0         ) const;
->>>>>>> f36092ee
 } ;
 // ============================================================================
 // Declaration of the Algorithm Factory
@@ -70,44 +43,23 @@
   MsgStream& log = info() ;
   log << " Tree dump [cut-off at " << m_levels << " levels] " << endmsg ;
   //
-<<<<<<< HEAD
-  for( Addresses::const_iterator ia = m_addresses.begin() ;
-       m_addresses.end() != ia ; ++ia )
-  {
-=======
   for( const auto& addr : m_addresses ) {
->>>>>>> f36092ee
     //
     LHCb::HepMCEvents* events = get<LHCb::HepMCEvents>( addr ) ;
     if( !events ) { continue ; }
     //
-<<<<<<< HEAD
-    log << " Container '"  << *ia << "' " << endmsg ;
-    for ( LHCb::HepMCEvents::const_iterator ie = events->begin() ;
-          events->end() != ie ; ++ie )
+    log << " Container '"  << addr << "' " << endmsg ;
+    for ( const auto& event : *events )
     {
-      const LHCb::HepMCEvent* event = *ie ;
-      if ( 0 == event ) { continue ; }                     // CONTINUE
+      if ( !event ) { continue ; }                     // CONTINUE
       const HepMC::GenEvent* evt = event->pGenEvt() ;
-      if ( 0 == evt   ) { continue ; }                     // CONTINUE
-=======
-    log << " Container '"  << addr << "' " << endmsg ;
-    for ( const auto& event : *events ) 
-    {
-      if ( !event ) { continue ; }                     // CONTINUE 
-      const HepMC::GenEvent* evt = event->pGenEvt() ;
-      if ( !evt   ) { continue ; }                     // CONTINUE 
->>>>>>> f36092ee
+      if ( !evt   ) { continue ; }                     // CONTINUE
       log << " #particles/vertices : "
           << evt->particles_size() << "/"
           << evt->vertices_size() << endmsg ;
 
       HepMC::GenVertex* signal = evt->signal_process_vertex() ;
-<<<<<<< HEAD
-      if ( 0 == signal )
-=======
-      if ( !signal ) 
->>>>>>> f36092ee
+      if ( !signal )
       {
         signal = evt->barcode_to_vertex( -1 ) ;
         if ( 0 != signal )
@@ -135,21 +87,11 @@
   std::ostream&     stream  ,
   unsigned int      level   ) const
 {
-<<<<<<< HEAD
-  if ( 0 == vertex ) { return StatusCode::FAILURE ; }
-
-  typedef HepMC::GenVertex::particle_iterator IP ;
-  IP begin = vertex -> particles_begin ( HepMC::children ) ;
-  IP end   = vertex -> particles_end   ( HepMC::children ) ;
-  for ( ; begin != end ; ++begin )
-  { DumpHepMCDecay::printDecay ( *begin , stream , level ) ; }
-=======
   if ( !vertex ) { return StatusCode::FAILURE ; }
   std::for_each( vertex -> particles_begin ( HepMC::children ),
                  vertex -> particles_end   ( HepMC::children ),
-                 [&](const HepMC::GenParticle* p) 
+                 [&](const HepMC::GenParticle* p)
                  { DumpHepMCDecay::printDecay( p ,stream ,level ) ; });
->>>>>>> f36092ee
   return StatusCode::SUCCESS ;
 }
 // ============================================================================
