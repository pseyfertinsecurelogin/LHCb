--- conflicted
+++ resolved
@@ -1,9 +1,4 @@
-<<<<<<< HEAD
-// $Id: PrintMCDecayTreeTool.h,v 1.3 2009-01-08 09:44:37 cattanem Exp $
 #ifndef PRINTMCDECAYTREETOOL_H
-=======
-#ifndef PRINTMCDECAYTREETOOL_H 
->>>>>>> f36092ee
 #define PRINTMCDECAYTREETOOL_H 1
 
 // Include files
@@ -30,43 +25,16 @@
  *  @author Olivier Dormond
  *  @date   29/03/2001
  */
-<<<<<<< HEAD
-class PrintMCDecayTreeTool : public GaudiTool,
-                           virtual public IPrintMCDecayTreeTool {
+class PrintMCDecayTreeTool : public extends<GaudiTool, IPrintMCDecayTreeTool> {
 public:
-=======
-class PrintMCDecayTreeTool : public extends<GaudiTool, IPrintMCDecayTreeTool> {
-public:  
->>>>>>> f36092ee
   /// Standard Constructor
   PrintMCDecayTreeTool( const std::string& type,
                       const std::string& name,
                       const IInterface* parent );
 
-<<<<<<< HEAD
-  /// Destructor
-  virtual ~PrintMCDecayTreeTool( ){} ///< Destructor
-
-  StatusCode initialize( void ) override;
+  StatusCode initialize( ) override;
 
   void printTree( const LHCb::MCParticle* mother,
-                  int maxDepth = -1) override;
-
-
-  /// Print all the MC particles leading to this one.
-  void printAncestor( const LHCb::MCParticle *child ) override;
-
-  void printAsTree( const LHCb::MCParticle::ConstVector& event ) override;
-
-  void printAsTree( const LHCb::MCParticles &event ) override;
-
-  void printAsList( const LHCb::MCParticle::ConstVector &event ) override;
-
-  void printAsList( const LHCb::MCParticles &event ) override;
-=======
-  StatusCode initialize( ) override;
-
-  void printTree( const LHCb::MCParticle* mother, 
                   int maxDepth = -1) const override;
 
 
@@ -80,7 +48,6 @@
   void printAsList( const LHCb::MCParticle::ConstVector &event ) const override;
 
   void printAsList( const LHCb::MCParticles &event ) const override;
->>>>>>> f36092ee
 
 private:
 
@@ -89,23 +56,13 @@
 
   MsgStream& printHeader( MsgStream &log ) const;
 
-<<<<<<< HEAD
-  void printInfo( const std::string& prefix,
-                  const LHCb::MCParticle* part,
-                  MsgStream& log );
-  void printDecayTree( const LHCb::MCParticle *mother,
-                       const std::string &prefix,
-                       int depth,
-                       MsgStream &log );
-=======
-  MsgStream& printInfo( const std::string& prefix, 
+  MsgStream& printInfo( const std::string& prefix,
                         const LHCb::MCParticle* part,
                         MsgStream& log ) const;
   MsgStream& printDecayTree( const LHCb::MCParticle *mother,
-                             const std::string &prefix, 
-                             int depth, 
+                             const std::string &prefix,
+                             int depth,
                              MsgStream &log ) const;
->>>>>>> f36092ee
 
   SmartIF<LHCb::IParticlePropertySvc> m_ppSvc; ///< Pointer to particle property service
   int m_depth;         ///< Depth of printing for tree
