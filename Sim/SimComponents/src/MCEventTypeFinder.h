<<<<<<< HEAD
// $Id: MCEventTypeFinder.h,v 1.4 2009-06-11 12:43:12 rlambert Exp $
#ifndef TOOLS_MCEVENTTYPEFINDER_H
=======
#ifndef TOOLS_MCEVENTTYPEFINDER_H 
>>>>>>> f36092ee
#define TOOLS_MCEVENTTYPEFINDER_H 1

// Include files
// from STL
#include <string>
#include <set>
#include <vector>

#include "GaudiAlg/GaudiTool.h"
#include "MCInterfaces/IMCEventTypeFinder.h"
#include "Event/MCParticle.h"

struct IMCDecayFinder;
class IEvtTypeSvc;


/** @class MCEventTypeFinder MCEventTypeFinder.h
 *
 * \brief
 *
 *  @author Rob Lambert
 *  @date   20/02/2009
 *
 *  The MCEventTypeFinder is similar to the MCDecayFinder.
 *  MCEventTypeFinder uses the definition of event types in the dec files,
 *  and the definition in the LHCb note to classify a given event, MCparticle
 *  or group of MCParticles by their eventType.
 *  The EvtTypeSvc should be told the location of the dec files txt file
 *  e.g. if you have your own local copy, in Gaudi Python, do

 *  from Configurables import EvtTypeSvc

 *  EvtTypeSvc().EvtTypesFile='~/cmtuser/Gauss_HEAD/Gen/DecFiles/doc/table_event.txt'

 *
 *  MCEventTypeFinder is an implimentation of IMCEventTypeFinder.
 *
 *  This is used in the TupleToolMCEventType, and TupleToolMCDecayType, where you should look for examples on how to use this class.
 *
 *  See LHCbNotes 2009-001 and 2005-034
 *
 *  METHODS:
 *
 *  There are three ways to get the event type of an event. The genheader, an educated guess, and the decay string (instant, fast, very slow).
 *
 *  1) From the GenHeader    : see the example in CheckMCEventTool and in TupleToolMCEventType, and TupleToolGeneration
 *                             One type will be in the GenHeader, which will tell you next to nothing about
 *                             other decays in the sample, and not allow you to remove doubly-counted events.
 *
 *  2) From an educated guess: using the event types definitions, from the LHCb note, all b/c decays in any event can be categorised.
 *                             An event type is "constructed", using the methods constructEventTypes()
 *                             This is quite fast, compared to searching using MCDecayFinder, and will categorise all b/c decays.
 *                             but the result is ambiguous.
 *
 *  3) Decay string          : In each dec file a decay descriptor is given.
 *                             By searching the decay or event for all decay strings, the event type can be categorised.
 *                             An event type is "found" using the methods findEventTypes()
 *                             The result here is not ambiguous, but this takes a lot of time, and relies on all
 *                             decay strings being correct in the dec files, which is not true.
 *
 *  MULTIPLE TYPES:
 *
 *  any event can, and probably will, have mutiple types. This is because of three things:
 *
 *  A) Multiple decaying heavy mesons : Different decays will be of different types.
 *
 *  B) Overlaps in decay desriptors   : perhaps the same decay is allowed in multiple event types, because they are ambiguous.
 *
 *  C) Parent event types             : each event will be a subset of another event type. Bs->mumu is a subset of Bs->anything
 *                                      which is a subset of inclusive B, and inclusive B di-muon, which are subsets of
 *                                      minimum bias and minimum bias di-muon.
 *
 *  The EventTypeFinder will return the full set of all possible types.
 *
 *  OPTIONS:
 *
 *  Types (std::vector) override the total list of types taken from the decfiles to a smaller sub-class of types
 *                      by default this is set to the total list of types.
 *                      Setting a smaller list can reduce the processing time.
 *                      This has no effect on the constructEventTypes methods, only on the find methods.
 *
 *  acc_min  double     define the minimum acceptance, in pseudorapisity, for a decprodcut
 *                      by default this is -ln tan (0.4 /2), i.e. 400 mrad, eta > 1.60-ish
 *                      you could set this to 2.0 if you really want "in the acceptance"
 *  acc_max  double     define the maximum acceptance, in pseudorapisity, for a decprodcut
 *                      by default this is -ln tan (0.005 /2), i.e. 5mrad eta<6-ish
 *                      you could set this to 4.9 if you really want "in the acceptance"
 *
 */
class MCEventTypeFinder : public GaudiTool, virtual public IMCEventTypeFinder
{
public:
  /// Standard Constructor
  MCEventTypeFinder( const std::string& type,
                 const std::string& name,
                 const IInterface* parent );

<<<<<<< HEAD
  /// Destructor
  virtual ~MCEventTypeFinder( ); ///< Destructor

  StatusCode initialize( void ) override;
=======
  StatusCode initialize( );
>>>>>>> f36092ee

  /// Set up the event types, in case you want to change them with some other code.
  StatusCode setEventTypes(const LHCb::EventTypeSet events) override;

  /// SLOW. Find all event types in this event using the decay descriptors, should work so only accepted particles are counted for DecProdCuts
  StatusCode findEventTypes(LHCb::EventTypeSet& found) override;

  /// SLOW. Find all decay types from this particle using the decay descriptors, should work so only accepted particles are counted for DecProdCuts
  StatusCode findDecayType(LHCb::EventTypeSet& found, const LHCb::MCParticle * mc_mother ) override;

  /// SLOW. Find all decay types from this particle using the decay descriptors, should work so only accepted particles are counted for DecProdCuts
  StatusCode findDecayType(LHCb::EventTypeSet& found, const LHCb::MCParticle::ConstVector & mc_mothers ) override;

  /// SLOW. Find all decay types from this particle using the decay descriptors, should work so only accepted particles are counted for DecProdCuts
  StatusCode findDecayType(LHCb::EventTypeSet& found, const LHCb::MCParticles & mc_mothers ) override;

  /// Guess event types in this event based on the quarks/decays in the event, only accepted particles are counted
  StatusCode constructEventTypes(LHCb::EventTypeSet& found) override;

  /// Guess decay types from this particle, no acceptance cut although the type is appended with a 1 if all daughter particles are in the acceptance
  StatusCode constructDecayType(LHCb::EventTypeSet& found, const LHCb::MCParticle * mc_mother ) override;

  /// Guess decay types from this particle based on its decay, only accepted particles are counted
  StatusCode constructDecayType(LHCb::EventTypeSet& found, const LHCb::MCParticle::ConstVector & mc_mothers ) override;

    /// Guess decay types from this particle based on its decay
  StatusCode constructDecayType(LHCb::EventTypeSet& found, const LHCb::MCParticles & mc_mothers ) override;

  /// Given an input code, will return the list of event types this belongs too.
  /// e.g. all events are covered in MinimumBias, any bb-event is covered by inc-b.
  /// so an input of 11154101 ->  11154100    ->   11000000    -> 10000000 -> 30000000
  ///        [specific decay] -> [decay type] -> [hadron mode] -> [inclusive] -> [minbias]
  StatusCode parentEventTypes(long unsigned int evtType, LHCb::EventTypeSet& parents) override;

 private:

    ///using the std::set to append parents
    StatusCode appendParents(LHCb::EventTypeSet& aset);
    ///convert a std::set to a std::vector
    bool set2vec(LHCb::EventTypeSet& aset,std::vector<long unsigned int>& avec);
    ///convert a std::set to a std::vector
    bool vec2set(std::vector<long unsigned int>& avec,LHCb::EventTypeSet& aset);
<<<<<<< HEAD

    IEvtTypeSvc * m_evtTypeSvc;        ///< pointer to the event type service
=======
 
    SmartIF<IEvtTypeSvc> m_evtTypeSvc;        ///< pointer to the event type service
>>>>>>> f36092ee
    std::vector<IMCDecayFinder*> m_mcFinders;        ///< Vector of pointers to tools :)
    StatusCode fillMCTools(void);
    std::vector<long unsigned int> m_inputTypes; ///<Set in the options of this tool, "Types"
    LHCb::EventTypeSet m_allTypes; ///<what types are being searched for?
    std::vector<bool> m_decProdCut;///<"Is this decay a DecProdCut??"

    long unsigned int m_mbias;///=30000000, modified in fillMCTools, if required
    const long unsigned int m_incb;///=10000000
    const long unsigned int m_incc;///=20000000
    const long unsigned int m_diMuon;///=12000
    const int m_muonp;///=-13
    const int m_muonm;///=13
    const int m_tau;///=15
    double m_acc_min;///n=1.6-ish, 400 mrad, set using option acc_min
    double m_acc_max;///n=6-ish, 5 mrad, set using option acc_max
    const std::string m_decProdStr1; ///<"DecProdCut"
    const std::string m_decProdStr2; ///<"InAcc"

    static bool m_temp;


    ///method to categorise hadron decays type, gs______
    long int categoriseHadron(const LHCb::MCParticle * mc_mother, bool & dimuon=m_temp);

    ///method to categorise tau decays type, gsd_____
    long int categoriseTau(const LHCb::MCParticle * mc_mother, bool & dimuon=m_temp);


    ///method to create the decay type, gs______
    long int constructDecayType(const LHCb::MCParticle * mc_mother, bool & dimuon=m_temp);

    ///method to create the decay type, __dctnxu
    long int determineDecay(const LHCb::MCParticle * mc_mother, bool & dimuon=m_temp);

    ///method to create the decay type, __dctnxu
    long int determineTauDecay(const LHCb::MCParticle * mc_mother, bool & dimuon=m_temp);

    ///iterative method looking for all relevent features of the decay, used to create the decay type, __dctnxu
    int determineDecay(const LHCb::MCParticle * mc_mother, bool & nJPsi, int & ncharm,
                       bool & nmuon, bool & pmuon, bool & nmudec, bool & pmudec,
                       bool & nelectron, int & ntracks, int & neut, bool & dec, bool & neutrino);

    ///iterative method looking for all relevent features of Tau decays, used to create the decay type, ___ctnxu
    int determineTauDecay(const LHCb::MCParticle * mc_mother, int & nV0,
                       bool & nmuon, bool & pmuon, bool & nmudec, bool & pmudec,
                       bool & nelectron, int & ntracks, int & neut, bool & dec,
                       int & nPip, int & nPim, int & nKp, int & nKm);

    ///Annoying way to check if the particle is stable :S
    bool isStable(const LHCb::MCParticle * mc_mother);

    ///are there two muons in this event?
    bool dimuon(const LHCb::MCParticle::ConstVector & mc_mothers);
    ///are there two muons in this event? overloaded
    bool dimuon(const LHCb::MCParticles & mc_mothers);

    ///append the dimuon types to the set found
    bool appendDiMuon(LHCb::EventTypeSet & found );

    ///are two strings the same, once all whitespace is removed
    bool strcompNoSpace(std::string first, std::string second);

};
bool MCEventTypeFinder::m_temp=false;
#endif // TOOLS_MCEVENTTYPEFINDER_H<|MERGE_RESOLUTION|>--- conflicted
+++ resolved
@@ -1,9 +1,4 @@
-<<<<<<< HEAD
-// $Id: MCEventTypeFinder.h,v 1.4 2009-06-11 12:43:12 rlambert Exp $
 #ifndef TOOLS_MCEVENTTYPEFINDER_H
-=======
-#ifndef TOOLS_MCEVENTTYPEFINDER_H 
->>>>>>> f36092ee
 #define TOOLS_MCEVENTTYPEFINDER_H 1
 
 // Include files
@@ -101,14 +96,7 @@
                  const std::string& name,
                  const IInterface* parent );
 
-<<<<<<< HEAD
-  /// Destructor
-  virtual ~MCEventTypeFinder( ); ///< Destructor
-
-  StatusCode initialize( void ) override;
-=======
-  StatusCode initialize( );
->>>>>>> f36092ee
+  StatusCode initialize( ) override;
 
   /// Set up the event types, in case you want to change them with some other code.
   StatusCode setEventTypes(const LHCb::EventTypeSet events) override;
@@ -151,13 +139,8 @@
     bool set2vec(LHCb::EventTypeSet& aset,std::vector<long unsigned int>& avec);
     ///convert a std::set to a std::vector
     bool vec2set(std::vector<long unsigned int>& avec,LHCb::EventTypeSet& aset);
-<<<<<<< HEAD
-
-    IEvtTypeSvc * m_evtTypeSvc;        ///< pointer to the event type service
-=======
- 
+
     SmartIF<IEvtTypeSvc> m_evtTypeSvc;        ///< pointer to the event type service
->>>>>>> f36092ee
     std::vector<IMCDecayFinder*> m_mcFinders;        ///< Vector of pointers to tools :)
     StatusCode fillMCTools(void);
     std::vector<long unsigned int> m_inputTypes; ///<Set in the options of this tool, "Types"
