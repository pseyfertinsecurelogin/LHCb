--- conflicted
+++ resolved
@@ -1,9 +1,4 @@
-<<<<<<< HEAD
-// $Id: DumpMCEventAlg.h,v 1.1.1.1 2005-12-15 14:29:30 gcorti Exp $
 #ifndef DUMPMCEVENTALG_H
-=======
-#ifndef DUMPMCEVENTALG_H 
->>>>>>> f36092ee
 #define DUMPMCEVENTALG_H 1
 
 // Include files
@@ -32,14 +27,6 @@
   StatusCode initialize() override;    ///< Algorithm initialization
   StatusCode execute   () override;    ///< Algorithm execution
 
-<<<<<<< HEAD
-  StatusCode initialize() override;    ///< Algorithm initialization
-  StatusCode execute   () override;    ///< Algorithm execution
-
-protected:
-=======
->>>>>>> f36092ee
-
 private:
   unsigned int m_numObjects; ///< Number of objects to print
   ICheckTool*  m_checker = nullptr;    ///< Tool to check event integrity
