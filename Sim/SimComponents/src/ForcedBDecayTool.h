--- conflicted
+++ resolved
@@ -1,9 +1,4 @@
-<<<<<<< HEAD
-// $Id: ForcedBDecayTool.h,v 1.2 2007-05-29 08:48:16 cattanem Exp $
 #ifndef FORCEDBDECAYTOOL_H
-=======
-#ifndef FORCEDBDECAYTOOL_H 
->>>>>>> f36092ee
 #define FORCEDBDECAYTOOL_H 1
 // Include files
 // from Gaudi
@@ -30,19 +25,8 @@
 		    const std::string& name,
 		    const IInterface* parent );
 
-<<<<<<< HEAD
-  virtual ~ForcedBDecayTool( ); ///< Destructor
-
-  /// Initialize
-  StatusCode initialize() override;
-
-  /// Finalize
-  StatusCode finalize() override;
 
   const LHCb::MCParticle* forcedB(void) override;
-=======
-  const LHCb::MCParticle* forcedB(void);
->>>>>>> f36092ee
 
 private:
 
