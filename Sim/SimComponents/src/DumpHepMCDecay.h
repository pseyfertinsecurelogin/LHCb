// ============================================================================
#ifndef SIM_DUMPHEPMCDECAY_H
#define SIM_DUMPHEPMCDECAY_H 1
// ============================================================================
// GaudiAlg
// ============================================================================
#include "GaudiAlg/GaudiAlgorithm.h"
// ============================================================================
#include <string>
#include <vector>

namespace LHCb {
  class IParticlePropertySvc;
}

namespace HepMC {
  class GenParticle;
  class GenVertex;
}

/** @class DumpHepMCDecay DumpHepMCDecay.h
 *
 *  Dump the decays of certain particles
 *  This class was previously called DumpMCDecay (Gen/Generators package)
 *
 *  @author Vanya BELYAEV Ivan.Belyaev@itep.ru
 *  @date   2004-02-18
 */
<<<<<<< HEAD
class DumpHepMCDecay : public GaudiAlgorithm
{
  // factory for instantiation
  friend class AlgFactory<DumpHepMCDecay> ;
=======
class DumpHepMCDecay : public GaudiAlgorithm 
{  
>>>>>>> f36092ee
public:

  /// the actual type of container with addresses
  typedef std::vector<std::string> Addresses ;
  /// the actual type of list of PIDs
  typedef std::vector<int>         PIDs      ;
public:
  /** initialization of the algoritm
   *  @see GaudiAlgorithm
   *  @see      Algorithm
   *  @see     IAlgorithm
   *  @return status code
   */
  StatusCode initialize ()  override;
  /** execution of the algoritm
   *  @see IAlgorithm
   *  @return status code
   */
  StatusCode execute    () override;
public:
  /** print the decay tree of the particle
   *  @param particle pointer to teh particle to be printed
   *  @param stream   output stream
   *  @param level    decay level
   *  @return statsu code
   */
  StatusCode printDecay
  ( const HepMC::GenParticle* particle              ,
    std::ostream&             stream    = std::cout ,
    unsigned int              level     = 0         ) const ;
  /** get the particle name in the string fixed form
   *  @param particle pointer to the particle
   *  @param particle name
   */
  std::string particleName
  ( const HepMC::GenParticle* particle ) const ;
<<<<<<< HEAD
protected:
  /** standard constructor
=======

  /** standard constructor 
>>>>>>> f36092ee
   *  @see GaudiAlgorithm
   *  @see      Algorithm
   *  @see      AlgFactory
   *  @see     IAlgFactory
   *  @param name algorithm instance's name
   *  @param iscv pointer to Service Locator
   */
  DumpHepMCDecay
  ( const std::string& name ,
    ISvcLocator*       isvc ) ;
<<<<<<< HEAD
  /// dectructor
  virtual ~DumpHepMCDecay(){}
private:
  // default constructor   is disabled
  DumpHepMCDecay();
  // copy constructor      is disabled
  DumpHepMCDecay           ( const DumpHepMCDecay& );
  // assigenemtn operator  is disabled
  DumpHepMCDecay& operator=( const DumpHepMCDecay& );
=======

  // default constructor   is disabled 
  DumpHepMCDecay() = delete;
  // copy constructor      is disabled 
  DumpHepMCDecay           ( const DumpHepMCDecay& ) = delete;
  // assigenemtn operator  is disabled 
  DumpHepMCDecay& operator=( const DumpHepMCDecay& ) = delete;
>>>>>>> f36092ee
protected:
  // addresses of HepMC events
  Addresses                     m_addresses ;
  // particles to be printed
  PIDs                          m_particles ;
  // quarks to be printes
  PIDs                          m_quarks    ;
  // maximal number of levels
  int                           m_levels    ;
private:
  // pointer to particle property service
  mutable LHCb::IParticlePropertySvc* m_ppSvc;
} ;
// ============================================================================
// The END
// ============================================================================
#endif // SIM_DUMPHEPMCDECAY_H
// ============================================================================<|MERGE_RESOLUTION|>--- conflicted
+++ resolved
@@ -26,15 +26,8 @@
  *  @author Vanya BELYAEV Ivan.Belyaev@itep.ru
  *  @date   2004-02-18
  */
-<<<<<<< HEAD
 class DumpHepMCDecay : public GaudiAlgorithm
 {
-  // factory for instantiation
-  friend class AlgFactory<DumpHepMCDecay> ;
-=======
-class DumpHepMCDecay : public GaudiAlgorithm 
-{  
->>>>>>> f36092ee
 public:
 
   /// the actual type of container with addresses
@@ -71,13 +64,8 @@
    */
   std::string particleName
   ( const HepMC::GenParticle* particle ) const ;
-<<<<<<< HEAD
-protected:
+
   /** standard constructor
-=======
-
-  /** standard constructor 
->>>>>>> f36092ee
    *  @see GaudiAlgorithm
    *  @see      Algorithm
    *  @see      AlgFactory
@@ -88,25 +76,13 @@
   DumpHepMCDecay
   ( const std::string& name ,
     ISvcLocator*       isvc ) ;
-<<<<<<< HEAD
-  /// dectructor
-  virtual ~DumpHepMCDecay(){}
-private:
+
   // default constructor   is disabled
-  DumpHepMCDecay();
+  DumpHepMCDecay() = delete;
   // copy constructor      is disabled
-  DumpHepMCDecay           ( const DumpHepMCDecay& );
-  // assigenemtn operator  is disabled
-  DumpHepMCDecay& operator=( const DumpHepMCDecay& );
-=======
-
-  // default constructor   is disabled 
-  DumpHepMCDecay() = delete;
-  // copy constructor      is disabled 
   DumpHepMCDecay           ( const DumpHepMCDecay& ) = delete;
   // assigenemtn operator  is disabled 
   DumpHepMCDecay& operator=( const DumpHepMCDecay& ) = delete;
->>>>>>> f36092ee
 protected:
   // addresses of HepMC events
   Addresses                     m_addresses ;
