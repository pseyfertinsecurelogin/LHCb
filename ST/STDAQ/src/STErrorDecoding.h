// $Id: STErrorDecoding.h,v 1.3 2008-08-15 08:21:44 mneedham Exp $
#ifndef STERRORDECODING_H
#define STERRORDECODING_H 1

//===========================================
// Include files
// from Gaudi
#include "GaudiAlg/Consumer.h"
#include "STDecodingBaseAlg.h"


/** @class STErrorDecoding STErrorDecoding.h public/STErrorDecoding.h
 *
 *
 *  @author Mathias Knecht, M Needham, S Ponce
 *  @date   2007-09-11 (2008-06)
 */

<<<<<<< HEAD
class STErrorDecoding : public Gaudi::Functional::Consumer<void(const LHCb::RawEvent&),
                                                           Gaudi::Functional::Traits::BaseClass_t<STDecodingBaseAlg>> {
public: 
  /// Standard constructor
  STErrorDecoding( const std::string& name, ISvcLocator* pSvcLocator );

  /// Algorithm execution
  void operator()(const LHCb::RawEvent&) const override;
 
private:

=======
class STErrorDecoding : public STDecodingBaseAlg {
public:
  /// Standard constructor
  STErrorDecoding( const std::string& name, ISvcLocator* pSvcLocator );

  virtual ~STErrorDecoding( ); ///< Destructor

  StatusCode execute   () override;    ///< Algorithm execution

private:



>>>>>>> 2cf497f7
  bool m_PrintErrorInfo;

};
#endif // STERRORDECODING_H<|MERGE_RESOLUTION|>--- conflicted
+++ resolved
@@ -1,4 +1,3 @@
-// $Id: STErrorDecoding.h,v 1.3 2008-08-15 08:21:44 mneedham Exp $
 #ifndef STERRORDECODING_H
 #define STERRORDECODING_H 1
 
@@ -16,33 +15,17 @@
  *  @date   2007-09-11 (2008-06)
  */
 
-<<<<<<< HEAD
 class STErrorDecoding : public Gaudi::Functional::Consumer<void(const LHCb::RawEvent&),
                                                            Gaudi::Functional::Traits::BaseClass_t<STDecodingBaseAlg>> {
-public: 
+public:
   /// Standard constructor
   STErrorDecoding( const std::string& name, ISvcLocator* pSvcLocator );
 
   /// Algorithm execution
   void operator()(const LHCb::RawEvent&) const override;
- 
-private:
-
-=======
-class STErrorDecoding : public STDecodingBaseAlg {
-public:
-  /// Standard constructor
-  STErrorDecoding( const std::string& name, ISvcLocator* pSvcLocator );
-
-  virtual ~STErrorDecoding( ); ///< Destructor
-
-  StatusCode execute   () override;    ///< Algorithm execution
 
 private:
 
-
-
->>>>>>> 2cf497f7
   bool m_PrintErrorInfo;
 
 };
