--- conflicted
+++ resolved
@@ -26,19 +26,14 @@
 //-----------------------------------------------------------------------------
 // Implementation file for class : RawBufferToSTClusterAlg
 //
-<<<<<<< HEAD
 // 2004-01-07 : Matthew Needham   
 // 2016-10-07 : Sebastien Ponce
-=======
-// 2004-01-07 : Matthew Needham
->>>>>>> 747b08d1
 //-----------------------------------------------------------------------------
 
 DECLARE_ALGORITHM_FACTORY( RawBankToSTClusterAlg )
 
 RawBankToSTClusterAlg::RawBankToSTClusterAlg( const std::string& name,
                                            ISvcLocator* pSvcLocator ):
-<<<<<<< HEAD
 MultiTransformer(name, pSvcLocator,
                  {KeyValue{"OdinLocation", LHCb::ODINLocation::Default},
                   KeyValue{"RawEventLocations",
@@ -48,12 +43,6 @@
                  {KeyValue("clusterLocation", STClusterLocation::TTClusters),
                   KeyValue("summaryLocation", STSummaryLocation::TTSummary)}) {
   // Standard constructor, initializes variables
-=======
-STDecodingBaseAlg (name , pSvcLocator){
-
- // Standard constructor, initializes variables
-  declareSTConfigProperty("clusterLocation", m_clusterLocation , STClusterLocation::TTClusters);
->>>>>>> 747b08d1
   declareSTConfigProperty("BankType", m_bankTypeString , "TT");
   declareSTConfigProperty("PedestalBank", m_pedestalBankString , "TTPedestal");
   declareSTConfigProperty("FullBank", m_fullBankString , "TTFull");
@@ -80,15 +69,9 @@
   // return
   return StatusCode::SUCCESS;
 }
-<<<<<<< HEAD
     
 std::tuple<LHCb::STClusters,LHCb::STSummary>
 RawBankToSTClusterAlg::operator()(const LHCb::ODIN& odin, const LHCb::RawEvent& rawEvt) const {
-=======
-
-StatusCode RawBankToSTClusterAlg::execute() {
-
->>>>>>> 747b08d1
   // make a new digits container
   STClusters clusCont;
   if (!validSpill(odin)) {
@@ -135,12 +118,8 @@
     counter("skipped Banks") += tBanks.size();
     if( UNLIKELY( msgLevel(MSG::DEBUG) ) )
       debug() << "PCN vote failed with " << tBanks.size() << endmsg;
-<<<<<<< HEAD
     warning() << "PCN vote failed" << endmsg;
     return STSummary();
-=======
-    return Warning("PCN vote failed", StatusCode::SUCCESS ,2 );
->>>>>>> 747b08d1
   }
 
   // loop over the banks of this type..
@@ -243,18 +222,7 @@
 	}
       }
     } // iterDecoder
-<<<<<<< HEAD
   } // bank
-=======
-
-
-  } // bank
-
-  const unsigned int bsize = byteSize(tBanks);
-  createSummaryBlock(rawEvt, clusCont->size(), pcn, pcnSync, bsize, bankList, missing, recoveredBanks);
-
-  return StatusCode::SUCCESS;
->>>>>>> 747b08d1
 
   const unsigned int bsize = byteSize(tBanks);
   return createSummaryBlock(rawEvt, clusCont.size(), pcn, pcnSync, bsize, bankList, missing, recoveredBanks);
@@ -305,16 +273,10 @@
                                                 adcs,neighbour, aBoard->boardID().id(),
                                                 aWord.channelID(), spill());
 
-<<<<<<< HEAD
   if (!clusCont.object(nearestChan.first)) {
-    clusCont.insert(newCluster,nearestChan.first);
+    clusCont.insert(newCluster.release(),nearestChan.first);
   }   
   else {
-=======
-  if (!clusCont->object(nearestChan.first)) {
-    clusCont->insert(newCluster.release(),nearestChan.first);
-  } else {
->>>>>>> 747b08d1
     if( UNLIKELY( msgLevel(MSG::DEBUG) ) )
       debug() << "Cluster already exists not inserted: " << aBoard->boardID()<< " " <<  aWord.channelID() << endmsg;
     Warning("Failed to insert cluster --> exists in container", StatusCode::SUCCESS , 100).ignore();
@@ -368,13 +330,8 @@
     eff = 1.0 - (failed/processed);
   }
   info() << "Successfully processed " << 100* eff << " %"  << endmsg;
-<<<<<<< HEAD
     
   return MultiTransformer::finalize();
-=======
-
-  return STDecodingBaseAlg::finalize();
->>>>>>> 747b08d1
-}
-
-
+}
+
+
