--- conflicted
+++ resolved
@@ -28,16 +28,11 @@
   std::tuple<LHCb::HltSelReports,LHCb::HltObjectSummary::Container> operator()(const LHCb::RawEvent&) const override;
 
 private:
-<<<<<<< HEAD
-  enum HeaderIDs { kVersionNumber=9 };
-  IReportConvert* m_conv = nullptr;   /// for converting objects in to summaries
-=======
   enum HeaderIDs { kVersionNumber=11 };
   /// location of output
   Gaudi::Property<std::string> m_outputHltSelReportsLocation{ this,"OutputHltSelReportsLocation", LHCb::HltSelReportsLocation::Default};
   /// for converting objects in to summaries
   IReportConvert* m_conv = nullptr;
->>>>>>> e259049f
 };
 
 #endif // HLTSELREPORTSDECODER_H