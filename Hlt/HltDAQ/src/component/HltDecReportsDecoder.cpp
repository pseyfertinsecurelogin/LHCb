--- conflicted
+++ resolved
@@ -38,13 +38,8 @@
     struct v0_v1 {
         HltDecReport convert( unsigned int x )  const {
          // ID & decision stay the same
-<<<<<<< HEAD
          unsigned int temp = ( x & 0xffff0001 );
          // stage needs to be moved left
-=======
-         unsigned int temp = ( x &   0xffff0001 );
-         // stage needs to be moved
->>>>>>> 42039d47
          temp |= (x&0xe)<<7;
          // number of candidates -- move & truncate
          unsigned int nc = std::min((x>>7)&0x1ff,0xfu);
@@ -61,8 +56,6 @@
 
 }
 
-<<<<<<< HEAD
-
 //=============================================================================
 // Standard constructor, initializes variables
 //=============================================================================
@@ -76,8 +69,6 @@
                     KeyValue{ "OutputHltDecReportsLocation", LHCb::HltDecReportsLocation::Default } )
 {
 }
-=======
->>>>>>> 42039d47
 //=============================================================================
 // Main execution
 //=============================================================================
@@ -86,18 +77,10 @@
 
   if ( msgLevel(MSG::DEBUG) ) debug() << "==> Execute" << endmsg;
 
-<<<<<<< HEAD
   // create output container
   HltDecReports outputSummary;
 
   auto hltdecreportsRawBanks = selectRawBanks( rawEvent.banks(RawBank::HltDecReports) );
-=======
-  // create output container and put it on TES
-  auto  outputSummary = new HltDecReports();
-  put( outputSummary, m_outputHltDecReportsLocation );
-
-  std::vector<const RawBank*> hltdecreportsRawBanks = selectRawBanks( RawBank::HltDecReports );
->>>>>>> 42039d47
   if ( hltdecreportsRawBanks.empty() ) {
     throw GaudiException(" No HltDecReports RawBank -- continuing, but not producing HltDecReports",
                          name(),
@@ -123,38 +106,22 @@
 
   // version 0 has only decreps, version 1 has TCK, taskID, then decreps...
   if (hltdecreportsRawBank->version() > 0 ) {
-<<<<<<< HEAD
      outputSummary.setConfiguredTCK( *content++ );
      outputSummary.setTaskID( *content++ );
   }
   // --------------------------------- get configuration --------------------
   unsigned int tck = outputSummary.configuredTCK();
-=======
-     outputSummary->setConfiguredTCK( *content++ );
-     outputSummary->setTaskID( *content++ );
-  }
-  // --------------------------------- get configuration --------------------
-  unsigned int tck = outputSummary->configuredTCK();
->>>>>>> 42039d47
   const auto& tbl = id2string( tck );
 
   // ---------------- loop over decisions in the bank body; insert them into the output container
   int err=0;
   switch ( hltdecreportsRawBank->version() ) {
     case 0 : err+=this->decodeHDR<v0_v1>( content, hltdecreportsRawBank->end<unsigned int>(),
-<<<<<<< HEAD
                                           outputSummary, tbl );
         break;
     case 1 :
     case 2 : err+=this->decodeHDR<vx_vx>( content, hltdecreportsRawBank->end<unsigned int>(),
                                           outputSummary, tbl );
-=======
-                                          *outputSummary, tbl );
-        break;
-    case 1 :
-    case 2 : err+=this->decodeHDR<vx_vx>( content, hltdecreportsRawBank->end<unsigned int>(),
-                                          *outputSummary, tbl );
->>>>>>> 42039d47
         break;
     default : Error(
 " HltDecReports RawBank version # is larger then the known ones.... cannot decode, use newer version. " ,StatusCode::FAILURE ).ignore();
@@ -164,7 +131,6 @@
 
   if ( msgLevel(MSG::VERBOSE) ){
     // debugging info
-<<<<<<< HEAD
     verbose() << " ====== HltDecReports container size=" << outputSummary.size() << endmsg;
     verbose() << outputSummary << endmsg;
   }
@@ -172,10 +138,6 @@
     throw GaudiException( " HltDecReports RawBank error during decoding.",
                          name(),
                          StatusCode::FAILURE );
-=======
-    verbose() << " ====== HltDecReports container size=" << outputSummary->size() << endmsg;
-    verbose() << *outputSummary << endmsg;
->>>>>>> 42039d47
   }
   return outputSummary;
 }
