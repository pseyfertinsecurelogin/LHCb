--- conflicted
+++ resolved
@@ -2,7 +2,6 @@
 #include <vector>
 
 // from Gaudi
-<<<<<<< HEAD
 #include "GaudiAlg/FilterPredicate.h"
 #include "GaudiAlg/FunctionalUtilities.h"
 #include "Event/RawEvent.h"
@@ -14,26 +13,10 @@
   StatusCode initialize() override;                      ///< Algorithm initialisation
   bool operator()(const LHCb::RawEvent&) const override; ///< Algorithm execution
 private:
-  std::vector<unsigned int> m_r,m_v;
-  bool m_passOnError;
-=======
-#include "GaudiAlg/GaudiAlgorithm.h"
-#include "Event/RawEvent.h"
-#include "Event/RawBank.h"
-
-#include "DAQKernel/DecoderAlgBase.h"
-
-
-class HltRoutingBitsFilter : public Decoder::AlgBase {
-public:
-  HltRoutingBitsFilter( const std::string& name, ISvcLocator* pSvcLocator );
-  StatusCode initialize() override;    ///< Algorithm initialisation
-  StatusCode execute   () override;    ///< Algorithm execution
-private:
 
   Gaudi::Property<std::vector<unsigned int>> m_r{ this, "RequireMask",{ ~0u,~0u,~0u } },
                                              m_v{ this, "VetoMask",   {  0u, 0u, 0u } };
->>>>>>> 42039d47
+  Gaudi::Property<bool> m_passOnError { this, "PassOnError", true };
 };
 
 //-----------------------------------------------------------------------------
@@ -57,15 +40,6 @@
                                                                       LHCb::RawEventLocation::Default )
                            } )
 {
-<<<<<<< HEAD
-  declareProperty("VetoMask", m_v = std::vector<unsigned int>(3, 0x0));
-  declareProperty("RequireMask", m_r = std::vector<unsigned int>(3, 0xFFFF));
-  declareProperty("PassOnError", m_passOnError = true );
-=======
-  //new for decoders, initialize search path, and then call the base method
-  m_rawEventLocations = {LHCb::RawEventLocation::Trigger, LHCb::RawEventLocation::Copied, LHCb::RawEventLocation::Default};
-  initRawEventSearch();
->>>>>>> 42039d47
 }
 
 //=============================================================================
@@ -87,19 +61,7 @@
 //=============================================================================
 bool HltRoutingBitsFilter::operator()(const LHCb::RawEvent& rawEvent) const {
 
-<<<<<<< HEAD
   const auto& banks = rawEvent.banks(LHCb::RawBank::HltRoutingBits);
-=======
-
-  LHCb::RawEvent* rawEvent = findFirstRawEvent();
-  if( ! rawEvent ){
-    setFilterPassed(true);
-    return Error("No RawEvent found at any location",
-                 StatusCode::SUCCESS,0);
-  }
-
-  const std::vector<LHCb::RawBank*>& banks = rawEvent->banks(LHCb::RawBank::HltRoutingBits);
->>>>>>> 42039d47
   if (banks.size()!=1) {
     counter("#unexpected number of HltRoutingBits rawbanks")++;
     Error("Unexpected # of HltRoutingBits rawbanks",
@@ -114,10 +76,6 @@
   }
   const unsigned int *data = banks.front()->data();
 
-<<<<<<< HEAD
-=======
-
->>>>>>> 42039d47
   bool veto = false;
   bool req  = false;
   for (unsigned i=0;i<3 && !veto; ++i) {
