!------------------------------------------------------------------------------
! Package     : Hlt/HltDAQ
! Responsible : Tomasz Skwarnicki
! Purpose     : Hlt RawBanks writers/decoders/monitors
!------------------------------------------------------------------------------

<<<<<<< HEAD
! 2016-06-21 - Rosen Matev
 - Implement conversion on de-serializing such that from the packed object
   load function one can do `buf.template io<uint16_t>(firstId);`, where
   `firstId` is of a type different from `uint16_t`.
=======
! 2016-06-10 - Sascha Stahl
 - Fix memory leak in HltPackedDataWriter.
>>>>>>> 7c1c745f

! 2016-05-23 - Roel Aaij
 - Split code in to linker library and component library. All pre-exisiting
   algorithms are in the component library.
 - Add HltEvaluator, to be used as a base class for algorithms that evaluate
   HLT_* functors.
 - HltRoutingBitsWriter inherits from HltEvaluator.

!========================= HltDAQ v4r28 2016-04-18 =========================

! 2016-04-18 - Rosen Matev
 - Improvements to HltPackedDataWriter/Decoder
   o Add support for persisting packed RecVertex containers in the raw event
   o Decouple links from locations of non-packed objects in the Hlt.
     This allows for specifying custom object locations when decoding and
     unpacking, which makes us more future-proof.
   o Nicer registration of persistable packed objects in writer/decoder

!========================= HltDAQ v4r27 2016-04-11 =========================

! 2016-04-06 - Rosen Matev
 - Improve failure error message in HltPackedDataWriter

! 2016-04-06 - Rosen Matev
 - Important changes to packed object persistence in raw banks
   o Now persisting links between containers on the TES!
   o Checksum calculation is controlled by EnableChecksum propert

!========================= HltDAQ v4r26 2016-03-19 =========================

! 2016-03-19 - Roel Aaij
 - Add RawEventLocation property to HltRoutingBitsWriter.

! 2016-03-19 - Rosen Matev
 - Implement packed object persistence in the raw event.
   The existing DstData raw bank type is reused (with version 2).
   HltPackedDataWriter and HltPackedDataDecoder are the relevant Gaudi algos.
 - Adapt HltRawBankDecoderBase for use in the new HltPackedDataDecoder.

!========================= HltDAQ v4r25p1 2016-03-11 =========================

! 2016-03-02 - Sean Benson
 - Version 9 of reports, includes ProbNNs.
 - Fix for CaloHypo positions.

!========================= HltDAQ v4r25 2016-02-09 =========================

! 2016-02-09 - Sean Benson
 - protection against missing calo hypo position.

! 2016-02-05 - Marco Clemencic
 - Fixed compilation with CMT and Gaudi v27r0.

! 2016-02-04 - Rosen Matev
 - Remove error message when Hlt2MonSvc is not there

! 2016-02-03 - Sean Benson
 - Port changes in development branch for Turbo reprocessing.

! 2016-02-01 - Gerhard Raven
 - remove obsolete part of requirements
 - prever SmartIF over bare interface pointer

!========================= HltDAQ v4r24 2016-01-27 =========================
! 2016-01-22 - Chris Jones
 - Add a work around to HltTrackingCoder to fix compilation with clang do to
   the LLVM bug https://llvm.org/bugs/show_bug.cgi?id=23381.
 - Make the packers a local object to each method where it is required.

! 2016-1-11 - Sean Benson
 - Make a helpful debugging selection report for version 99.

! 2016-1-7 - Sean Benson
 - In the case that too many objects are requested to be saved, write a dummy bank with version 99.

!========================= HltDAQ v4r23 2015-12-17 =========================
! 2015-12-06 - Gerhard Raven
 - modernize code
   o prefer auto
   o replace endreq with endmsg
   o prefer SmartIF + service<T> over raw pointer + svc<T> + explicit release
   o prefer range-based for loops

!========================== HltDAQ v4r22 2015-12-05 ===========================

! 2015-11-26 - Sean Benson
 - Fix for Tesla related info. resurrection.

!========================= HltDAQ v4r21 2015-11-23 =========================

! 2015-11-11 - Sean Benson
 - Unit test update (b_dumpafterreformat).

! 2015-11-08 - Tomasz Skwarnicki
 - Change HltSelReportsWriter to use substructureExtended() if set.
   Increase version numbers of the HltSelReports Writer and Decoder to 7
     (will be saved in RawBank) even though bank itself is not changed.

! 2015-11-06 - Tomasz Skwarnicki
 - Fix a mistake in the change implemented yesterday

! 2015-11-05 - Tomasz Skwarnicki
 - Modify HltSelReportsDecoder to split substructure saved in RawBanks
   to the one needed by TisTos, returned by substructure(), and the one
   needed by Turbo stream, returned by substructureExtended() of
   mofified HltObjectSummary

! 2015-11-04 - Roel Aaij
 - Remove leftover debug printout.

! 2015-10-12 - Sean Benson
 - Related info support.

!========================= HltDAQ v4r20 2015-08-14 =========================
! 2015-08-03 - Gerhard Raven
 - remove #include of obsolete Gaudi headers

! 2015-07-31 - Sean Benson
 - Fix reconstitution of CaloCluster (in preparation for introduction).

!========================= HltDAQ v4r19 2015-07-20 =========================
! 2015-07-15 - Sean Benson
 - Introduce v6 of sel reports.
 - Make getLatestVersion more robust.
 - Put nPVs in RecSummary.
 - Preserve mother mass value.

! 2015-07-14 - Roel Aaij
 - Fix L0 routing bits.

! 2015-07-13 - Gerhard Raven
 - allow stdInfo selrep subbank larger than 64K words -- this is done completely
   forward and backwards compatible. Drawback of doing it this way is that in
   case there are more than 64K words required, an internal 'out of bounds' check
   is bypassed. If the bank is less than 64K words, this check is still there.

! 2015-07-10 - Gerhard Raven
 - make noBank() private in various HltSelRepRB* classes, and zero pointer
   after delete[] so that writing to no longer owned memory becomes a SEGV
   instead of a silent corruption

!========================= HltDAQ v4r18 2015-06-28 =========================

! 2015-06-12 - Roel Aaij
 - Use HltMonitorSvc to monitor additional stuff for HLT2.

!========================= HltDAQ v4r17 2015-06-28 =========================

! 2015-06-28 - Roel Aaij
 - Update DecoderBase to only supply the selection IDs that correspond to it's
   source ID.
 - Update VertexReportsWriter to only check for selection IDs that correspond
   to its source ID.

!========================= HltDAQ v4r16 2015-06-22 =========================
! 2015-06-19 - Sean Benson
 - Only fill info fields in Tesla if not default value.

!========================= HltDAQ v4r15 2015-06-10 =========================
! 2015-06-09 - Sean Benson
 - Add first state covariance matrix.
 - Choose states properly.
 - Do not require every map present for each bank version.
 - Update unit test.

!========================= HltDAQ v4r14 2015-05-26 =========================
! 2015-05-13 - Sean Benson
 - Include helper functions for RecSummary.

!========================= HltDAQ v4r13 2015-04-20 =========================
! 2015-04-19 - Sean Benson
 - isMuon in full.

! 2015-04-13 - Sean Benson
 - Extra variables for ProbNNs.

! 2015-03-11 - Sean Benson
 - Update test to allow for bank version change.

! 2015-03-11 - Sean Benson
 - Moved to version 4 of sel. reports (in writer and decoder).
 - Full support for RecVertex bank (anticipating PV refitting).
 - Expanded protoparticle bank.

! 2015-03-06 - Sascha Stahl
 - HltTrackReportsWriter: Added property (WriteStates) to write or not write out states.
   Default is true to keep the old behaviour.

!========================= HltDAQ v4r12 2015-01-14 =========================
! 2015-01-12 - Sean Benson
 - Fix CMake config.
 - Move ReportConvertTool to src.

! 2015-01-11 - Sean Benson
 - Major change to accommodate ReportConvert tool (needed for versioning).

! 2015-01-08 - Marco Cattaneo
 - Fix hltdaq.b_dumpafterreformat test to follow SelReports bank version change

!========================= HltDAQ v4r11 2015-01-08 =========================
! 2015-1-7 - Sean Benson
 - Increase SelReport bank version to 3 (for productions with Turbo reports).

!========================= HltDAQ v4r10 2014-12-11 =========================
! 2014-12-10 - Sebastian Neubert
 - adjusted track locations to shared ones for the upfront tracking
 - write out VeloTT tracks from HltHPTTracking

! 2014-12-09 - Gerhard Raven
 - small speed-up of HltVertexReportsWriter and HltTrackingCoder

! 2014-12-01 - Gerhard Raven
 - add a big deprecation warning when decoding both Hlt1 and Hlt2 to
   a single TES location

! 2014-11-19 - Gerhard Raven
 - avoid std::stringstream

!========================= HltDAQ v4r9 2014-11-05 =========================

! 2014-11-04 - Sean Benson
 - Major update: Additional decoding for turbo level reports.

! 2014-11-03 - Gerhard Raven
 - HltSelReportsDecoder: avoid stringstream, prefer range-based for

! 2014-11-02 - Gerhard Raven
 - added extra checking & diagnostics.
 - generic C++ code cleanup.

! 2014-10-16 - Gerhard Raven
 - replace 'virtual' qualification on member functions of derived classes with 'override'
 - when classes have a trivial d'tor, replace explicit implementation with '=default'

!========================= HltDAQ v4r8 2014-09-30 =========================

! 2014-09-26 - Alex Shires
 - adding recvertex chi2 to summary objects

! 2014-09-24 - Marco Clemencic
 - Updated hack for LCG experimental builds.

! 2014-09-19 - Marco Clemencic
 - Small hack to be able to compile against LCG experimental builds.

! 2014-09-13 - Sebastian Neubert
 - Hlt track root locations changed to Hlt1/Track and Hlt/Track
 - Renamed track location Hlt/Track/ForwardPEsti to Hlt1/Track/ForwardHPT

!========================= HltDAQ v4r7 2014-09-08 =========================
! 2014-09-02 - Sebastian Neubert
 - Added one more location to TrackReportsDecoder/Writer
 - Changed bit shift for Major SourceID from 13 to 11
   to make place for SourceIDs > 3
   All raw files containing TrackReports have to be rewritten!

!========================= HltDAQ v4r6 2014-08-16 =========================

! 2014-08-07 - Sebastian Neubert
 - HltTrackReportsDecoder: make sure counters are always filled
 - HltTrackReportsDecoder: reset default output location

! 2014-07-29 - Gerhard Raven
 - HltSelReportsWriter: avoid problems with unsigned arithmetic in case
   banksize is zero.

! 2014-07-18 - Marco Cattaneo
 - HltTrackReportsDecoder: Suppress unused variable warning by wrapping
   execute method with a #pragma

! 2014-07-14 - Gerhard Raven
 - HltTrackReportsWriter/Decoder:
   o change of strategy: make it possible to use one writer/decoder instance
     which deals with all TES location / sourceIDs if so configured
   o make sure that an emtpy rawbank is properly written

!========================= HltDAQ v4r5 2014-06-18 =========================

! 2014-06-19 - Gerhard Raven
 - OOPS: fix logic in HltTrackReportsDecoder

! 2014-06-18 - Gerhard Raven
 - add dependency on LumiEvent

! 2014-06-17 - Gerhard Raven
 - fix brace-elision problem under clang (brace elision will be
   in C++14, not C++11, and while gcc accepts it already, clang
   does not)

! 2014-06-14 - Gerhard Raven
 - various minor tweaks...

! 2014-06-14 - Gerhard Raven
 - silence warning about pre-existing HltRoutingBits RawBank
 - fix various clang warnings

! 2014-06-13 - Gerhard Raven
 - implement same policy on warning messages in HltTrackReportsDecoder
 - use more STL in HltTrackReportsDecoder
 - update warning message in case TCK=0
 - empty (but present) track rawbank is not an error
 - run clang-format
 - add option to update 3rd word (Hlt2) of existing RoutingBits rawbank
 - make it possible to skip setting Hlt2 routing bits (needed when
   running Hlt1 only)


! 2014-06-12 - Gerhard Raven
 - change policy on warning messages from HltTrackReportsWriter: if the
   configures TES location doesn't exist, keep score but don't print a
   warning i.e.  'nothing in' => 'nothing out and shut up'.
   Underlying reason for this policy is that the HltTrackReportsWriter runs
   in the EndSequence, blind to the various trigger line decisions. Hence
   sometimes, depending on the lines firing, there may not be any tracks
   reconstructed, and in other case there may. Hence absence of input TES
   location is not always a sign of a misconfiguration, and thus needs to
   be dealt with 'silently'.

!========================= HltDAQ v4r4 2014-06-10 =========================
! 2014-06-06 - Gerhard Raven
 - better use of IANNSvc interface

! 2014-06-05 - Sebastian Neubert
 - using a proper counter to keep track of number of decoded tracks
   in TrackReportsDecoder

! 2014-06-03 - Gerhard Raven
 - fix decode/encode qmtest configuration

! 2014-06-02 - Gerhard Raven
 - spelling, add .ignore to ignored StatusCodes

! 2014-06-01 - Gerhard Raven
 - print out only one line if the relevant rawbank / rawevent cannot be found

! 2014-05-31 - Gerhard Raven
 - update HltVertexReportsDecoder to use HltRawBankDecoderBase
 - tiny optimization of HltRawBankDecoderBase
 - fix -Wpedantic warning about extra ;
 - HltDecReportsDecoder: for backwards compatibility, if we cannot find a RawEvent,
                         or RawEvent does not contain a HltDecReportsRawbank, put
                         an empty HltDecReports onto the TES, print error, and return
 - update HltSelReportsDecoder to use HltRawBankdDecoderBase

! 2014-05-30 - Gerhard Raven
 - Factor out code in common between the various raw bank decoders into
   HltRawBankDecoderBase.
 - HltSelReportsWriter: more optimizations + C++11 changes..
 - HltLumiWriter: C++11 changes


! 2014-05-29 - Gerhard Raven
 - HltDecReportsDecoder now uses (if a TCK is present in the decreport rawbank)
   TCKANNSvc instead of ANNDispatchSvc to find the uint16_t -> string mapping
   required for decoding...

! 2014-05-16 - Marco Clemencic
 - Fixed a concurrency issue in the build (CMT cannot compile the same source
   twice for different targets/libraries).

!========================= HltDAQ v4r3 2014-05-12 =========================
! 2014-05-05 - Gerhard Raven
 - HltSelReportsWriter: further optimize LHCbID overlap search.
   Note: the order of the LHCbID sequences in the raw bank has changed, any
         overlap now occurs 'prior' to the non-overlap. The corresponding
         references to these sequences take this into account. So although the
         bank content is not identical, it is still correct.

!========================= HltDAQ v4r2 2014-04-23 =========================
! 2014-04-23 - Rob Lambert
 - Suppress warnings about splitting big banks into pieces. Make them debug.

! 2014-04-21 - Gerhard Raven
 - optimize HltSelReportsWriter, esp. the LHCbID packing, which now  uses move
   semantics to avoid explcit heap storage.
 - various C++11 optimizations

! 2014-04-08 - Sebastian Neubert
 - HltTrackReports updates:
 - Added check against reading over the end of the bank
 - Added ability to split big banks into several pieces
   using major and minor source IDs

! 2014-04-02 - Sebastian Neubert
 - Switched SourceID to an int

! 2014-04-01 - Sebastian Neubert
 - TrackReportsWriter uses straight SourceID
 - TrackReportsDecoder only decodes the Bank with the correct SourceID

!========================= HltDAQ v4r1 2014-03-26 =========================
! 2014-03-26 - Marco Cattaneo
 - Add missing EventPacker dependency

! 2014-03-19 - Rob Lambert
 - Ignore SelReport diffs

! 2014-03-12 - Rob Lambert
 - dump, decode, wipe, encode, dump tests.
 - see task #48809

! 2014-03-04 - Sebastian Neubert
 - persisting the flags instead of Track::type. Needed for forward tracking.

!========================= HltDAQ v4r0 2014-03-03 =========================
! 2014-03-03 - Sebastian Neubert
 - TrackReportsDecoder protected against filling already existing output location

! 2014-02-28 - Sebastian Neubert
 - full track states including covariances persisted

! 2014-02-28 - Marco Clemencic
 - Fixed CMake configuration.

! 2014-02-26 - Sebastian Neubert
 - Using the StandardPacker functions to pack the strack states
 	 to 32bit per parameter

! 2014-02-25 - Sebastian Neubert
 - Added persistence of States to TrackReports
   only state location and parameters written atm

! 2014-02-24 - Sebastian Neubert
 - Perparing persistence of track states

! 2014-02-24 - Sebastian Neubert
 - Renamed TrackReportsDecoder OutputLocation to be findable by bindMember
 - Added track type = Velo to all tracks (needs reiteration)

! 2014-02-19 - Sebastian Neubert
 - HltTrackReportsWriter/Decoder added debug output: dumps tracks in verbose mode

!========================= HltDAQ v3r1 2014-02-17 =========================
! 2014-02-11 - Rob Lambert
 - Assimilate Decoder baseclass for task #49078 into all HLT decoders

! 2014-01-27 - Sebastian Neubert
 - Renamed TrackingWriter/Decoder to TrackWriter/Decoder

! 2014-01-20 - Sebastian Neubert
 - New signature for the decodeTracks function:
   now it takes a pointer to the rawBank data as delivered by RawBank::data()
 - Updated unit tests
 - HltTrackingDecoder implemented.

! 2014-01-17 - Marco Clemencic
 - Updated CMake configuration.
 - Minor fix to HltTrackingCoder.cpp.

! 2014-01-17 - Sebastian Neubert
 - Nested unittest suite under hltdaqtests suite
 - test executable called without relative path
 - fixed file extension of utestHltTrackingCoder.cpp
 - reverted package to work without additional HltDAQcore library
   test executable directly compiles with the sources needed

! 2014-01-16 - Sebastian Neubert
 - Added Writer and Decoder for Tracks
 - see task #48807
 - Added unit testing support
 - added HltDAQcore library to hold core en/decoder functions (so far only for HltTrackingCoder)
 - these changes depend on an updated RawEvent (to include tha HltTrackingReports RawBank type)

!========================= HltDAQ v3r0 2013-12-09 =========================
! 2013-12-05 - Rob Lambert
 - Changes to comply with new Gaudi::StringKey types in IANSvc and related
 - see task #48818

! 2013-11-30 - Tomasz Skwarnicki
 - changes in Dec, Sel, Vertex Writers and Decoders to equip with SourceID (0=Hlt, 1=Hlt1, 2=Hlt2)
   bank version numbers advanced to 2
   Decoders will decode SourceID=1 or 2 from RawBanks with SourceID=0 if 1,2 not present
     (allows splitting of the old Hlt report into two separate Hlt1,Hlt2 reports in TES)

!========================= HltDAQ v2r18 2013-09-30 =========================
! 2013-08-23 - Gerhard Raven
 - HltRoutingBitsWriter: use two different, configurable, TES location for HltDecReports used to fill
   bits 32-63 (Hlt1) and 64-95 (Hlt2). The default maintains the existing behaviour, i.e. both use the
   same (default) location

! 2013-07-26 - Rob Lambert
 - Move all HLT services to the HltServices package

! 2013-07-25 - Rob Lambert
 - Split certain elements off into HltServices, see task #42384

! 2013-07-22 - Alexey Zhelezov
 - Added ZIP file writing functionality

!========================= HltDAQ v2r17 2013-06-03 =========================
! 2013-05-27 - Marco Cattaneo
 - Fix a clang32 warning

! 2013-05-22 - Conor Fitzpatrick
 - Modified HlDecReportsDecoder? and SelReportsDecoder? to use getIfExists instead of exist/get checks

!========================= HltDAQ v2r16 2012-11-28 =========================
! 2012-11-26 - Marco Clemencic & Ben Couturier
 - Fixed build with C++11.

! 2012-11-21 - Marco Clemencic
 - Added CMake configuration file.
 - Modified requirements to simplify auto conversion to CMake.
 - Fixed a warning (-pedantic).

! 2012-10-18 - Marco Cattaneo
 - Fix unprotected debug() and verbose()

!========================= HltDAQ v2r15 2012-06-25 =========================
! 2012-05-21 - Gerhard Raven
 - specify access mode when creating lockfile

! 2012-05-03 - Gerhard Raven
 - add low-level locking protocol to avoid multiple writers in different processes
   to ConfigTarFileAccessSvc

!========================= HltDAQ v2r14p1 2012-01-31 =========================
! 2012-01-09 - A Mazurov
 - Fix warning: variable ‘rv’ set but not used

!========================= HltDAQ v2r14 2011-12-14 =========================
! 2011-12-09 - Marco Cattaneo
 - Add explicit Boost_linkopts for compatibility with Gaudi v23

! 2011-12-07 - Marco Clemencic
 - Fixed compilation with Boost 1.48 (filesystem V3) (for Gaudi v23)
 - Enabled backward compatibility with Boost 1.44 (i.e. Gaudi v22r5)

! 2011-12-06 - Marco Cattaneo
 - Fix some unprotected debug() (in PropertyConfigSvc) and verbose()
   (in ANNDispatchSvc) streams. Only those in non-const methods have been
   protected, because the msgLevel() function is not declared as const...

! 2011-11-23 - Marco Cattaneo
 - Fix a gcc46 warning

! 2011-11-13 - Tomasz Skwarnicki
 - equip all decoders with list of RawEvent locations to try, try both without and with RootInTES
 - add RawEventLoocation::Trigger to the locations to try for RawEvent location in decoders

!========================= HltDAQ v2r13 2011-11-08 =========================
! 2011-11-07 - Gerhard Raven
 - add some scaffolding needed for writing directly to zip files. Actual
   writing is not yet implemented

!========================= HltDAQ v2r11p1 2011-08-29 =========================
! 2011-10-12 - Marco Cattaneo
 - Mask icc warnings and fix icc remark

!========================= HltDAQ v2r12p1 2011-09-22 =======================
! 2011-08-29 - Eric v. Herwijnen
 - Fix bug: float->floatFromInt in HltSelReportsDecoder

!========================= HltDAQ v2r12 2011-08-31 =========================
! 2011-08-29 - Eric v. Herwijnen
 - Use htitle for rate counters.

! 2011-08-26 - Alexander Mazurov
 - Update of parser function in PropertyConfigSvc. This version works only with
   Gaudi version > v22r2 (where the new parser model is provided)

!========================= HltDAQ v2r11 2011-07-27 =========================
! 2011-07-25 - Eric van Herwijnen
 - Added a few lines from Gerhard to HltSelReportsDecoder to be able to get Chi2PerDoF
   and nDoF from the SelReports

!========================= HltDAQ v2r10 2011-06-15 =========================
! 2011-06-13 - Tomasz Skwarnicki
 - fix a bug in xml/HltSelRepRBHits.xml which was corrupting exactly one lhcbid
   per event, for odd number of hit sequences saved.
   Change bank version number to 1 in HltSelReportsWriter.
   Make HltSelReportsDecoder omit corrupted hit for bank version 0.

! 2011-06-10 - Gerhard Raven
 - make HltDecReportsDecoder return StatusCode::FAILURE from execute in case
   it encounters trouble while decoding...

! 2011-05-09 - Gerhard Raven
 - make HltSelReports decoder forward compatible for the case of adding additional
   data words (i.e. new data is a pure superset of old data).

! 2011-04-28 - Gerhard Raven
 - fix windows compile error in ConfigZipFileAccessSvc
 - make bzip2 conditional on 'not being on windows' in ConfigZipFileAccessSvc

!========================= HltDAQ v2r9 2011-04-27 =========================
! 2011-04-21 - Marco Cattaneo
 - Disable ICC warnings (see also Savannah task 20188)

! 2011-04-19 - Gerhard Raven
 - funnel all file access in ConfigTarFileAccessSvc through a single member
   function in order to prepare for closing/opening the file 'on demand'
 - add ConfigZipFileAccessSvc
 - silence coverity warnings in ConfigDBAccessSvc and PropertyConfigSvc
   (neither of which is an actual bug)

!========================= HltDAQ v2r8 2011-04-05 =========================
! 2011-03-29 - Gerhard Raven
 - HltVertexReportsDecoder: speed up decoding by not copying the rawbank into a temporary vector

! 2011-03-28 - Gerhard Raven
 - HltVertexReportsDecoder: remove windows cr/nl to not confuse me, no other change
 - HltVertexReportsDecoder: only ask for ANN once we're about to decode something...
 - HltVertexReportsDecoder: speed up mapping ID to name
 - HltDecReportsDecoder: speed up mapping ID to name
 - HltSelReportsDecoder: speed up mapping ID to name


! 2011-03-15 - Gerhard Raven
 - in ConfigTarFileAccessSvc, switch default for CompressOnWrite to true
 - fix a potential out_of_range exception if filename is less than 3 characters

!========================= HltDAQ v2r7 2011-02-25 =========================
! 2011-02-22 - Gerhard Raven
 - fix some of the ICC 'remarks'
 - add transparent on-the-fly compression when writing through ConfigTarFileAccessSvc
   (transparent on-the-fly decompression when reading has been supported for a long time)

! 2011-02-17 - Chris Jones
 - Various minor icc and coverity fixes

!========================= HltDAQ v2r6 2011-02-01 =========================
! 2011-01-27 - Marco Clemencic
 - Fixed compilation error on VC9.

! 2011-01-20 - Gerhard Raven
 - replace the request in the requiremenents for HltTCK from v1r* to v*
 - change default for HltRoutingBitsWriter().GetStartOfRunFromCondDB from false to true

!========================= HltDAQ v2r5 2010-12-15 =========================
! 2010-12-14 - Gerhard Raven
 - PropertyConfigSvc: add possibility to apply transformations on properties just before
   pushing them into the JobOptionsSrc

! 2010-12-12 - Marco Cattaneo
 - Add ANNSvc again, removed from HltInterfaces

!========================= HltDAQ v2r4 2010-10-25 =========================
! 2010-10-20 - Marco Cattaneo
 - Move ANNSvc to HltInterfaces

! 2010-10-19 - Gerhard Raven
 - fix ANNSvc for compilation error with boost 1.44.

! 2010-10-03 - Tomasz Skwarnicki
 - Make HltSelReportsDecoder try decision_ID-decision_name mapping from HltDecReports
   if ANNSvc fails to resolve the ID (this helps if HltDecReports was persisted with
   strings i.e. not in RawBank)

!========================== HltDAQ v2r3 2010-09-28 ============================
! 2010-09-24 - Roel Aaij
 - Fix unchecked StatusCodes in ANNDispatchSvc and HltDecReportsDecoder

!========================== HltDAQ v2r2 2010-08-25 ============================
! 2010-08-24 - Rob Lambert
 - fix compiler warning about long long int from double in HltRoutingBitsWriter.cpp

! 2010-08-17 - Gerhard Raven
 - xml: properly declare signature of fillStream so that it is not neccessary
   to do a const_cast...

!========================== HltDAQ v2r1 2010-08-15 =============================

! 2010-08-10 - Gerhard Raven
 - src/HltRoutingBitsWriter
   . add property to look up the time of start-of-run from the conditions DB
     when making trend plots as a function of time since start-of-run.
   . for now, default is to NOT query the conditions DB, to keep the 'old'
     behaviour
 - cmt/requirements
   . add dependency on DetDesc needed to access conditions DB

! 2010-08-10 - Juan Palacios
 - src/ANNDispatchSvc.cpp
  . Fix bug that did not allow setting of properties.
 - cmt/requirements
  . Increase to v2r0p3.

! 2010-08-08 - Tomasz Skwarnicki
 - fix the bug in HltDecReportsDecoder for non-standard RawEvent location

!========================== HltDAQ v2r0p2 2010-06-21 ===========================
! 2010-06-14 - Tomasz Skwarnicki
 - cosmetic change in HltVertexReportsDecoder to avoid windows compiler warnings

! 2010-06-10 - Marco Cattaneo
 - Fix windows compiler warnings

!========================== HltDAQ v2r0p1 2010-06-03 ===========================
! 2010-06-03 - Gerhard Raven
 - fix (I hope!) memory leak, see https://savannah.cern.ch/bugs/index.php?68285

!========================== HltDAQ v2r0 2010-05-22 ===========================
! 2010-05-05 - Gerhard Raven
 - move HLT configuration implementation from HltCommon to here so it can
   be used during readback without having a runtime dependency on the HLT
   project

!========================== HltDAQ v1r7p1 2010-05-21 ===========================
! 2010-05-21 - Gerhard Raven
 - DIM does not like histograms with long names...
 - oops -- ODIN gpstime is in microseconds, not nanoseconds

! 2010-05-19 - Gerhard Raven
 - add trend plots of rates in HltRoutingBitsWriter
 - minor speed up in HltSelReportsWriter

! 2010-05-13 - Gerhard Raven
 - make warning message less variable

!========================== HltDAQ v1r7 2010-04-08 ===========================

! 2010-04-07 - Juan Palacios
 - HltDecReportsDecoder
  . Look for RawEvent in locations given by RawEventLocation property, LHCb::RawEventLocation::Copied or LHCb::RawEventLocation::Default. Pick the first one found.
 - increase to v1r7.

!========================== HltDAQ v1r6 2010-04-07 ===========================

! 2010-04-07 - Juan Palacios
 - HltLumiWriter, HltRoutingBitsFilter:
  . Look for RawEvent in locations given by RawEventLocation property, LHCb::RawEventLocation::Copied or LHCb::RawEventLocation::Default. Pick the first one found.

! 2010-04-07 - Juan Palacios
 - src/HltLumiWriter.h
  . Bug fix: declare m_rawEventLocation.

! 2010-04-07 - V. Gligorov
 - Allow the user to set the raw event location in the ANNDispatchSvc.

!========================== HltDAQ v1r5 2010-04-07 ===========================
! 2010-04-07 - Gerhard Raven
 - In HltRoutingBitsWriter, set bits [0,7] based on ODIN, bits [8,32] based on
   L0DUReport

!========================== HltDAQ v1r4 2010-03-18 ===========================
! 2010-03-03 - Tomasz Skwarnicki
 - add check of RawBank magic pattern in HltDec/Sel/VertexReportsDecoder,
   HltRawBankMonitor

!========================== HltDAQ v1r3 2010-01-21 ===========================
! 2010-01-07 - V. Gligorov
 - src/HltDecReportsDecoder.cpp
   src/HltSelReportsDecoder.cpp
   src/HltVertexReportsDecoder.cpp
   src/HltRawDataMonitor.cpp
   : update algorithms to use the dispatching ANN service.

! 2009-12-21 - Tomasz Skwarnicki
 - add selected-by and PV info to verbose printout in HltSelReportsDecoder

!========================== HltDAQ v1r2 2009-11-27 ===========================
! 2009-11-26 - Tomasz Skwarnicki
 - HltVertexReportsWriter,Decoder: save covariance matrix in HltVertexReports
   (bank version=1, previous was=0).
   Old Decoder will not be compatibile with the new content.
 - HltSelReportsDecoder: decode Particle2Vertex info in HltObjectSummary of selection.
   Old Decoder will give warnings about new content (if present), but will work OK
   (bank format not changed).

!========================== HltDAQ v1r1p1 2009-11-13 =========================
! 2009-11-07 - Gerhard Raven
 - In HltRoutingBitsWriter, publish counters

!========================== HltDAQ v1r1 2009-10-20 ===========================
! 2009-10-14 - Marco Cattaneo
 - Remove obsolete file HltDAQ_dll.cpp

! 2009-10-09 - Marco Cattaneo
 - HltRoutingBits filter does not fail if routing bits bank is missing, just
   prints an error

! 2009-10-09 - Gerhard Raven
 - Add HltRoutingBitsFilter

!========================== HltDAQ v1r0p2 2009-09-11 ===========================
! 2009-09-11 - Gerhard Raven
 - add counter for each routing bit

!========================== HltDAQ v1r0p1 2009-08-20 ===========================
! 2009-08-20 - Jaap Panman
 - bug fix in HltLumiWriter

!========================== HltDAQ v1r0 2009-06-29 ===========================
! 2009-06-29 - Tomasz Skwarnicki
 - add HltDAQ_dll.cpp

! 2009-06-23 - Tomasz Skwarnicki
 - initial version. Move Readers from HltRawData and rename them to Decoders.
   They need to be in LBCOM library like this one. Also move all Writers here.


!========================= HltDAQ v2r5 2010-12-15 =========================<|MERGE_RESOLUTION|>--- conflicted
+++ resolved
@@ -4,15 +4,13 @@
 ! Purpose     : Hlt RawBanks writers/decoders/monitors
 !------------------------------------------------------------------------------
 
-<<<<<<< HEAD
 ! 2016-06-21 - Rosen Matev
  - Implement conversion on de-serializing such that from the packed object
    load function one can do `buf.template io<uint16_t>(firstId);`, where
    `firstId` is of a type different from `uint16_t`.
-=======
+
 ! 2016-06-10 - Sascha Stahl
  - Fix memory leak in HltPackedDataWriter.
->>>>>>> 7c1c745f
 
 ! 2016-05-23 - Roel Aaij
  - Split code in to linker library and component library. All pre-exisiting
