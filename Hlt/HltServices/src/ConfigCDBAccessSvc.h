--- conflicted
+++ resolved
@@ -52,16 +52,11 @@
 
   ConfigCDBAccessSvc_details::CDB*  file() const;
 
-<<<<<<< HEAD
-  mutable std::string                m_name;   ///< filename of tar file from which to read configurations
-  std::string                        m_mode;   ///< which flags to specify when opening the tar file
-  std::string                        m_incident;   ///< the incident to
-=======
   mutable Gaudi::Property<std::string> m_name{ this, "File" } ;   ///< filename of tar file from which to read configurations
   // todo: use Parse and toStream directly
   Gaudi::Property<std::string>         m_mode{ this, "Mode", "ReadOnly" };   ///< which flags to specify when opening the tar file
   Gaudi::Property<std::string>         m_incident { this, "CloseIncident" };   ///< the incident to
->>>>>>> 42039d47
+
   mutable std::mutex                                       m_file_mtx;
   mutable std::unique_ptr<ConfigCDBAccessSvc_details::CDB> m_file;
   std::unique_ptr<IIncidentListener> m_initListener;
