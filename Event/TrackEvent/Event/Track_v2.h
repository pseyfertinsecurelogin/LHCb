/*****************************************************************************\
* (c) Copyright 2000-2018 CERN for the benefit of the LHCb Collaboration      *
*                                                                             *
* This software is distributed under the terms of the GNU General Public      *
* Licence version 3 (GPL Version 3), copied verbatim in the file "COPYING".   *
*                                                                             *
* In applying this licence, CERN does not waive the privileges and immunities *
* granted to it by virtue of its status as an Intergovernmental Organization  *
* or submit itself to any jurisdiction.                                       *
\*****************************************************************************/
#ifndef TrackEvent_v2_H
#define TrackEvent_v2_H 1

// Include files
#include "Event/State.h"
#include "Event/TrackHit.h"
#include "Event/TrackParameters.h"
#include "Event/TrackTags.h"
#include "GaudiKernel/GenericMatrixTypes.h"
#include "GaudiKernel/Plane3DTypes.h"
#include "Kernel/LHCbID.h"
#include "Kernel/STLExtensions.h"
#include "Kernel/meta_enum.h"
#include "range/v3/range_traits.hpp"
#include <ostream>
#include <type_traits>
#include <vector>

/**
 *
 * Track v2 is the base class for offline and online tracks.
 *
 * @author Sascha Stahl
 *
 */

namespace LHCb::Event {
  namespace v2 {
    // Namespace for locations in TDS
    namespace TrackLocation {
      inline std::string const Default             = "Rec/Track/Best";
      inline std::string const Ideal               = "MC/Track/Ideal";
      inline std::string const Seed                = "Rec/Track/Seed";
      inline std::string const RZVelo              = "Rec/Track/RZVelo";
      inline std::string const Velo                = "Rec/Track/Velo";
      inline std::string const Forward             = "Rec/Track/Forward";
      inline std::string const VeloTT              = "Rec/Track/VeloTT";
      inline std::string const TT                  = "Rec/Track/TT";
      inline std::string const Match               = "Rec/Track/Match";
      inline std::string const Downstream          = "Rec/Track/Downstream";
      inline std::string const Tsa                 = "Rec/Track/Tsa";
      inline std::string const Muon                = "Rec/Track/Muon";
      inline std::string const VP                  = "Rec/Track/VP";
      inline std::string const VPTT                = "Rec/Track/VPTT";
      inline std::string const VeloUT              = "Rec/Track/VeloUT";
      inline std::string const UT                  = "Rec/Track/UT";
      inline std::string const CaloCosmicsForward  = "Calo/Track/Forward";
      inline std::string const CaloCosmicsBackward = "Calo/Track/Backward";
      inline std::string const HltImport           = "Red/Track/HLTImport";
    } // namespace TrackLocation

    namespace details {
      template <std::size_t nbits, std::size_t offset, typename T>
      constexpr T makeMask() {
        static_assert( std::numeric_limits<T>::is_integer );
        static_assert( !std::numeric_limits<T>::is_signed );
        static_assert( std::numeric_limits<T>::radix == 2 );

        constexpr auto maxbits = std::numeric_limits<T>::digits;

        static_assert( nbits <= maxbits );
        static_assert( offset <= maxbits - nbits );

        return ( ~T{0} >> ( maxbits - nbits ) ) << offset;
      }
      template <std::size_t n_bits, std::size_t offset, typename UInt = std::uint32_t>
      constexpr auto mask_v = details::makeMask<n_bits, offset, UInt>();

      constexpr int trailing_zeros( uint32_t v ) {
        // from http://graphics.stanford.edu/~seander/bithacks.html
        constexpr auto tbl = std::array{0,  1,  28, 2,  29, 14, 24, 3, 30, 22, 20, 15, 25, 17, 4,  8,
                                        31, 27, 13, 23, 21, 19, 16, 7, 26, 12, 18, 6,  11, 5,  10, 9};
        return tbl[( static_cast<uint32_t>( ( v & -v ) * 0x077CB531U ) ) >> 27];
      }

      template <uint32_t mask>
      constexpr void setBits( uint32_t& target, uint32_t value ) {
        assert( ( value & ~( mask >> trailing_zeros( mask ) ) ) == 0 );
        target &= ~mask;
        target |= ( value << trailing_zeros( mask ) ) & mask;
      }

      template <uint32_t mask>
      constexpr uint32_t getBits( uint32_t val ) {
        return ( val & mask ) >> trailing_zeros( mask );
      }
    } // namespace details

    namespace Enum::Track {

      /// Track history enumerations: each entry corresponds to the name of the pattern recognition algorithm that
      /// produced the Track
<<<<<<< HEAD
      meta_enum_class(History, int,
                      Unknown          = 0,  // unknown history (i.e. history not set)
                      TrackIdealPR     = 1,  // track produced with the ideal pattern recognition
                      TrackSeeding     = 2,  // track produced with the seeding pattern recognition
                      PatVelo          = 3,  // track produced with the 2D then 3D VELO pattern recognition
                      PatVeloTT        = 4,  // track produced with the online Velo-TT pattern recognition
                      TrackVeloTT      = 5,  // track produced with the offline Velo-TT pattern recognition
                      PatForward       = 6,  // track produced with the forward pattern recognition
                      TrackMatching    = 7,  //
                      PatKShort        = 8,  // track produced with the PatKShort pattern recognition
                      TsaTrack         = 9,  //
                      MuonID           = 10, // track produced with the Muon pattern recognition
                      PatVeloR         = 11, // produced with the 2D VELO pattern recognition
                      PatVeloGeneric   = 12, // produced with the VELO Generic pattern recognition
                      PatVeloGeneral   = 13, // produced with the VELO General pattern recognition
                      PatVeloOpen      = 14, // produced with the VELO open pattern recognition
                      PatSeeding       = 15, // track produced with the PatSeeding pattern recognition
                      PatMatch         = 16, // track produced with the PatMatch pattern recognition
                      PatDownstream    = 17, // track produced with the PatDownstream pattern recognition
                      TTGeneric        = 18, // track produced with the TTGenericTracking algorithm
                      PatVPCheated     = 19, // track produced with the CheatedVPPat algorithm
                      HLTImportedTrack = 20, // track imported from HLT to offline
                      PatFastVelo      = 21, // track produced by FastVelo algorithm
                      PatVP            = 22, // track produced by VP algorithm
                      PatVeloUT        = 23, // track produced with the online Velo-UT pattern recognition
                      PrForward        = 30, // track produced with the PrForward pattern recognition for the upgrade
                      PrSeeding        = 31, // track produced with the PrSeeding pattern recognition for the upgrade
                      PrMatch          = 32, // track produced with the PrMatch pattern recognition for the upgrade
                      PrDownstream     = 33, // track produced with the PrDownstream pattern recognition for the upgrade
                      PrVeloUT         = 34, // track produced with the PrVeloUT pattern recognition for the upgrade
		      MuonMatchVeloUT  = 35) // track produced with the MuonMatchVeloUT algorithm for the upgrade

      /// Track fit history enumerations
      meta_enum_class(FitHistory, int,
                      Unknown = 0,    // track not fitted yet (fit history not set)
                      StdKalman,      // track fitted with the standard Kalman fitter
                      BiKalman)       // track fitted with the bi-directional Kalman fitter

      /// Track type enumerations
      meta_enum_class(Type, int,
                      Unknown = 0,     // track of undefined type
                      Velo,            // VELO track
                      VeloR,           // 2D VELO track
                      Long,            // forward track
                      Upstream,        // upstream track
                      Downstream,      // downstream track
                      Ttrack,          // seed track
                      Muon,            // muon track
                      Calo,            // calo cosmics track
                      TT,              // TT track
                      UT)              // UT track

      /// Track pattern recognition status flag enumerations: The flag specifies in which state of the pattern
      /// recognition phase the track is. The status flag is set by the relevant algorithms
      meta_enum_class(PatRecStatus, int,
                      Unknown = 0,     // track in an undefined PR status
                      PatRecIDs,       // pattern recognition track with LHCbIDs
                      PatRecMeas)      // pattern recognition track with Measurements added

      /// Track fitting status flag enumerations: The flag specifies in which state of the fitting phase the track is.
      /// The status flag is set by the relevant algorithms
      meta_enum_class(FitStatus, int,
                      Unknown = 0,     // track in an undefined fitting status
                      Fitted,          // fitted track
                      FitFailed)       // track for which the track fit failed

      /// Track general flag enumerations
      meta_enum_class(Flag, int,
                      Unknown = 0,       //
                      Backward     = 1,  // VELO track in the backward direction
                      Invalid      = 2,  // invalid track for physics
                      Clone        = 4,  // clone track (of a corresponding unique track)
                      Used         = 8,  //
                      IPSelected   = 16, //
                      PIDSelected  = 32, //
                      Selected     = 64, //
                      L0Candidate  = 128)//

      } // namespace TrakcEnums

    class Track final
    {
=======
      meta_enum_class( History, int,
                       Unknown          = 0,  // unknown history (i.e. history not set)
                       TrackIdealPR     = 1,  // track produced with the ideal pattern recognition
                       TrackSeeding     = 2,  // track produced with the seeding pattern recognition
                       PatVelo          = 3,  // track produced with the 2D then 3D VELO pattern recognition
                       PatVeloTT        = 4,  // track produced with the online Velo-TT pattern recognition
                       TrackVeloTT      = 5,  // track produced with the offline Velo-TT pattern recognition
                       PatForward       = 6,  // track produced with the forward pattern recognition
                       TrackMatching    = 7,  //
                       PatKShort        = 8,  // track produced with the PatKShort pattern recognition
                       TsaTrack         = 9,  //
                       MuonID           = 10, // track produced with the Muon pattern recognition
                       PatVeloR         = 11, // produced with the 2D VELO pattern recognition
                       PatVeloGeneric   = 12, // produced with the VELO Generic pattern recognition
                       PatVeloGeneral   = 13, // produced with the VELO General pattern recognition
                       PatVeloOpen      = 14, // produced with the VELO open pattern recognition
                       PatSeeding       = 15, // track produced with the PatSeeding pattern recognition
                       PatMatch         = 16, // track produced with the PatMatch pattern recognition
                       PatDownstream    = 17, // track produced with the PatDownstream pattern recognition
                       TTGeneric        = 18, // track produced with the TTGenericTracking algorithm
                       PatVPCheated     = 19, // track produced with the CheatedVPPat algorithm
                       HLTImportedTrack = 20, // track imported from HLT to offline
                       PatFastVelo      = 21, // track produced by FastVelo algorithm
                       PatVP            = 22, // track produced by VP algorithm
                       PatVeloUT        = 23, // track produced with the online Velo-UT pattern recognition
                       PrForward        = 30, // track produced with the PrForward pattern recognition for the upgrade
                       PrSeeding        = 31, // track produced with the PrSeeding pattern recognition for the upgrade
                       PrMatch          = 32, // track produced with the PrMatch pattern recognition for the upgrade
                       PrDownstream = 33, // track produced with the PrDownstream pattern recognition for the upgrade
                       PrVeloUT     = 34 )    // track produced with the PrVeloUT pattern recognition for the upgrade

          /// Track fit history enumerations
          meta_enum_class( FitHistory, int,
                           Unknown = 0, // track not fitted yet (fit history not set)
                           StdKalman,   // track fitted with the standard Kalman fitter
                           BiKalman )   // track fitted with the bi-directional Kalman fitter

          /// Track type enumerations
          meta_enum_class( Type, int,
                           Unknown = 0, // track of undefined type
                           Velo,        // VELO track
                           VeloR,       // 2D VELO track
                           Long,        // forward track
                           Upstream,    // upstream track
                           Downstream,  // downstream track
                           Ttrack,      // seed track
                           Muon,        // muon track
                           Calo,        // calo cosmics track
                           TT,          // TT track
                           UT )         // UT track

          /// Track pattern recognition status flag enumerations: The flag specifies in which state of the pattern
          /// recognition phase the track is. The status flag is set by the relevant algorithms
          meta_enum_class( PatRecStatus, int,
                           Unknown = 0, // track in an undefined PR status
                           PatRecIDs,   // pattern recognition track with LHCbIDs
                           PatRecMeas ) // pattern recognition track with Measurements added

          /// Track fitting status flag enumerations: The flag specifies in which state of the fitting phase the track
          /// is. The status flag is set by the relevant algorithms
          meta_enum_class( FitStatus, int,
                           Unknown = 0, // track in an undefined fitting status
                           Fitted,      // fitted track
                           FitFailed )  // track for which the track fit failed

          /// Track general flag enumerations
          meta_enum_class( Flag, int,
                           Unknown     = 0,    //
                           Backward    = 1,    // VELO track in the backward direction
                           Invalid     = 2,    // invalid track for physics
                           Clone       = 4,    // clone track (of a corresponding unique track)
                           Used        = 8,    //
                           IPSelected  = 16,   //
                           PIDSelected = 32,   //
                           Selected    = 64,   //
                           L0Candidate = 128 ) //

    } // namespace Enum::Track

    class Track final {
>>>>>>> f83f3f07
    public:
      /// Container for LHCbIDs on track
      typedef std::vector<LHCbID> LHCbIDContainer;
      /// Container for States on track
      typedef std::vector<State> StateContainer;
      struct Chi2PerDoF {
        double chi2PerDoF = 0.0;
        int    nDoF       = 0;
        auto   chi2() const { return chi2PerDoF * nDoF; };
      };

      using History      = Enum::Track::History;
      using FitHistory   = Enum::Track::FitHistory;
      using Type         = Enum::Track::Type;
      using PatRecStatus = Enum::Track::PatRecStatus;
      using FitStatus    = Enum::Track::FitStatus;
      using Flag         = Enum::Track::Flag;

      /// Retrieve the position and momentum vectors and the corresponding 6D covariance matrix (pos:0->2,mom:3-5) at
      /// the first state
      std::tuple<Gaudi::XYZPoint, Gaudi::XYZVector, Gaudi::SymMatrix6x6> positionMomentumAndError() const {
        return {firstState().position(), firstState().momentum(), firstState().posMomCovariance()};
      };

      /// Retrieve the position and momentum vectors at the first state
      std::pair<Gaudi::XYZPoint, Gaudi::XYZVector> positionAndMomentum() const {
        return {firstState().position(), firstState().momentum()};
      };

      /// Retrieve the 3D-position vector at the first state
      Gaudi::XYZPoint position() const { return firstState().position(); };

      /// Retrieve the 3D-position (+ errors) at the first state
      std::pair<Gaudi::XYZPoint, Gaudi::SymMatrix3x3> positionAndError() const {
        return {firstState().position(), firstState().errPosition()};
      };

      /// Retrieve the slopes (Tx=dx/dz,Ty=dy/dz,1.) and errors at the first state
      Gaudi::XYZVector slopes() const { return firstState().slopes(); };

      /// Retrieve the slopes (Tx=dx/dz,Ty=dy/dz,1.) at the first state
      std::pair<Gaudi::XYZVector, Gaudi::SymMatrix3x3> slopesAndError() const {
        return {firstState().slopes(), firstState().errSlopes()};
      };

      /// Retrieve the momentum vector at the first state
      Gaudi::XYZVector momentum() const { return firstState().momentum(); };

      /// Retrieve the momentum at the first state
      auto p() const { return firstState().p(); };

      /// Retrieve the transverse momentum at the first state
      auto pt() const { return firstState().pt(); };

      /// Retrieve the pseudorapidity at the first state
      auto pseudoRapidity() const { return slopes().eta(); };

      /// Retrieve the phi at the first state
      auto phi() const { return slopes().phi(); };

      /// Retrieve the momentum vector (and errors) at the first state
      std::pair<Gaudi::XYZVector, Gaudi::SymMatrix3x3> momentumAndError() const {
        return {firstState().momentum(), firstState().errMomentum()};
      };

      /// Retrieve the 6D (x,y,z,px,py,pz) covariance matrix at the first state
      Gaudi::SymMatrix6x6 posMomCovariance() const { return firstState().posMomCovariance(); };

      /// Retrieve the first state on the track
      State const& firstState() const { return m_states.at( 0 ); };

      /// Retrieve the charge assigned to the track
      int charge() const;

      /// Retrieve the Chi^2 of the track (fit)
      auto chi2() const { return m_chi2PerDoF.chi2(); };

      /// Probability of chi2^2 of the track
      double probChi2() const;

      /// Retrieve the number of states on the track
      unsigned int nStates() const { return m_states.size(); };

      /// Sets POverQ for all states
      Track& setQOverPInAllStates( float const qop );

      /// Sets POverQ adn ErrQOverP2 for all states
      Track& setQOverPAndErrInAllStates( float const qop, float const err );

      /// Add a State to the list of States associated to the track
      Track& addToStates( State const& state );

      /// Add a set of states to the track.
      Track& addToStates( span<State const> states, Tag::Unordered_tag );

      /// Add a set of sorted states by increasing Z to the track.
      Track& addToStates( span<State const> states, Tag::Sorted_tag );

      /// Clear the State vector
      Track& clearStates() {
        m_states.clear();
        return *this;
      };

      /// Retrieve the reference to the state closest to the given z-position
      State& closestState( double const z );

      /// Retrieve the reference to the state closest to the given z-position
      State const& closestState( double const z ) const;

      /// Retrieve the reference to the state closest to the given plane
      State const& closestState( Gaudi::Plane3D const& plane ) const;

      /// Check the existence of a state at a certain predefined location (see the Location enum in State.h)
      bool hasStateAt( State::Location const& location ) const { return stateAt( location ) != nullptr; };

      /// Retrieve the state at a certain predefined location (see the Location enum in State.h)
      State* stateAt( State::Location const& location );

      /// Retrieve the const state at a certain predefined location (see the Location enum in State.h)
      State const* stateAt( State::Location const& location ) const;

      /// Retrieve the number of LHCbIDs on the track
      unsigned int nLHCbIDs() const { return m_lhcbIDs.size(); };

      /// Add an LHCbID to the list of LHCbIDs associated to the track. Return true if LHCbID was not yet on track.
      bool addToLhcbIDs( LHCbID const& value );

      template <typename S, typename = std::enable_if_t<std::is_base_of_v<Tag::Unordered_tag, S>>>
      bool addToLhcbIDs( span<LHCbID const> ids, S /**/ );

      /// Sets the list of LHCbIDs associated to this track. The input vector must be sorted.
      Track& setLhcbIDs( LHCbIDContainer&& value, Tag::Sorted_tag );

      /// Sets the list of LHCbIDs associated to this track
      template <typename Range, typename Tg,
                typename = std::enable_if_t<std::is_convertible_v<LHCbID, ranges::v3::range_value_type_t<Range>>>,
                typename = std::enable_if_t<std::is_base_of_v<Tag::Unordered_tag, Tg>>>
      Track& setLhcbIDs( const Range& ids, Tg = Tag::Unordered ) {
        m_lhcbIDs.assign( ids.begin(), ids.end() );
        if constexpr ( !std::is_same_v<Tg, Tag::Sorted_tag> ) {
          std::sort( m_lhcbIDs.begin(), m_lhcbIDs.end() );
        } else {
          assert( std::is_sorted( m_lhcbIDs.begin(), m_lhcbIDs.end() ) );
        }
        assert( std::adjacent_find( m_lhcbIDs.begin(), m_lhcbIDs.end() ) == m_lhcbIDs.end() );
        return *this;
      }

      /// Returns true if the LHCbIDs of track are a subset is the LHCbIDs of this track.
      bool containsLhcbIDs( Track const& track ) const;

      /// Returns true if LHCbIDs in ids are a subset of the LHCbIDs of this track.
      bool containsLhcbIDs( span<LHCbID const> ids ) const;

      /// Returns the number of common LHCbIDs.
      size_t nCommonLhcbIDs( Track const& track ) const;

      /// Remove an LHCbID from the list of LHCbIDs associated to the track
      Track& removeFromLhcbIDs( LHCbID const& value );

      /// Check the type of the track (see the Type enum)
      bool checkType( Type const value ) const { return type() == value; };

      /// Check the history of the track (see the History enum)
      bool checkHistory( History const value ) const { return history() == value; };

      /// Check the fit history of the track (see the FitHistory enum)
      bool checkFitHistory( FitHistory const value ) const { return fitHistory() == value; };

      /// Check the pattern recognition status of the track (see the PatRecStatus enum)
      bool checkPatRecStatus( PatRecStatus const value ) const { return patRecStatus() == value; };

      /// Check the fitting status of the track (see the FitStatus enum)
      bool checkFitStatus( FitStatus const value ) const { return fitStatus() == value; };

      /// Update the flag (see the Flag enum)
      Track& setFlag( Flag const flag, bool const ok );

      /// Check the status of the flag (see the Flag enum)
      bool checkFlag( Flag const flag ) const;

      /// Check if track is of a type that goes thro T stations
      bool hasT() const;

      /// Check if track is of a type that goes thro Velo
      bool hasVelo() const;

      /// Check if track is of a type that goes thro TT
      bool hasTT() const;

      /// Check if track is of a type that goes thro UT
      bool hasUT() const;

      /// Check whether the given LHCbID is on the track
      bool isOnTrack( LHCbID const value ) const;

      /// printOut method to Gaudi message stream
      std::ostream& fillStream( std::ostream& os ) const;

      auto chi2PerDoF() const { return m_chi2PerDoF.chi2PerDoF; };

      Track& setChi2PerDoF( Chi2PerDoF const chi2PerDof ) {
        m_chi2PerDoF = chi2PerDof;
        return *this;
      };

      auto nDoF() const { return m_chi2PerDoF.nDoF; };

      /// Retrieve const  The variety of track flags
      auto flags() const { return m_flags; };

      /// Update  The variety of track flags
      Track& setFlags( unsigned int value ) {
        m_flags = value;
        return *this;
      };

      /// Retrieve Track type
      Type type() const { return static_cast<Type>( details::getBits<flagsMasks::typeMask>( m_flags ) ); };

      /// Update Track type
      Track& setType( Type const value ) {
        details::setBits<flagsMasks::typeMask>( m_flags, static_cast<uint32_t>( value ) );
        return *this;
      };

      /// Retrieve Specifies the pattern recognition algorithm that created the track
      History history() const { return static_cast<History>( details::getBits<flagsMasks::historyMask>( m_flags ) ); };

      /// Update Specifies the pattern recognition algorithm that created the track
      Track& setHistory( History const value ) {
        details::setBits<flagsMasks::historyMask>( m_flags, static_cast<uint32_t>( value ) );
        return *this;
      };

      /// Retrieve Track flags
      Flag flag() const { return static_cast<Flag>( details::getBits<flagsMasks::flagMask>( m_flags ) ); };

      /// Retrieve Specifies the fitting algorithm the fitted the track)
      FitHistory fitHistory() const {
        return static_cast<FitHistory>( details::getBits<flagsMasks::fitHistoryMask>( m_flags ) );
      };

      /// Update Specifies the fitting algorithm the fitted the track)
      Track& setFitHistory( FitHistory const value ) {
        details::setBits<flagsMasks::fitHistoryMask>( m_flags, static_cast<uint32_t>( value ) );
        return *this;
      };

      /// Retrieve Pattern recognition status of the track
      PatRecStatus patRecStatus() const {
        return static_cast<PatRecStatus>( details::getBits<flagsMasks::patRecStatusMask>( m_flags ) );
      };

      /// Update Pattern recognition status of the track
      Track& setPatRecStatus( PatRecStatus const value ) {
        details::setBits<flagsMasks::patRecStatusMask>( m_flags, static_cast<uint32_t>( value ) );
        return *this;
      };

      /// Retrieve Fitting status of the track
      FitStatus fitStatus() const {
        return static_cast<FitStatus>( details::getBits<flagsMasks::fitStatusMask>( m_flags ) );
      };

      /// Update Fitting status of the track
      Track& setFitStatus( FitStatus const value ) {
        details::setBits<flagsMasks::fitStatusMask>( m_flags, static_cast<uint32_t>( value ) );
        return *this;
      };

      /// Retrieve Track specific bits
      unsigned int specific() const {
        return static_cast<unsigned int>( details::getBits<flagsMasks::specificMask>( m_flags ) );
      };

      /// Update Track specific bits
      Track& setSpecific( unsigned int value ) {
        details::setBits<flagsMasks::specificMask>( m_flags, static_cast<uint32_t>( value ) );
        return *this;
      };

      /// Retrieve const  Container of (sorted) LHCbIDs
      auto const& lhcbIDs() const { return m_lhcbIDs; };

      /// Retrieve const  Container with pointers to all the states
      auto const& states() const { return m_states; };

      /// Retrieve  Container of all the states
      auto& states() { return m_states; };

      Track& addToAncestors( const Track& ancestor ) {
        m_ancestors.push_back( &ancestor );
        return *this;
      };
      const std::vector<const Track*> ancestors() const { return m_ancestors; }

      [[deprecated]] Track& setForwardPatQuality( double q ) {
        forwardPatQuality = q;
        return *this;
      }

    private:
      std::vector<LHCbID>       m_lhcbIDs{}; ///< Container of (sorted) LHCbIDs
      std::vector<State>        m_states{};  ///< Container with all the states
      Chi2PerDoF                m_chi2PerDoF{};
      unsigned int              m_flags{0}; ///< The variety of track flags
      std::vector<const Track*> m_ancestors;

    public:
      double                      forwardPatQuality = std::numeric_limits<double>::signaling_NaN(); ///< deprecated
      std::vector<LHCb::TrackHit> ftHits;
      std::vector<LHCb::TrackHit> utHits;
      std::vector<LHCb::TrackHit> veloHits;

    private:
      /// Make sure that the offset is the sum of the previous entries
      enum flagsMasks : uint32_t {
        typeMask         = details::mask_v<4, 0>,
        historyMask      = details::mask_v<7, 4>,
        fitHistoryMask   = details::mask_v<3, 11>,
        patRecStatusMask = details::mask_v<2, 14>,
        fitStatusMask    = details::mask_v<2, 16>,
        flagMask         = details::mask_v<10, 18>,
        specificMask     = details::mask_v<4, 28>
      };
      static_assert( flagsMasks::typeMask == 0xfL );
      static_assert( flagsMasks::historyMask == 0x7f0L );
      static_assert( flagsMasks::fitHistoryMask == 0x3800L );
      static_assert( flagsMasks::patRecStatusMask == 0xc000L );
      static_assert( flagsMasks::fitStatusMask == 0x30000L );
      static_assert( flagsMasks::flagMask == 0xffc0000L );
      static_assert( flagsMasks::specificMask == 0xf0000000L );

    }; // class Track

  } // namespace v2
} // namespace LHCb::Event

#endif /// TrackEvent_v2_H<|MERGE_RESOLUTION|>--- conflicted
+++ resolved
@@ -100,90 +100,6 @@
 
       /// Track history enumerations: each entry corresponds to the name of the pattern recognition algorithm that
       /// produced the Track
-<<<<<<< HEAD
-      meta_enum_class(History, int,
-                      Unknown          = 0,  // unknown history (i.e. history not set)
-                      TrackIdealPR     = 1,  // track produced with the ideal pattern recognition
-                      TrackSeeding     = 2,  // track produced with the seeding pattern recognition
-                      PatVelo          = 3,  // track produced with the 2D then 3D VELO pattern recognition
-                      PatVeloTT        = 4,  // track produced with the online Velo-TT pattern recognition
-                      TrackVeloTT      = 5,  // track produced with the offline Velo-TT pattern recognition
-                      PatForward       = 6,  // track produced with the forward pattern recognition
-                      TrackMatching    = 7,  //
-                      PatKShort        = 8,  // track produced with the PatKShort pattern recognition
-                      TsaTrack         = 9,  //
-                      MuonID           = 10, // track produced with the Muon pattern recognition
-                      PatVeloR         = 11, // produced with the 2D VELO pattern recognition
-                      PatVeloGeneric   = 12, // produced with the VELO Generic pattern recognition
-                      PatVeloGeneral   = 13, // produced with the VELO General pattern recognition
-                      PatVeloOpen      = 14, // produced with the VELO open pattern recognition
-                      PatSeeding       = 15, // track produced with the PatSeeding pattern recognition
-                      PatMatch         = 16, // track produced with the PatMatch pattern recognition
-                      PatDownstream    = 17, // track produced with the PatDownstream pattern recognition
-                      TTGeneric        = 18, // track produced with the TTGenericTracking algorithm
-                      PatVPCheated     = 19, // track produced with the CheatedVPPat algorithm
-                      HLTImportedTrack = 20, // track imported from HLT to offline
-                      PatFastVelo      = 21, // track produced by FastVelo algorithm
-                      PatVP            = 22, // track produced by VP algorithm
-                      PatVeloUT        = 23, // track produced with the online Velo-UT pattern recognition
-                      PrForward        = 30, // track produced with the PrForward pattern recognition for the upgrade
-                      PrSeeding        = 31, // track produced with the PrSeeding pattern recognition for the upgrade
-                      PrMatch          = 32, // track produced with the PrMatch pattern recognition for the upgrade
-                      PrDownstream     = 33, // track produced with the PrDownstream pattern recognition for the upgrade
-                      PrVeloUT         = 34, // track produced with the PrVeloUT pattern recognition for the upgrade
-		      MuonMatchVeloUT  = 35) // track produced with the MuonMatchVeloUT algorithm for the upgrade
-
-      /// Track fit history enumerations
-      meta_enum_class(FitHistory, int,
-                      Unknown = 0,    // track not fitted yet (fit history not set)
-                      StdKalman,      // track fitted with the standard Kalman fitter
-                      BiKalman)       // track fitted with the bi-directional Kalman fitter
-
-      /// Track type enumerations
-      meta_enum_class(Type, int,
-                      Unknown = 0,     // track of undefined type
-                      Velo,            // VELO track
-                      VeloR,           // 2D VELO track
-                      Long,            // forward track
-                      Upstream,        // upstream track
-                      Downstream,      // downstream track
-                      Ttrack,          // seed track
-                      Muon,            // muon track
-                      Calo,            // calo cosmics track
-                      TT,              // TT track
-                      UT)              // UT track
-
-      /// Track pattern recognition status flag enumerations: The flag specifies in which state of the pattern
-      /// recognition phase the track is. The status flag is set by the relevant algorithms
-      meta_enum_class(PatRecStatus, int,
-                      Unknown = 0,     // track in an undefined PR status
-                      PatRecIDs,       // pattern recognition track with LHCbIDs
-                      PatRecMeas)      // pattern recognition track with Measurements added
-
-      /// Track fitting status flag enumerations: The flag specifies in which state of the fitting phase the track is.
-      /// The status flag is set by the relevant algorithms
-      meta_enum_class(FitStatus, int,
-                      Unknown = 0,     // track in an undefined fitting status
-                      Fitted,          // fitted track
-                      FitFailed)       // track for which the track fit failed
-
-      /// Track general flag enumerations
-      meta_enum_class(Flag, int,
-                      Unknown = 0,       //
-                      Backward     = 1,  // VELO track in the backward direction
-                      Invalid      = 2,  // invalid track for physics
-                      Clone        = 4,  // clone track (of a corresponding unique track)
-                      Used         = 8,  //
-                      IPSelected   = 16, //
-                      PIDSelected  = 32, //
-                      Selected     = 64, //
-                      L0Candidate  = 128)//
-
-      } // namespace TrakcEnums
-
-    class Track final
-    {
-=======
       meta_enum_class( History, int,
                        Unknown          = 0,  // unknown history (i.e. history not set)
                        TrackIdealPR     = 1,  // track produced with the ideal pattern recognition
@@ -212,8 +128,9 @@
                        PrForward        = 30, // track produced with the PrForward pattern recognition for the upgrade
                        PrSeeding        = 31, // track produced with the PrSeeding pattern recognition for the upgrade
                        PrMatch          = 32, // track produced with the PrMatch pattern recognition for the upgrade
-                       PrDownstream = 33, // track produced with the PrDownstream pattern recognition for the upgrade
-                       PrVeloUT     = 34 )    // track produced with the PrVeloUT pattern recognition for the upgrade
+                       PrDownstream     = 33, // track produced with the PrDownstream pattern recognition for the upgrade
+                       PrVeloUT         = 34, // track produced with the PrVeloUT pattern recognition for the upgrade
+		       MuonMatchVeloUT  = 35 ) // track produced with the MuonMatchVeloUT algorithm for the upgrade
 
           /// Track fit history enumerations
           meta_enum_class( FitHistory, int,
@@ -264,7 +181,6 @@
     } // namespace Enum::Track
 
     class Track final {
->>>>>>> f83f3f07
     public:
       /// Container for LHCbIDs on track
       typedef std::vector<LHCbID> LHCbIDContainer;
