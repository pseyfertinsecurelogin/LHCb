!-----------------------------------------------------------------------------
! Package     : Event/EventPacker
! Responsible : Chris Jones
! Purpose     : Pack and unpack events classes for smaller events
!-----------------------------------------------------------------------------

<<<<<<< HEAD
=======
! 2016-06-21 - Rosen Matev
 - Implement backward compatibility for reading v4 PackedTrack objects

>>>>>>> 150b973e
! 2016-06-07 - Chris Jones
 - Improvements to the version checking. Make sure (almost) all packers
   carry out a min and max version check, to make sure the data they are
   packing or unpacking is in the supported version range. Future proofs
   the code against future changes.

! 2016-06-01 - Chris Jones
 - Improvements to the last commit, as suggested by Gerhard.
 - Update the packed indices in PackedTrack from short int to int, to fix
   the wrapping issue for future data.
 - Fix a bug introduced during a recent update to remove the need for 
   dynamic casts during the event loop, that probably introduce the bug
   leading to the wrapping issues with LHCbIDs.

! 2016-05-31 - Chris Jones
 - Add some protection to the track packer to prevent out of range access to
   the various packed containers in the packed track object.
   Caused by very very large numbers of tracks, when the wrapping protection
   Olivier added appears to no longer work. Ultimately, that protection
   should also be fixed...

!========================= EventPacker v5r11 2016-04-18 =========================

! 2016-04-14 - Rosen Matev
 - Add serialization functions for PackedRecVertex and PackedRecVertices.

!========================= EventPacker v5r10 2016-03-18 =========================
! 2016-03-18 - Rosen Matev
 - Add serialization functions to packed objects.
   These are all templates so no extra code will be compiled with this package.
   To be used for persistence in the raw event.

! 2016-02-25 - Marco Cattaneo
 - Fix a typo in the PackedTrack unpacker check and protect divide by zero FPEs

! 2016-02-24 - Sean Benson
 - Add TESMerger, so that we can merge HLT2 long and downstream unpacked locations.
 - Move TESMerger to GenEvent to not be affected by the deuteron addition.

! 2016-02-11 - Chris Jones
 - Fix a bug in the unpacking of related info objects caused by too 
   aggressive caching of information, that caused an attempt to access a 
   container from a previous event, and thus a seg. fault, in some rare
   circumstances.

! 2016-02-02 - Chris Jones
 - Add work around to the RichPID unpacking to deal with the change in the
   numerical value of the BelowThreshold enum, that means when old RichPID
   objects from before the additional of Deuteron are unpacked, the best
   particle ID field in the bitpacked word would would be wrongly set to
   Deuteron. Manually adjust this to Below Threshold in this case.

! 2016-01-28 - Chris Jones
 - Update (from Ulrik Egede) to support Deuteron in RichPID data objects.

!========================= EventPacker v5r9 2016-01-27 =========================
! 2016-01-22 - Chris Jones
 - Get rid of some unneccessary dynamic casts during the event loop in
   various packers and unpackers.
 - A few more C++11 updates.
 - Add some missing variable initialisation in PackPrimaryVertex.

! 2016-01-21 - Chris Jones
 - C++11 modernisation.

! 2015-11-26 - Marco Clemencic
 - Removed (u)longlong typedef (see GAUDI-1125).

! 2015-11-26 - Marco Clemencic
 - Fixed compilation problem with gcc 5.2.

!========================= EventPacker v5r8 2015-11-23 =========================
! 2015-11-03 - Wouter Hulsbergen
 - Added (un)packer for PrimaryVertex
 - Added RecToPVConverter and PVToRecConverter

!========================= EventPacker v5r7 2015-10-12 =========================
! 2015-08-28 - Chris Jones
 - Fix another bug in PackedProtoParticle::check where the use of data() to
   access the pointer was causing it to not be properly created. Should use
   target() instead which makes sure the pointer is created on-demand.
 - Improve the debug information printed with various checks.

!========================= EventPacker v5r6 2015-08-25 =========================

! 2015-08-25 - Chris Jones
 - Improved protection in UnpackParticlesAndVertices for being triggered
   twice in the same event.

! 2015-08-25 - Chris Jones
 - Fix a bug in PackedProtoParticle::check where for CaloHypos the iterator
   value was compared, instead of the memory location of the objects the
   SmartRefs point to ...

!========================= EventPacker v5r5 2015-08-24 =========================

! 2015-08-23 - Chris Jones
 - Add protection against null Track SmartRefs in RecVertex packer.

! 2015-08-03 - Gerhard Raven
 - remove #include of obsolete Gaudi headers

! 2015-08-07 - Chris Jones
 - Add some protection to ProtoParticlePacker::check to prevent potential out
   of range loop access in cases where the data containers in the two objects
   have different sizes.

!======================== EventPacker v5r4 2015-07-07 ========================

! 2015-07-07 - Marco Clemencic
 - Fixed reference count of JobOptionsSvc in MapperToolBase.

!======================== EventPacker v5r3 2015-06-03 ========================

! 2015-05-28 - Christopher Rob Jones
 - Fix typo in PackedWeightedRelations::clID() that was causing the wrong
   class ID to be returned...

!========================= EventPacker v5r2 2015-05-26 =========================
! 2015-05-14 - Chris Jones
 - Add a check to PackCluster to see if the packed data already exists or not.

!========================= EventPacker v5r1 2015-04-20 =========================
! 2015-04-16 - Chris Jones
 - Update PackParticlesAndVertices to only need to traverse the TES once per
   event to find the data objects to pack.

! 2015-04-13 - Chris Jones
 - Add support for packed Weighted Relations.
 - Update PackParticlesAndVertices to search for and pack weighted
   ProtoParticle to MCParticle relations.

! 2015-04-10 - Chris Jones
 - Add support for custom RichPID objects in the 'PackParticlesAndVertices'
   packing.
 - Make packed RichPID objects key a long long.

! 2015-04-02 - Chris Jones
 - Optimise things a bit for the most likely (recent) packing versions.

! 2015-03-24 - Chris Jones
 - Add support for the new flags data member in MCParticle.

! 2015-03-23 - Chris Jones
 - Various small cleanups.
 - Tune a bit better than reserved vector sizes in PackedRecVertex.

! 2015-03-15 - Chris Jones
 - Add some future proofing packing version checks to packers which had
   versioning added in the last commit.

!========================= EventPacker v5r0 2015-03-13 =========================
! 2015-03-10 - Chris Jones
 - Fix typo in MuonPIDPacker where version 2 was not declared as a known
   packing version in MuonPIDPacker::unpack

! 2015-03-08 - Chris Jones
 - Implement 64 bit reference packing for MCParticle, MCVertex and
   TwoProngVertex classes.
 - Add a warning message to reference32 to warn if any code is still creating
   potentially problematic 32 bit packed references. Method is retained for
   backwards compatibility...
 - Add checks for remaining calls to hintAndKey64 for corrupt references
   (should be impossible for 64 bit packing).

! 2015-03-07 - Chris Jones
 - Add protection to StandardPacker to prevent segmentation faults from a NULL
   pointer dereference in the case of corrupted reference information, due
   to truncation when attempting to pack it to a 32 bit int. Fixes issues
   seen when running over Stripping21 MC samples where some Track references
   in packed ProtoParticles have been corrupted due to data truncation. In
   these cases the smart refs are now just skipped (so set to NULL).
 - Update the packing of all remaining classes that still use 32 bit reference
   packing to use 64 bit packing. Reading is backwards compatible with old data
   using the packing data version flags. Consequently data written with this
   update can only be read by this version.

!========================= EventPacker v4r7 2015-02-23 =========================
! 2015-02-12 - Heinrich Schindler
 - Add support for BCM and BLS hits.

!========================= EventPacker v4r6 2014-12-11 =========================
! 2014-10-20 - Chris Jones
 - Remove dictionary for std::pair<short,float> as it is already produced
   in the PhysEvent dictionary.

!========================= EventPacker v4r5 2014-10-17 =========================
! 2014-10-17 - Chris Jones
 - Add missing dictionary entries for packed related info classes.

!========================= EventPacker v4r4 2014-09-08 =========================
! 2014-09-08 - Chris Jones
 - Add an option ClearRegistry to various packers to control if the address
   of the input data is cleared or not after packing.

! 2014-09-05 - Chris Jones
 - Add support for packing custom MuonPID objects produced by stripping lines.

! 2014-08-20 - Chris Jones
 - Add support for packing custom Track and ProtoParticles produced by
   Stripping Lines.
 - Change the key in the PackedTrack and PackedProtoParticle classes from a
   32 to 64 bit int. Needed to allow the packing of the container information.
   ROOT schema evolution allows for backwards support for old data.

!========================= EventPacker v4r3 2014-08-16 =========================

! 2014-08-07 - Sebastian Neubert
 - added counter to DumpTracks

! 2014-08-03 - Chris Jones
 - Add support for packed RelatedInfo relations.

!========================= EventPacker v4r2 2014-07-14 =========================
! 2014-06-29 - Chris Jones
 - Add a check in the ProtoParticle packer to test for over or under flow errors
   when packing ExtraInfo.

! 2014-06-27 - Chris Jones
 - Adapt to changes in the job options of the ChargedProtoANNPID algorithm.

!========================= EventPacker v4r1 2014-05-12 =========================
! 2014-05-08 - Heinrich Schindler
 - Add support for HC hits ("Herschel").

!========================= EventPacker v4r0 2014-02-18 =========================
! 2014-02-18 - Maurizio Martinelli
 - I had made an error in the previous commit. Now solved.

! 2014-02-18 - Maurizio Martinelli
 - Fix an FPE exception due to division by zero and a bug in tracks extra info
  comparison.

! 2014-02-15 - Chris Jones
 - Fix an FPE exception due to sqrt(-number).

! 2014-02-13 - Chris Jones
 - Fix an FPE exception when a fraction top/bot was packed with bot=0...

! 2014-01-31 - Chris Jones
 - Minor CPU optimisation in PackParticlesAndVertices.cpp

! 2014-01-13 - Marco Cattaneo
 - Remove support for VL

! 2013-11-26 - Marco Clemencic
 - Made the headers for the I/O classes public (needed to test the migration to
   ROOT 6).

! 2013-07-18 - Marco Clemencic
 - Minor change.

!========================= EventPacker v3r2 2013-07-17 =========================
! 2013-07-05 - Chris Jones
 - Adapt PackedFlavourTag to removal of 'category' data members from the
   transient LHCb::FlavourTag class.

! 2013-06-25 - Chris Jones
 - Initialise the TCK data member in the previous commit to 0.

! 2013-06-25 - Anton Poluektov
 - Store stripping TCK in packed DecReports

!========================= EventPacker v3r1 2013-06-03 =========================
! 2013-05-20 - Chris Jones
 - Fix bug in WritePackedDst where && insead of & was accidentally used.

! 2013-05-10 - Chris Jones
 - Add some additional counters to the ParticlesAndVertices unpacker.
   Useful for QM tests.

! 2013-05-05 - Chris Jones
 - Add new PackedFlavourTag classes to support packing during the stripping
 - Update PackParticlesAndVertices and UnpackParticlesAndVertices to
   include FlavourTagging objects
 - Update ParticlesAndVerticesMapper to include the FlavourTagging objects.

! 2013-05-02 - Paul Szczypka
 - Addition of SL code.

!========================= EventPacker v3r0 2013-04-29 =========================
! 2013-04-19 - Chris Jones
 - Add a new mapper tool, ChargedProtoParticleMapper, for charged
   ProtoParticles that implements recalibration of the PID information
   on the fly.

! 2013-04-10 - Marco Clemencic
 - Fixed compilation with CMake.

! 2013-04-09 - Chris Jones
 - Merge Event/PackedEvent into this package.
 - Move Kernel/StandardPacker.h into this package from Kernel/LHCbKernel.
   Also no longer installed in the InstallArea, as only required privately in
   this package.
 - Do not install the packed event header files into the InstallArea, as they
   are not required outside this package.

! 2013-03-25 - Chris Jones
 - Fix gcc 4.7 'narrowing' warnings.

!========================= EventPacker v2r21 2013-02-04 =========================
! 2012-12-10 - Marco Cattaneo
 - Use getIfExists wherever possible

!========================= EventPacker v2r20 2012-11-27 =========================
! 2012-11-27 - Paul Seyfert
 - Explicit definition of comparison function for sorting in cluster unpacking.

! 2012-11-15 - Marco Clemencic
 - Added CMake configuration file.

! 2012-11-08 - Chris Jones
 - Various changes to better support packing and unpacking of MC related
   stripping information.

! 2012-11-05 - Chris Jones
 - Load the clusters in PackCluster only when really needed. Avoids problems
   with attempts to load UT clusters in non-upgrade detector versions ...

! 2012-10-11 - Chris Jones
 - Extend ConversionDODMapper with new job options to allow the property name
   for the input and output data locations to be configurable

! 2012-10-10 - Chris Jones
 - Sort the unpacked cluster containers in UnpackCluster. Workaround for an
   issue in Stripping20 where the clusters are not sorted prior to packing.

!========================= EventPacker v2r19 2012-09-28 =========================
! 2012-09-27 - Chris Jones
 - Add back a call to std::sort that went AWOL in PackCluster

! 2012-09-27 - Chris Jones
 - Add some 'band-aid' protection to UnpackCluster to catch exceptions thrown
   when an attempt is made to insert an object into a KeyedContainer with an
   existing key
 - Fix a problem in PackCLuster introducted in the commit below, to add UT
   support. The commit did not take into account the fact UT clusters might
   not be available ...

! 2012-09-26 - Paul Szczypka
 - Added FT to Packers, Checkers and Unpackers

! 2012-09-21 - Jianchun Wang
 - Add UT detector as one of the ST detetors

! 2012-09-19 - Paul Szczypka
 - Rename of VeloPix to VP

!========================= EventPacker v2r18 2012-07-24 =========================
! 2012-07-09 - Marco Cattaneo
 - Use new TES getIfExists function instead of separate exist and get calls
 - Fix trivial logic flaw in EventPacker.icpp (coverity defect 33355)

!========================= EventPacker v2r17 2012-06-25 =========================
! 2012-06-22 - Heinrich Schindler
 - Add VL to Packers, Unpackers, Checkers

! 2012-06-14 - Chris Jones
 - clean up a little the MCParticle packers

! 2012-04-27 - Chris Jones
 - Add a little additional debug printout to UnpackRecVertex for when the PV
   weights are updated from th weights vector, for old data.

!========================= EventPacker v2r16 2012-04-27 =========================

! 2012-04-26 - Chris Jones
 - Protect UnpackCluster against the possibility that the packed clusters
   are missing
 - Add protection in PackDecReport in case the packer tries to repack existing
   reports. Needed for the use case of creating a packed private (u)DST from an
   already packed (u)DST

! 2012-04-23 - Chris Jones
 - Fix a few more untested StatusCodes

! 2012-04-18 - Marco Cattaneo
 - Fix untested StatusCodes
 - Packers return Error if they fail to unregister data when requested in options

! 2012-04-12 - Chris Jones
 - Improvements to the packers, adding an option to allow checking of the
   packing to be done directly by the packing algorithms.

! 2012-03-30 - Chris Jones
 - Add support for packing CaloClusters.
 - Clean up CaloHypo packing and unpacking

! 2012-03-29 - Chris Jones
 - Small change to how duplicate LHCbIDs are removed in PackCluster

!========================= EventPacker v2r15 2012-03-27 =========================

! 2012-03-27 - Chris Jones
 - Various improvements to the PackedCluster support, following work to
   deploy the inclusion of these packed objects in the stripping.

!========================= EventPacker v2r14 2012-03-26 =========================
! 2012-03-22 - Chris Jones
 - Take the default packing version from the packed data, instead of assuming 0.
 - Improve the debug and verbose messages from the ProtoParticle packer
   and unpacker

! 2012-03-22 - Marco Cattaneo
 - Adapt WritePackedDst, ReadPackedDst to removal of ProcessHeader::m_randomSeeds
   Writer now writes a zero to mimic the length of the seeds vector, reader does
   a number of dummy reads equal to the size of the seeds vector
 - Fix UNINIT_CTOR

!========================= EventPacker v2r13 2012-03-14 =========================
! 2012-03-06 - Olivier Callot
 - New algorithmc PackCluster and UnpackCluster. The first one process a container
   of track and store in a PackedCluster container the Velo + ST clusters. Input
   and output names controlled as usual by InputName and OutputName.
   UnpackCluster generate the Velo and  ST cluster containers from the PackedCluster
   object given as InputName. If the option Extension is set, the clusters are
   created in containers with name postfixed by this extension, and the new clusters
   are compared to the old ones.
  *** The original VeloClusters and STClusters containers are cleared if they exist ***

!========================= EventPacker v2r12 2012-02-28 =========================
! 2012-02-21 - Chris Jones
 - Update the way some references to Particles and Vertices are stored, to
   use 64 bit integers, to avoid packing problems.

! 2012-02-17 - Chris Jones
 - Update the RecVertex packering and unpacking algorithms to support the new
   RecVertex class with track weights.

! 2012-02-16 - Chris Jones
 - Reorganise things a bit w.r.t. the Particle and Vertex packing, to avoid
   some code duplication

! 2012-02-13 - Chris Jones
 - Protect PackParticlesAndVertices against completely missing streams

! 2012-02-06 - Chris Jones
 - Add a new mapping tool to support the many to one Particle and Vertex packer

!========================= EventPacker v2r11 2012-02-01 ======================

! 2012-02-01 - Chris Jones
 - Patch PackParticleAndVertices to only create the packed output containers
   when there is something to pack.

! 2012-01-31 - Chris Jones
 - Add a VetoedContainers option to PackParticleAndVertices, to allow some
   containers to be skipped

! 2012-01-31 - Olivier Callot
 - Implement the option "DeleteInput" in PackParticleAndVertices
 - Selection of containers by class ID in PackParticleAndVertices
 - Packing of RecVertices (primary) and Particle2LHCbID map
 - Option "ListRemaining" to list the containers in the input stream after
   execution of PackParticleAndVertices

! 2012-01-30 - Chris Jones
 - Implement the option "DeleteInput" in the packers used in the stripping.
   If True, the input data objects will be deleted after a successful packing.

! 2012-01-27 - Chris Jones
 - Add some protection to PackCaloHypo in case of invalid SmartRefs ..

! 2012-01-25 - Olivier Callot
 - New algorithms PackParticlesAndVertices and Unpack... to pack in a single
   container all particles in a tree, all vertices and all relations between them.
   Options: InputStream, e.g. "/Event/Bhadron" to describe which part of the TES
   should be compacted. The resulting containers are directly in this location.
   The Pack algoruthm has an option 'ForceReading' to read all containers from file
   if needed.
   The Unpack algorithm has an option PostFix to append this string to the container
   name, for tests.

! 2012-01-23 - Olivier Callot
 - New algorithms PackDecReport and UnpackDecReport to unpack/pack the stripping
   decisions. By default lines having not fired are removed. This can be changed
   by setting the option PackDecReport().Filter = False

! 2012-01-17 - Marco Clemencic
 - Added a tool to dynamically configure the DataOnDemandSvc using rules (regex)
   to map the destination (requested) path to a source location, and a map of
   source class IDs to conversion algorithms. If a path is recognized as a
   candidate for conversion (e.g. intermediate paths) and the corresponding
   source path points to a plain DataObject, the corresponding node is created.
   See comments in ConversionDODMapper.h

! 2012-01-16 - Chris Jones
 - Do not abort processing in the Checkers, if missing data locations are found
   (Happens with Particles in stripped DSTs).

!========================= EventPacker v2r10 2011-07-25 =========================
! 2011-07-25 - Olivier Callot
 - Fix the UnpackTrack problem: An overprotection made in some cases the offset in case
   of wrapping of the (16 bit) index to increase twice, accessing random locations.

! 2011-07-22 - Marco Cattaneo
 - Create debug() messages only when output level requires it,
   also using UNLIKELY macro

!========================= EventPacker v2r9 2011-04-26 =========================
! 2011-04-19 - Olivier Callot
 - Fix the ownership (memory leak) in WritePackedDst::storeInBlob

!========================= EventPacker v2r8 2011-04-06 =========================
! 2011-04-06 - Olivier Callot
 - Fix the handling of unsigned short as index in the list of LHCbIDs, when it overflows 65k.

!========================= EventPacker v2r7 2011-02-22 =========================
! 2011-02-16 - Chris Jones
 - Fix various coverity warnings

! 2011-02-11 - Chris Jones
 - Fix various icc warnings and remarks

!========================= EventPacker v2r6 2011-01-31 =========================
! 2011-01-21 - Chris Jones
 - Add support for LHCb::RecSummary in the (Write/Read)PackedDst algorithms.

!============================ EventPacker v2r5 2010-09-27 ====================
! 2010-09-23 - Marco Cattaneo
 - Fix PackedWeightsVector classID in WritePackedDst and ReadPackedDst
 - Change info() printed by PackerBaseAlg::initialize() and
   UnpackerBaseAlg::initialize() to debug()

! 2010-09-22 - Chris Jones
 - Add packer, unpacker and checker for the WeightsVector class.
 - Fix WritePackedDst and ReadPackedDst for the Particle and Vertex classes
 - Add support for Packed WeightsVector to WritePackedDst and ReadPackedDst

!============================ EventPacker v2r4 2010-08-25 ====================
! 2010-08-24 - Pere Mato
 - Added explicit [missing] dependency to DAQ/MDF package. Only needed for the CMake tests.

! 2010-07-21 - Chris Jones
 - Adapt ReadPackedDst to new ProcStatus interface

!============================ EventPacker v2r3 2010-07-19 ====================
! 2010-06-22 - Olivier Callot
 - Modify UnpackTrack.cpp to create ancestors of Muon tracks from Best.
   This is controlled by options 'AncestorFor' (name of the packed container,
   default pRec/Track/Muon) and 'AncestorSource' (name of the ancestor container
   default Rec/Track/Best ), ancestor has the same key.

! 2010-05-18 - Chris Jones
 - Add templated algorithms for Particles and Vertices

!============================ EventPacker v2r2 2010-01-20 ====================
! 2009-12-17 - Marco Cattaneo
 - Fix uninitialised pointer introduced in previous commit

! 2009-12-04 - Christopher Rob Jones
 - Add support for packed RichPIDs and MuonPIDs to the MDF Writer and Reader.

!============================ EventPacker v2r1 2009-11-26 ====================
! 2009-11-26 - Marco Cattaneo
 - PackMCParticle and PackMCVertex now return if output container exists,
   for consistency with other packers

!============================ EventPacker v2r0 2009-11-13 ====================
! 2009-11-12 - Olivier Callot
 - Fix CompareTrack to not report saturated q/p error for poorely measured tracks

! 2009-11-10 - Chris Jones
 - Add some debug to ProtoParticle packers and unpackers + remove need for
   temporary packed object during packing

! 2009-11-10 - Olivier Callot
 - Fix CompareTrack to not report saturated q/p error for poorely measured tracks

! 2009-11-10 - Olivier Callot
 - Fix a wrong decoding of likelihood and ghost probability for Track version>2

! 2009-11-06 - Chris Jones
 - Add an option to the packers and unpackers to optionally create the
   output container if the input is missing. Default is to not to do so.

! 2009-11-04 - Christopher Rob Jones
 - Add packers for RichPIDs and MuonPIDs
 - Protect packers and unpackers from missing input data and also already
   existing output data

! 2009-11-03 - Christopher Rob Jones
 - Update new packers to explicitly store the 'packing version' in the packed
   DataObject. Allows the 'version' of the data object to the be used to store
   any versioning needed in the original unpacked data.

! 2009-10-29 - Chris Jones
 - Silently return no unpacked data when packed data does not exist. Needed
   for spillover events, which are not always present.

! 2009-10-26 - Victor Coco
 - Extend the packinf unpacking to VeloPix sub-detector

! 2009-10-21 - Chris Jones
 - Add new packing classes for the packing of all MC information in Gauss
   and Boole.

!============================ EventPacker v1r8 2009-10-16 ====================
! 2009-10-14 - Marco Cattaneo
 - In Packer algorithms, use getOrCreate of input containers instead of get,
   to produce empty output container if input is missing (useful for Lumi events)
 - Fix a windows warnings in ReadPackedDst and WritePackedDst

! 2009-10-09 Markus Frank
 - Add name of leaf in TES to DstAddress bank

!============================ EventPacker v1r7 2009-09-02 ====================
! 2009-09-01 - Olivier Callot
 - Remove HitPattern as it is removed form Track

! 2009-08-31 - Olivier Callot
 - First attempt to adapt to the new Track. Handling HitPattern is a pain!

!============================ EventPacker v1r6 2009-07-13 ====================
! 2009-07-09 - Marco Cattaneo
 - Add DumpTracks algorithm, previously in Ex/IOExample
 - Remove EventPacker_dll.cpp file, no longer needed with Gaudi v21r2
 - Replace all endreq by endmsg
 - Fix untested StatusCode on a Warning() method call

!============================ EventPacker v1r5 2009-06-29 ====================
! 2009-06-24 - Olivier Callot
 - Add the packing of RawEvent in WriteDst: All banks are copied from the input
   RawEvent to the output one, and the list of added banks kept in the output.
 - Add the reading of banks from a RawEvent object in ReadPackedDst
 - Fix the coding of the momentum error in PackedTracks in case of saturation.
 - Make Wouter's changes in UnpackTrack.cpp conformant to LHCb coding standards

! 2009-06-24 - Wouter Hulsbergen
 - Collect all LHCbIDs before adding them to track (slightly faster than adding them one-by-one)
 - Schema version update for PackedTrack: from version 2 onward, LHCb ids on track are sorted.

!============================ EventPacker v1r4 2009-03-09 ====================
! 2009-02-24 - Olivier Callot
 - Fix the hack in ReadPackedDst.cpp : Use a std::vector as temporary

!============================ EventPacker v1r3 2009-02-19 ====================
! 2009-02-19 - Marco Cattaneo
 - Add hack in ReadPackedDst.cpp to compile on Windows

! 2009-02-12 - Marco Cattaneo
 - Fix gcc43 warning

! 2009-02-04 - Marco Clemencic
 - Modified ReadPackedDst to use the ODINDecodeTool to decode the ODIN bank.

! 2009-01-27 - Marco Cattaneo
 - Fix compilation warning on slc4_ia32_gcc34

! 2009-01-26 - Olivier Callot
 - New algorithms to pack, unpack and compare TwoProngVertex.
 - New algorithms ReadPackedDst adn WritePackedDsr to write in a RawEvent the
   RDST content. Thsi allows writing a RDST in MDF format.

!============================ EventPacker v1r2 2009-01-21 ====================
! 2009-01-21 - Olivier Callot
 - Change the coding of cov_44 in track state, to be dp/p with a scale factor.
   Affects PackTrack.cpp, UnpackTrack.cpp and CompareTrack.cpp

!============================ EventPacker v1r1 2009-01-08 ====================
! 2008-12-16 - Marco Cattaneo
 - Fix a loop test condition in CompareTrack.cpp

! 2008-12-09 - Olivier Callot
 - Change logPacked to fltPacked in all occurences

!============================ EventPacker v1r0 2008-11-19 ====================
! 2008-11-19 - Olivier Callot
 - Import the Pack/Unpack/Compare algorithms for MCVertex and MCParticle
   that were in Sim/SimComponents
 - New packer for DST content, i.e. Track, CaloHypo, ProtoParticle and
   RecVertex<|MERGE_RESOLUTION|>--- conflicted
+++ resolved
@@ -4,12 +4,9 @@
 ! Purpose     : Pack and unpack events classes for smaller events
 !-----------------------------------------------------------------------------
 
-<<<<<<< HEAD
-=======
 ! 2016-06-21 - Rosen Matev
  - Implement backward compatibility for reading v4 PackedTrack objects
 
->>>>>>> 150b973e
 ! 2016-06-07 - Chris Jones
  - Improvements to the version checking. Make sure (almost) all packers
    carry out a min and max version check, to make sure the data they are
