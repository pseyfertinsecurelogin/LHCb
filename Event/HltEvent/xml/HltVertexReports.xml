--- conflicted
+++ resolved
@@ -15,14 +15,10 @@
       name        = 'HltVertexReports'
       author      = 'Tomasz Skwarnicki'
       desc        = 'managed container of Hlt Trigger Vertex Reports'
-<<<<<<< HEAD
-      id          = '7551' >
-=======
       id          = '7551' 
       defaultdestructor = "FALSE"
       final       = "TRUE"
       >
->>>>>>> ec72c820
 
       <location name='Default'  place='Hlt/VertexReports' />
       <location name='Emulated' place='Hlt/Emu/VertexReports' />
