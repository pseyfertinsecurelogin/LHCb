// ============================================================================
// Include files
// ============================================================================
// Python
// ============================================================================
#include "Python.h"
// ============================================================================
// STD & STL
// ============================================================================
#include <sstream>
#include <fstream>
#include <memory>
#include <set>
#include <map>
#include <numeric>
// ============================================================================
// GaudiKernel
// ============================================================================
#include "GaudiKernel/Kernel.h"
#include "GaudiKernel/System.h"
#include "GaudiKernel/Time.h"
// ============================================================================
// local
// ============================================================================
#include "LoKi/HybridBase.h"
#include "LoKi/ILoKiSvc.h"
#include "LoKi/CacheFactory.h"
// ============================================================================
// Boost
// ============================================================================
#include "boost/algorithm/string/trim.hpp"
#include "boost/algorithm/string/replace.hpp"
#include "boost/algorithm/string/predicate.hpp"
#include "boost/algorithm/string/erase.hpp"
#include "boost/format.hpp"
#include "boost/lexical_cast.hpp"
// ============================================================================
/** @file
 *  Implementation file for class LoKi::HybridTool
 *
 *  This file is a part of LoKi project -
 *    "C++ ToolKit  for Smart and Friendly Physics Analysis"
 *
 *  The package has been designed with the kind help from
 *  Galina PAKHLOVA and Sergey BARSUK.  Many bright ideas,
 *  contributions and advices from G.Raven, J.van Tilburg,
 *  A.Golutvin, P.Koppenburg have been used in the design.
 *
 *  @author Vanya BELYAEV ibelyaev@physics.syr.edu
 *  @date 2004-06-29
 */
// ============================================================================
namespace
{
  struct DecRef { void operator()(PyObject* p) { Py_XDECREF(p); } };
  using PyObjPtr = std::unique_ptr<PyObject,DecRef>;
  // ==========================================================================
  /// replace all new lines with "newline+comments"
  std::string addComment ( std::string str )
  {
    static const std::string comm = "\n##! " ;
    std::string::size_type pos = str.find ( '\n' ) ;
    while ( std::string::npos != pos )
    {
      str.replace ( pos , 1 , comm );
      pos = str.find ( '\n' , pos + 2 ) ;
    }
    return str ;
  }
  // ==========================================================================
  /// prepare the actual code: trim and remove the paired quotes
  std::string trimCode ( std::string code )
  {
    // trim leading and trailing blanks:
    boost::trim ( code ) ;
    if ( code.empty() )                { return code ; }
    // check for paired quotes:
    auto ifront = code.begin () + 1 ;
    auto iback  = code.end   () - 1 ;
    //
    if ( *ifront != *iback ) { return code ; }
    //
    if ( '\'' != *ifront && '"' != *ifront ) { return code ; }
    //
    return trimCode ( std::string ( ifront , iback ) ) ;
  }
  // ==========================================================================
  /// Helper class to protect calls to Python code with the GIL.
  struct PyGILGuard {
    PyGILGuard(): gstate(PyGILState_Ensure()) {}
    ~PyGILGuard() { PyGILState_Release(gstate); }
    PyGILState_STATE gstate;
  };
}
// ============================================================================
// Standard constructor
// ============================================================================
LoKi::Hybrid::Base::Base
( const std::string& type   ,
  const std::string& name   ,
  const IInterface*  parent )
  : GaudiTool ( type , name , parent )
    //
  , m_cpplines   ( { "#include \"GaudiKernel/Kernel.h\""            ,
                     "#include \"GaudiKernel/System.h\""            ,
                     "#include \"GaudiKernel/SystemOfUnits.h\""     ,
                     "#include \"GaudiKernel/PhysicalConstants.h\"" ,
                     "#include \"LoKi/Functors.h\""                 ,
                     "#include \"LoKi/CacheFactory.h\""             ,
                     "#include \"LoKi/FunctorCache.h\""             , } )
{
  declareProperty ( "ShowCode" ,
                    m_showCode = false,
                    "Flag to display the prepared python code") ;
  //
  // use Environment variable
  //
  declareProperty ( "MakeCpp"  ,
                    m_makeCpp    = "UNKNOWN" != System::getEnv("LOKI_GENERATE_CPPCODE"),
                    "Generate C++ code for created functors ") ;
  //
  declareProperty ( "UsePython"  ,
                    m_use_python = "UNKNOWN" == System::getEnv("LOKI_DISABLE_PYTHON"),
                    "Use Python as factory for LoKi-functors ") ;
  //
  declareProperty ( "UseCache"  ,
                    m_use_cache  = "UNKNOWN" == System::getEnv("LOKI_DISABLE_CACHE" ),
                    "Use C++ cache for LoKi-functors ") ;
  //
  // make reasonable default name
  //
  m_cppname = this->name() ;
  if ( boost::algorithm::starts_with(  m_cppname,  "ToolSvc." ) ) { m_cppname.erase ( 0 , 8 ) ; }
  std::replace_if( m_cppname.begin(), m_cppname.end(),
                   [](const char& c) { return c=='.' || c== ' '; }, '_');
  boost::algorithm::replace_all( m_cppname, "::","__");
  m_cppname.insert ( 0 , "FUNCTORS_" ) ;
  //
  declareProperty ( "CppFileName",
                    m_cppname    ,
                    "File name for C++ code for created functors ") ;
  //
  declareProperty ( "CppLines" ,
                    m_cpplines ,
                    "C++ (header) lines to be included") ;
}
// ============================================================================
// initialization of the tool
// ============================================================================
StatusCode LoKi::Hybrid::Base::initialize ()
{
  const StatusCode sc = GaudiTool::initialize() ;
  if ( sc.isFailure() ) { return sc ; }
  // force the loading/initialization of  LoKi Service
  svc<LoKi::ILoKiSvc>( "LoKiSvc" , true ) ;
  // Messages
  if ( !m_use_python ) Print( "Python Functors are DISABLED", sc, MSG::ALWAYS ).ignore() ;
  if ( !m_use_cache  ) Print( "C++ Cache Functors are DISABLED", sc, MSG::ALWAYS ).ignore() ;
  // return
  return ( m_use_python || m_use_cache ? sc : Error( "No Functors enabled" ) );
}
// ============================================================================
// finalization of the tool
// ============================================================================
StatusCode LoKi::Hybrid::Base::finalize  ()
{
  //
  // finalize python (if the owner)
  if ( Py_IsInitialized() && m_pyInit )
  {
    info() << "Finalization   of Python is triggered" << endmsg ;
    std::string line ;
    line += "                                                           # " + name() + "\n" ;
    line += "import atexit                                              # " + name() + "\n" ;
    line += "if atexit._exithandlers :                                  # " + name() + "\n" ;
    line += "\tprint 'ATTENTION: Clear non-empty atexit._exithandlers'  # " + name() + "\n" ;
    line += "\tprint 'len(_exithandlers)=',len(atexit._exithandlers)    # " + name() + "\n" ;
    line += "\tatexit._exithandlers=[]                                  # " + name() + "\n" ;
    line += "                                                           # " + name() + "\n" ;
    {
      PyGILGuard guard{};
      const int result =  PyRun_SimpleString ( line.c_str() ) ;
      if ( 0 != result )
      {
        Warning ( "Error code from PyRun_SimpleString" , 1000 + result ).ignore() ;
        warning() << "The problematic code is \n" << line << endmsg ;
        if ( PyErr_Occurred() ) { PyErr_Print() ; }
      }
    }
    Py_Finalize () ;
  }
  //
  if ( Py_IsInitialized() && m_pyInit ) { Warning ( "Python is still initialized!" ) ; }
  //
  // Write C++ code
  //
  if ( m_makeCpp ) { writeCpp () ; }
  //
  // finalize the base
  return GaudiTool::finalize() ;
}
// ============================================================================
/* execute the python code
 * @attention the method must be invoked only with appropriate scope!!!
 * @param code python code
 * @return status code
 */
// ============================================================================
namespace
{
  // ==========================================================================
  std::string toString ( PyObject& o )
  {
    PyGILGuard guard{};
    PyObjPtr str{ PyObject_Str ( &o ) };
    return str ? std::string{PyString_AS_STRING(str.get())} : std::string{};
  }
  // ==========================================================================
}
// ============================================================================
StatusCode LoKi::Hybrid::Base::executeCode ( const std::string& pycode ) const
{
  // Initialize python if it not yet done
  if ( !Py_IsInitialized() )
  {
    info() << "Initialization of Python is triggered" << endmsg ;
    Py_Initialize () ;
    m_pyInit = true  ;
    ++counter ("Python is initialized!") ;
  }
  // Check the proper python environment:
  if ( !Py_IsInitialized() ) { return Error("Python is not initialized yet!") ; }

  // play with raw Python, ensuring we have the GIL.
  PyGILGuard guard{};

  // local scope
  PyObject* locals  = PyEval_GetLocals  () ;
  if ( !locals )
  {
    debug() << "PyEval_GetLocals:  'locals'  points to NULL" << endmsg ;
    if ( PyErr_Occurred() ) { PyErr_Print() ; }
  }
  // global scope
  PyObject* globals = PyEval_GetGlobals () ;
  bool globnew = false ;
  if ( !globals )
  {
    debug() << "PyEval_GetGlobals: 'globals' points to NULL" << endmsg ;
    if ( PyErr_Occurred() ) { PyErr_Print() ; }
    globals  = PyDict_New() ;
    if ( PyErr_Occurred() ) { PyErr_Print() ; }
    globnew  = true ;
    PyDict_SetItemString ( globals, "__builtins__" , PyEval_GetBuiltins() ) ;
    if ( PyErr_Occurred() ) { PyErr_Print() ; }
  }
  // ===========
  // ATTENTION!
  // ===========
  // execute Python 'code'
  PyObject* result = PyRun_String
    ( const_cast<char*> ( pycode.c_str() ) ,                // EXECUTE CODE
      Py_file_input  , globals  , locals ) ;

  bool ok = true ;
  if ( !result )
  {
    ok = false ;

    PyObject* o1 = nullptr ;
    PyObject* o2 = nullptr ;
    PyObject* o3 = nullptr ;
    PyErr_Fetch              ( &o1 , &o2 , &o3 ) ;
    PyErr_NormalizeException ( &o1 , &o2 , &o3 ) ;

    if ( o1 ) { error () << " PyError Type      : " << toString(*o1) << endmsg; }
    if ( o2 ) { error () << " PyError Value     : " << toString(*o2) << endmsg; }
    if ( o3 ) { error () << " PyError Traceback : " << toString(*o3) << endmsg; }

    PyObject* pyErr = o2 ;

    // SyntaxError
    if ( PyErr_GivenExceptionMatches ( o2 , PyExc_SyntaxError    ) ||
         PyErr_GivenExceptionMatches ( o2 , PyExc_TypeError      ) ||
         PyErr_GivenExceptionMatches ( o2 , PyExc_NameError      ) ||
         PyErr_GivenExceptionMatches ( o2 , PyExc_IndexError     ) ||
         PyErr_GivenExceptionMatches ( o2 , PyExc_ImportError    ) ||
         PyErr_GivenExceptionMatches ( o2 , PyExc_AttributeError )  )
    {
      //
      PyObjPtr filename { PyObject_GetAttrString  ( pyErr , "filename"            ) };
      PyObjPtr lineno   { PyObject_GetAttrString  ( pyErr , "lineno"              ) };
      PyObjPtr offset   { PyObject_GetAttrString  ( pyErr , "offset"              ) };
      PyObjPtr text     { PyObject_GetAttrString  ( pyErr , "text"                ) };
      PyObjPtr prntfal  { PyObject_GetAttrString  ( pyErr , "print_file_and_line" ) };
      PyObjPtr msg      { PyObject_GetAttrString  ( pyErr , "msg"                 ) };
      PyObjPtr message  { PyObject_GetAttrString  ( pyErr , "message"             ) };
      //
      long        _offset = -1 ;
      long        _lineno = -1 ;
      std::string _text        ;
      std::string _msg         ;
      std::string _message     ;

      if ( filename )
      { info () << "Filename: " << toString ( *filename ) << endmsg ; }
      if ( lineno   ) {
        info () << "Lineno  : " << toString ( *lineno ) << endmsg ;
        if ( PyInt_Check ( lineno.get() ) ) { _lineno = PyInt_AsLong ( lineno.get() ) ;  }
      }
      if ( offset   ) {
        info () << "offset  : " << toString ( *offset ) << endmsg ;
        if ( PyInt_Check ( offset.get() ) ) { _offset = PyInt_AsLong ( offset.get() ) ;  }
      }
      if ( text     ) {
        _text = toString ( *text ) ;
        info () << "text    : " << _text << endmsg ;
      }
      if ( msg      ) {
        _msg  = toString ( *msg ) ;
        info () << "msg     : " << _msg  << endmsg ;
      }
      if ( message  ) {
        _message = toString ( *message ) ;
        info () << "message : " << _message << endmsg ;
      }
      if ( prntfal  ) {
        info () << "prntfal : " << toString( *prntfal )  << endmsg ;
      }

      {
        MsgStream& stream = error ()  ;
        stream
          << " Python error in Code\n" ;
        if ( pyErr  )
        { stream << "Python error  : " << toString ( *pyErr ) << '\n' ; }
        if ( !_msg.empty()     )
        { stream << "PyErr msg     : " << _msg               << '\n' ; }
        if ( !_message.empty() )
        { stream << "PyErr message : " << _message           << '\n' ; }
        if ( 0 <= _lineno   ) { stream << " Line #" << _lineno << '\n'; }
        if ( !_text.empty() ) { stream << "       " << _text          ; }
        if ( 0 < _offset )
        { stream  << "      " << std::string(_offset,' ') << '^'      ; }
        stream<< endmsg ;
      }

      // restore for printout
      PyErr_Restore ( o1 , o2 , o3 ) ;
    } else {
      // restore for printout
      PyErr_Restore ( o1 , o2 , o3 ) ;
    }
    //
    error ()  << "Native Python printout to stderr"        << endmsg ;
    PyErr_Print   () ;
    error ()  << "End of native Python printout to stderr" << endmsg ;
  }

  if ( globals && globnew )      { Py_XDECREF( globals ) ; }

  if ( result )                  { Py_XDECREF ( result )      ; }
  else if ( PyErr_Occurred()   ) { PyErr_Print() ; ok = false ; }
  else                           {                 ok = false ; }

  if ( !ok )
  {
    err () << " Error has occured in Python: the problematic code is : "
           << endmsg
           << pycode
           << endmsg ;
    return Error( " Error has occured in Python " ) ;
  }

  return StatusCode::SUCCESS ;
}
// ============================================================================
/*  prepare the actual python code from the functor:
 *  @param modules list of modules
 *  @param actor the actual actor
 *  @param code the code for the functor
 *  @param lines more python lines to be used
 *  @return the valid python code
 */
// ============================================================================
std::string LoKi::Hybrid::Base::makeCode
( const LoKi::Hybrid::Base::Strings& modules ,
  const std::string&                 actor   ,
  const std::string&                 code    ,
  const LoKi::Hybrid::Base::Strings& lines   ,
  const std::string&                 context ) const
{
  //
  std::string _code = code ;
  boost::algorithm::replace_all ( _code , "\n"  , " " ) ;
  boost::algorithm::replace_all ( _code , "\\n" , " " ) ;
  boost::algorithm::trim        ( _code ) ;
  //
  // trim and remove the paired quotes:
  _code = trimCode ( _code ) ;
  //
  std::ostringstream stream ;
  // start the code:
  stream << "# " << std::string(78,'=') << '\n' ;
  stream << "# python pseudomodule, generated for the tool '"
         << name() << "'" << '\n' ;
  stream << "# " << std::string(78,'=') << '\n' ;
  stream << "# Arguments:\n" ;
  stream << "# \tcode    = " << Gaudi::Utils::toString ( _code   )  << '\n' ;
  stream << "# \tactor   = " << Gaudi::Utils::toString ( actor   )  << '\n' ;
  stream << "# \tmodules = " << Gaudi::Utils::toString ( modules )  << '\n' ;
  stream << "# \tlines   = " << Gaudi::Utils::toString ( lines   )  << '\n' ;
  stream << "# \tcontext = " << Gaudi::Utils::toString ( addComment ( "\n" + context ) )  << '\n' ;
  stream << "# " << std::string(78,'=') << '\n' ;
  // define imported modules:
  stream << "##        MODULES :\n" ;
  for ( Strings::const_iterator imodule = modules.begin() ;
        modules.end() != imodule ; ++imodule )
  {
    stream << "from " << (*imodule) << " import *\n" ;
  }
  stream << "## End of MODULES\n" ;
  stream << "## The ACTOR :\n" ;
  stream << "_actor=" << actor << '\n' ;
  // put additional lines:
  stream << "##        LINES :\n" ;
  for ( const auto& l : lines ) { stream << l << '\n' ; }
  stream << "## end of LINES  " << '\n' ;
  // put the context
  stream << "##        CONTEXT :\n" ;
  if ( !context.empty() ) { stream << context << '\n' ; }
  stream << "## End of CONTEXT\n" ;
  stream << "##        CODE :\n" ;
  stream << "_code="  << _code    << '\n' ;
  stream << "## End of CODE :\n" ;
  stream << "sc=_actor.process('" << name() << "',_code)\n" ;
  stream << "# " << std::string(78,'=') << '\n' ;
  stream << "# The END\n" ;
  stream << "# " << std::string(78,'=') << '\n' ;
  //
  std::string result = stream.str() ;
  if ( msgLevel ( MSG::DEBUG ) || showCode() )
  {
    debug() << "Generated Python code:\n"
            << result
            << endmsg ;
  }
  ///
  return result ;
}
// ============================================================================
<<<<<<< HEAD
// write C++ code
// ============================================================================
namespace
{
  inline std::ostream&
  writeLines ( const std::vector<std::string>& lines  ,
               std::ostream&                   stream )
  {
    for ( const auto& l : lines ) stream << l << '\n' ;
    return stream ;
  }
=======
namespace
{
>>>>>>> e21b6b3d
  // ==========================================================================
  typedef std::pair<std::string,std::string>  _PAIR       ;
  typedef std::map<std::string,_PAIR>         _FUNCTIONS  ;
  typedef std::map<std::string,_FUNCTIONS>    _ALLFUNCS   ;
  // ==========================================================================
  const std::vector<std::string>  s_emptylines ;
  const _ALLFUNCS                 s_emptyfuncs ;
  // ==========================================================================
  std::unique_ptr<std::ostream>
  openFile ( std::string                     namebase                 ,
             const unsigned short            findex                   ,
             const std::vector<std::string>& lines     = s_emptylines ,
             const _ALLFUNCS&                allfuncs  = s_emptyfuncs )
  {
    //
    // construct the file name
    //  1) remove trailing .cpp
    if ( boost::algorithm::ends_with( namebase, ".cpp" ) ) boost::algorithm::erase_tail( namebase, 4 );
    //  2) replace blanks  by underscore
    std::replace( namebase.begin(), namebase.end(), ' ','_' );
    //  3) construct the name
    boost::format fname ( "%s_%04d.cpp" ) ;
    fname % namebase % findex ;
    //
    auto file = std::make_unique<std::ofstream>( fname.str() );
    //
    *file << "/** The file is generated on : " << System::hostName()   << '\n'
          << " *  at : "        << Gaudi::Time::current().format(true) << '\n'
          << " *  by : "        << System::accountName()               << '\n'
          << " */\n" ;
    //
    // write the include directives
    *file << "\n// Explicitly declared include files:\n" ;
    for ( const auto& l : lines ) { *file << l << '\n' ; }
    *file << '\n' ;
    //
    std::set<std::string> morelines ;
    for ( const auto& ifunc : allfuncs ) {
      for ( auto& icode : ifunc.second ) {
        for ( const auto& s : { std::make_pair("LoKiPhys",          "#include \"LoKi/LoKiPhys.h\""),
                            //  std::make_pair("LoKiPhysMC",        "#include \"LoKi/LoKiPhysMC.h\""),
                                std::make_pair("LoKiTrack",         "#include \"LoKi/LoKiTrack.h\""),
                                std::make_pair("LoKiArrayFunctors", "#include \"LoKi/LoKiArrayFunctors.h\""),
                                std::make_pair("LoKiProtoParticles","#include \"LoKi/LoKiProtoParticles.h\""),
                                std::make_pair("LoKiHlt",           "#include \"LoKi/LoKiHlt.h\""),
                                std::make_pair("LoKiNumbers",       "#include \"LoKi/LoKiNumbers.h\""),
                                std::make_pair("LoKiTrigger",       "#include \"LoKi/LoKiTrigger.h\""),
                                std::make_pair("LoKiCore",          "#include \"LoKi/LoKiCore.h\""),
                                std::make_pair(".algorithms",       "#include \"LoKi/AlgFunctors.h\""),
                                std::make_pair("ALG_",              "#include \"LoKi/AlgFunctors.h\""),
                                std::make_pair("TC_",               "#include \"LoKi/LoKiTrigger.h\""),
                                std::make_pair("TS_",               "#include \"LoKi/LoKiTrigger.h\""),
                                std::make_pair("ODIN_",             "#include \"LoKi/LoKiHlt.h\""),
                                std::make_pair("L0_",               "#include \"LoKi/LoKiHlt.h\""),
                                std::make_pair("HDR_",              "#include \"LoKi/LoKiHlt.h\""),
                                std::make_pair("HLT_",              "#include \"LoKi/LoKiHlt.h\"") } ) {
          if ( std::string::npos != icode.first.find ( s.first ) )
          { morelines.insert ( s.second ) ; }
        }
      }
    }
    // additional include files
    *file << "\n// Additional include files: " << '\n' ;
    for ( const auto& l : morelines ) { *file << l << '\n' ; }
    *file << '\n' ;
    //
    return std::move(file) ; // must std::move to convert from std::fstream to std::ostream...
  }
  // ==========================================================================
}
// ============================================================================
void LoKi::Hybrid::Base::writeCpp () const
{
  //
  std::unique_ptr<std::ostream> file ;
  //
  unsigned short ifile  = 0 ;
  unsigned int   iwrite = 0 ;
  //
  int split = 0 ;
  //
  const std::string split_ = System::getEnv( "LOKI_GENERATE_CPPCODE" ) ;
  //
  // Positive: write N-files
  // Negative: write N-functors per file
  // Zero    : write one file
  //
  //
  if ( !boost::conversion::try_lexical_convert ( split_, split ) ) { split = 0 ; }
  //
  //
  // number of files (if defined)
  const unsigned int n_files = 0 < split ? (unsigned int) split : 0 ;
  //
  // total number of functors
  auto ftotal = std::accumulate( m_allfuncs.begin(), m_allfuncs.end(), 0,
                                 [](int i, const std::pair<std::string,FUNCTIONS>& fs)
                                 { return i+fs.second.size(); } );
  //
  // number of functors per file
  const unsigned int i_split =
    0 > split ?  std::abs ( split ) :
    0 < split ?  int ( double ( ftotal ) / split ) + 1 : 0 ;
  //
  for ( const auto& ia : m_allfuncs ) {
    //
    const std::string& cpptype = ia.first  ;
    for ( const auto& ic : ia.second ) {
      //
      const std::string& cppcode = ic.second.first  ;
      const std::string& pytype  = ic.second.second ;
      const std::string& pycode  = ic.first         ;
      //
      if ( !file ) file = openFile( m_cppname , ++ifile , m_cpplines , m_allfuncs );
      //
      *file << "\n// FUNCTOR #"
            << ++iwrite     << "/"
            << ia.second.size() << "" << '\n' ;
      //
      // write actual C++ code
      LoKi::Cache::makeCode ( *file      ,
                              cpptype    , cppcode    ,
                              pycode     , pytype     ) ;
      *file << '\n' ;
      //
      if ( 1 <= i_split && 0 == iwrite % i_split ) { file.reset() ; }
      //
    }
    //
  }
  // close the file
  file.reset() ;
  //
  if ( 0 < n_files ) {
    while ( ifile < n_files ) {
      file = openFile ( m_cppname , ++ifile ) ;
      file.reset() ;
    }
  }
  //
}
// ============================================================================

// ============================================================================
// The END
// ============================================================================<|MERGE_RESOLUTION|>--- conflicted
+++ resolved
@@ -449,22 +449,8 @@
   return result ;
 }
 // ============================================================================
-<<<<<<< HEAD
-// write C++ code
-// ============================================================================
 namespace
 {
-  inline std::ostream&
-  writeLines ( const std::vector<std::string>& lines  ,
-               std::ostream&                   stream )
-  {
-    for ( const auto& l : lines ) stream << l << '\n' ;
-    return stream ;
-  }
-=======
-namespace
-{
->>>>>>> e21b6b3d
   // ==========================================================================
   typedef std::pair<std::string,std::string>  _PAIR       ;
   typedef std::map<std::string,_PAIR>         _FUNCTIONS  ;
