// ============================================================================
// Include files
// ============================================================================
// GaudiKernel
// ============================================================================
#include "GaudiKernel/IAlgContextSvc.h"
// ============================================================================
// LoKi
// ============================================================================
#include "LoKi/FilterAlg.h"
// ============================================================================
/** @file
 *  Implementation file for class LoKi::FilterAlg
 *
 *  This file is a part of LoKi project -
 *    "C++ ToolKit  for Smart and Friendly Physics Analysis"
 *
 *  The package has been designed with the kind help from
 *  Galina PAKHLOVA and Sergey BARSUK.  Many bright ideas,
 *  contributions and advices from G.Raven, J.van Tilburg,
 *  A.Golutvin, P.Koppenburg have been used in the design.
 *
 *  @see LoKi::FilterAlg
 *  @date 2008-09-23
 *  @author Vanya  BELYAEV Ivan.Belyaev@nikhef.nl
 */
// ============================================================================
/*  standard constructor
 *  @see GaudiAlgorithm
 *  @see      Algorithm
 *  @see      AlgFactory
 *  @see     IAlgFactory
 *  @param name the algorithm instance name
 *  @param pSvc pointer to Service Locator
 */
// ============================================================================
LoKi::FilterAlg::FilterAlg
( const std::string& name ,                     // the algorithm instance name
  ISvcLocator*       pSvc )                  // pointer to the service locator
<<<<<<< HEAD
  : GaudiAlgorithm ( name , pSvc ) 
{
  // the factory
  declareProperty 
    ( "Factory" , 
      m_factory , 
      "The type/name of LoKiBender \"hybrid\" factory" ) 
    -> declareUpdateHandler ( [=](Property& p) {  this->updateFactory(p); } );
  // the code 
  declareProperty 
    ( "Code"    , 
      m_code    , 
      "The Bender/Python code to be used" ) 
    -> declareUpdateHandler ( [=](Property& p) { this->updateCode(p); } ) ;
  // the code 
  declareProperty 
    ( "Preambulo"  , 
      m_preambulo_ , 
      "The preambulo to be used for the temporary python script" ) 
    -> declareUpdateHandler ( [=](Property& p) { this->updatePreambulo(p); } );
  // 
=======
  : GaudiAlgorithm ( name , pSvc )
// the type/name for LoKi/Bender "hybrid" factory
  , m_factory ( "<UNSPECIFIED>" )
// the filter/code criteria itself
  , m_code   ( "<unspecified>" )
  //
  , m_factory_updated   ( false )
  , m_code_updated      ( false )
  , m_preambulo_updated ( false )
{
  // the factory
  declareProperty
    ( "Factory" ,
      m_factory ,
      "The type/name of LoKiBender \"hybrid\" factory" )
    -> declareUpdateHandler ( &LoKi::FilterAlg::updateFactory  , this ) ;
  // the code
  declareProperty
    ( "Code"    ,
      m_code    ,
      "The Bender/Python code to be used" )
    -> declareUpdateHandler ( &LoKi::FilterAlg::updateCode     , this ) ;
  // the code
  declareProperty
    ( "Preambulo"  ,
      m_preambulo_ ,
      "The preambulo to be used for the temporary python script" )
    -> declareUpdateHandler ( &LoKi::FilterAlg::updatePreambulo , this ) ;
  //
>>>>>>> 747b08d1
  Assert( setProperty ( "RegisterForContextService" , true ).isSuccess() ,
          "Unable to enforce the registration for Algorithm Context Service") ;
}
// ============================================================================
// add to preambulo
// ============================================================================
void LoKi::FilterAlg::addToPreambulo( const std::string& item )
{
  m_preambulo_.push_back ( item ) ;
  m_preambulo_updated = true ;
}
// ============================================================================
// set preambulo
// ============================================================================
void LoKi::FilterAlg::setPreambulo( const std::vector<std::string>& items )
{
  m_preambulo_        = items ;
  m_preambulo_updated = true  ;
}
// ============================================================================
// update the factory
// ============================================================================
void LoKi::FilterAlg::updateFactory ( Property& ) // update the factory
{
  // if (&p != &m_factory) return;
  //
  // mark as "to-be-updated"
  m_factory_updated = true ;
  // no action if not yet initialized
  if ( Gaudi::StateMachine::INITIALIZED > targetFSMState() ) { return ; }
  //
  // postpone the action
  if ( !m_code_updated || !m_preambulo_updated ) { return ; }
  //
  // perform the actual immediate decoding
  //
  StatusCode sc = decode () ;
  Assert ( sc.isSuccess () , "Error from LoKi::FilterAlg::decode()" , sc ) ;

  m_code_updated      = false ;
  m_factory_updated   = false ;
  m_preambulo_updated = false ;
}
// ============================================================================
// update the code
// ============================================================================
void LoKi::FilterAlg::updateCode ( Property& /* p */ )    // update the factory
{
  // no action if not yet initialized
  if ( Gaudi::StateMachine::INITIALIZED > FSMState() ) { return ; }
  /// mark as "to-be-updated"
  m_code_updated = true ;
  //
  // postpone the action
  if ( !m_factory_updated || !m_preambulo_updated ) { return ; }

  // perform the actual immediate decoding

  StatusCode sc = decode  () ;
  Assert ( sc.isSuccess () , "Error from LoKi::FilterAlg::decode()" , sc ) ;

  m_code_updated      = false ;
  m_factory_updated   = false ;
  m_preambulo_updated = false ;
}
// ============================================================================
// update the preambulo
// ============================================================================
void LoKi::FilterAlg::updatePreambulo ( Property& /* p */ )  // update preambulo
{
  // decode the preambulo:
  m_preambulo.clear() ;
  auto iline = m_preambulo_.cbegin() ;
  if (iline!=m_preambulo_.cend()) m_preambulo += *iline++ ;
  while ( iline != m_preambulo_.cend() ) {
    m_preambulo += "\n" ;
    m_preambulo += *iline++ ;
  }
  // no further action if not yet initialized
  if ( Gaudi::StateMachine::INITIALIZED > FSMState() ) { return ; }
  /// mark as "to-be-updated"
  m_preambulo_updated = true ;
  // postpone the action
  if ( !m_factory_updated || !m_code_updated ) { return ; }

  // perform the actual immediate decoding

  StatusCode sc = decode  () ;
  Assert ( sc.isSuccess () , "Error from LoKi::FilterAlg::decode()" , sc ) ;

  m_code_updated      = false ;
  m_factory_updated   = false ;
  m_preambulo_updated = false ;
}
// ============================================================================
// the initialization of the algorithm
// ============================================================================
StatusCode LoKi::FilterAlg::initialize ()
{
  // look the context
  Gaudi::Utils::AlgContext lock  ( this , contextSvc() ) ;
  /// initialize the base
  StatusCode sc = GaudiAlgorithm::initialize () ;
  if ( sc.isFailure() ) { return sc ; }
  /// lock the context
  Gaudi::Utils::AlgContext lock2 ( this , contextSvc() ) ;
  // force LoKi service
  svc<IService>( "LoKiSvc" , true ) ;
  // decode the functor
  return decode () ;
}

// ============================================================================
// The END
// ============================================================================<|MERGE_RESOLUTION|>--- conflicted
+++ resolved
@@ -37,29 +37,6 @@
 LoKi::FilterAlg::FilterAlg
 ( const std::string& name ,                     // the algorithm instance name
   ISvcLocator*       pSvc )                  // pointer to the service locator
-<<<<<<< HEAD
-  : GaudiAlgorithm ( name , pSvc ) 
-{
-  // the factory
-  declareProperty 
-    ( "Factory" , 
-      m_factory , 
-      "The type/name of LoKiBender \"hybrid\" factory" ) 
-    -> declareUpdateHandler ( [=](Property& p) {  this->updateFactory(p); } );
-  // the code 
-  declareProperty 
-    ( "Code"    , 
-      m_code    , 
-      "The Bender/Python code to be used" ) 
-    -> declareUpdateHandler ( [=](Property& p) { this->updateCode(p); } ) ;
-  // the code 
-  declareProperty 
-    ( "Preambulo"  , 
-      m_preambulo_ , 
-      "The preambulo to be used for the temporary python script" ) 
-    -> declareUpdateHandler ( [=](Property& p) { this->updatePreambulo(p); } );
-  // 
-=======
   : GaudiAlgorithm ( name , pSvc )
 // the type/name for LoKi/Bender "hybrid" factory
   , m_factory ( "<UNSPECIFIED>" )
@@ -89,7 +66,6 @@
       "The preambulo to be used for the temporary python script" )
     -> declareUpdateHandler ( &LoKi::FilterAlg::updatePreambulo , this ) ;
   //
->>>>>>> 747b08d1
   Assert( setProperty ( "RegisterForContextService" , true ).isSuccess() ,
           "Unable to enforce the registration for Algorithm Context Service") ;
 }
