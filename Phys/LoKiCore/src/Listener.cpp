--- conflicted
+++ resolved
@@ -30,22 +30,10 @@
 namespace
 {
   // ==========================================================================
-<<<<<<< HEAD
-  struct match_first
-  {
-    match_first ( const std::string& _val)
-      : val(_val) {}
-    //
-    bool operator()( const std::pair<std::string,long>& x ) const
-    { return x.first == val ; }
-
-    std::string val;
-=======
   auto match_first = [](std::string val) {
     return [v=std::move(val)]
            (const std::pair<std::string,long>& x)
            { return x.first == v; };
->>>>>>> 42039d47
   };
   // ==========================================================================
   const std::string s_ALL = "ALL" ;
@@ -67,15 +55,9 @@
   , extend_interfaces1<IIncidentListener> ( right )
   , implements1<IIncidentListener>        ( right )
   , m_incSvc          ( right.m_incSvc )
-  , m_incidents       ()
 {
   // subscribe to all incidents
-<<<<<<< HEAD
-  for ( Incidents::const_iterator ii = right.m_incidents.begin() ;
-        right.m_incidents.end() != ii ; ++ii ) { subscribe ( ii->first, ii->second ).ignore() ; }
-=======
   for ( auto& ii : right.m_incidents ) subscribe( ii.first, ii.second ).ignore();
->>>>>>> 42039d47
 }
 // ============================================================================
 // MANDATORY: virtual destructor
@@ -108,14 +90,8 @@
   // 2. copy the service
   m_incSvc = right.m_incSvc ;
   // 3. subscribe to all incidents from the right:
-<<<<<<< HEAD
-  for ( Incidents::const_iterator ii = right.m_incidents.begin() ;
-        right.m_incidents.end() != ii ; ++ii )
-  { subscribe ( ii->first, ii->second ).ignore() ; }
-=======
   for ( auto& ii : right.m_incidents )
   { subscribe ( ii.first, ii.second ).ignore() ; }
->>>>>>> 42039d47
   //
   return *this ;
 }
@@ -127,11 +103,7 @@
   const long         priority )
 {
   // specific incident ?
-<<<<<<< HEAD
-  Incidents::const_iterator ifind = std::find_if
-=======
   auto ifind = std::find_if
->>>>>>> 42039d47
     ( m_incidents.begin() , m_incidents.end() , match_first ( incident ) ) ;
   //
   if ( m_incidents.end() != ifind )
@@ -159,27 +131,14 @@
 StatusCode LoKi::Listener::unsubscribe ( const std::string& incident )
 {
   // no incidents?
-<<<<<<< HEAD
-  if ( m_incidents.empty() )
-  {
-=======
   if ( m_incidents.empty() ) {
->>>>>>> 42039d47
     StatusCode sc ( 810 , true ) ;
     return Error ( "unsubscribe: Empty list of incidents!", sc ) ;
   }
   // all incidents?
-<<<<<<< HEAD
-  if ( incident.empty() || s_ALL == incident )
-  {
-    //
-    if ( !m_incSvc )
-    {
-=======
   if ( incident.empty() || s_ALL == incident ) {
     //
     if ( !m_incSvc ) {
->>>>>>> 42039d47
       SmartIF<IIncidentSvc> iis ( lokiSvc().getObject() ) ;
       m_incSvc = iis ;
     }
@@ -191,26 +150,14 @@
     }
   }
   // specific incident ?
-<<<<<<< HEAD
-  Incidents::iterator ifind = std::find_if
-    ( m_incidents.begin() , m_incidents.end() , match_first(incident) ) ;
-  if ( m_incidents.end() == ifind )
-  {
-=======
   auto ifind = std::find_if
     ( m_incidents.begin() , m_incidents.end() , match_first(incident) ) ;
   if ( m_incidents.end() == ifind ) {
->>>>>>> 42039d47
     StatusCode sc ( 811 , true ) ;
     return Error ( "unsubscribe: Unknown incident type: '" + incident + "'", sc ) ;
   }
   //
-<<<<<<< HEAD
-  if ( !m_incSvc )
-  {
-=======
   if ( !m_incSvc ) {
->>>>>>> 42039d47
     SmartIF<IIncidentSvc> iis ( lokiSvc().getObject() ) ;
     m_incSvc = iis ;
   }
@@ -222,20 +169,6 @@
   return StatusCode::SUCCESS ;
 }
 // ========================================================================
-<<<<<<< HEAD
-=======
-/* IInterface::release need to be modify to avoid ``suicidal''-behaviour
- * @see IInterface
- */
-// ========================================================================
-unsigned long LoKi::Listener::release()
-{
-  if ( m_refCount ) { --m_refCount ; }
-  // no suicide here!!!
-  return m_refCount ;
-}
-// ========================================================================
->>>>>>> 42039d47
 
 // ============================================================================
 // The END
