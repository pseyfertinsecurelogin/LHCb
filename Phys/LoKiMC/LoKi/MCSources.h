// ============================================================================
#ifndef LOKI_MCSOURCES_H
#define LOKI_MCSOURCES_H 1
// ============================================================================
// Include files
// ============================================================================
// GaudiKernel
// ============================================================================
#include "GaudiKernel/IDataProviderSvc.h"
// ============================================================================
// PartProp
// ============================================================================
#include "Kernel/iNode.h"
// ============================================================================
// MCEvent
// ============================================================================
#include "Event/MCParticle.h"
// ============================================================================
// LoKi
// ============================================================================
#include "LoKi/BasicFunctors.h"
#include "LoKi/Interface.h"
#include "LoKi/MCTypes.h"
#include "LoKi/IMCDecay.h"
// ============================================================================
namespace LoKi
{
  // ==========================================================================
  namespace MCParticles
  {
    // ========================================================================
    /** @class SourceTES
     *
     *  @see LoKi::Cuts::MCSOURCE
     *  simple "source for the Monte Carlo particles"
     *  @author Vanya BELYAEV ibelyav@physics.syr.edu
     *  @date 2006-12-07
     */
    class GAUDI_API SourceTES
      : public LoKi::BasicFunctors<const LHCb::MCParticle*>::Source
    {
      // ======================================================================
      typedef LoKi::BasicFunctors<const LHCb::MCParticle*>::Source _Source;
      // ======================================================================
    public:
      // ======================================================================
      /// constructor from the service, TES location and cuts
      SourceTES
      ( const std::string&              path = LHCb::MCParticleLocation::Default ,
        IDataProviderSvc*               svc  = 0                                 ) ;
      /// constructor from the service, TES location and cuts
      SourceTES
      ( const std::string&              path       ,
        const LoKi::MCTypes::MCCuts&    cuts       ,
        IDataProviderSvc*               svc  = 0   ) ;
      /// constructor from the service, TES location and cuts
      SourceTES
      ( const std::string&              path       ,
        const Decays::iNode&            node       ,
        IDataProviderSvc*               svc  = 0   ) ;
      /// constructor from the service, TES location
      SourceTES
      ( const std::string&              path       ,
        const Decays::IMCDecay::Finder& finder     ,
        IDataProviderSvc*               svc  = 0   ) ;
      /// constructor from the service, TES location
      SourceTES
      ( const std::string&              path       ,
        const Decays::IMCDecay::iTree&  finder     ,
        IDataProviderSvc*               svc  = 0   ) ;
      /// constructor from the service, TES location
      SourceTES
      ( const std::string&              path       ,
        const std::string&              descriptor ,
        IDataProviderSvc*               svc  = 0   ) ;
<<<<<<< HEAD
      /// MANDATORY: virtual destructor
      virtual ~SourceTES() ;
=======
>>>>>>> 9f1d5bde
      /// MANDATORY: clone method ("virtual constructor")
      SourceTES* clone () const  override;
      /// MANDATORY: the only essential method:
      result_type operator() () const  override;
      /// OPTIONAL: the nice printout
      std::ostream& fillStream ( std::ostream& o ) const  override;
      // ======================================================================
    public:
      // ======================================================================
      /// get the path
      const std::string& path() const { return m_path ; }
      /// get the service
      const LoKi::Interface<IDataProviderSvc>& dataSvc() const
      { return m_dataSvc ; }
      // ======================================================================
    public:
      // ======================================================================
      /// set the  path
      void setPath    ( const std::string& value ) { m_path = value ; }
      /// set the  service
      void setDataSvc ( const                 IDataProviderSvc*  value )
      { m_dataSvc = value ; }
      /// set the  service
      void setDataSvc ( const LoKi::Interface<IDataProviderSvc>& value )
      { m_dataSvc = value ; }
      // ======================================================================
    public:
      // ======================================================================
      /// get the data from TES
      std::size_t get
      ( const std::string&             location ,
        LHCb::MCParticle::ConstVector& output   ) const ;
      // ======================================================================
      /// count data in TES
      std::size_t count
      ( const std::string&             location ) const ;
      // ======================================================================
    public:
      // ======================================================================
      const LoKi::MCTypes::MCCuts&    cut    () const { return m_cut        ; }
      const Decays::IMCDecay::Finder& finder () const { return m_finder     ; }
      bool  use_finder                       () const { return m_use_finder ; }
      void  buildFinder   () const ;
      // ======================================================================
    private:
      // ======================================================================
      /// TES location of MCParticles
      std::string               m_path       ;  // TES location of HepMC events
      /// data provder service
      mutable LoKi::Interface<IDataProviderSvc>  m_dataSvc ;
      /// 'on-flight' filter
      LoKi::MCTypes::MCCut      m_cut        ;            // 'on-flight' filter
      /// use decay finder ?
      bool                      m_use_finder ;            // use decay finder ?
      /// decay finder
      mutable Decays::IMCDecay::Finder  m_finder ;            //       decay finder
      std::string               m_decay      ;
      // ======================================================================
    } ;
    // ========================================================================
    /** @class TESCounter
     *  simple functor to count number of 'good'-objects form TES
     *  @author Vanya BELYAEV Ivan.BElyaev@nikhef.nl
     *  @see LoKi::Cuts::MCNUM
     *  @date   2010-10-24
     */
    class GAUDI_API TESCounter
      : public LoKi::Functor<void,double>
    {
    public:
      // ======================================================================
      /// constructor from the service, TES location and cuts
      TESCounter
      ( const std::string&           path                    ,
        const LoKi::MCTypes::MCCuts& cuts =
        LoKi::BasicFunctors<const LHCb::MCParticle*>::BooleanConstant(true) ) ;
      /// constructor from the service, TES location and cuts
      TESCounter
      ( const std::string&              path   ,
        const Decays::iNode&            node   ) ;
      /// constructor from the service, TES location and cuts
      TESCounter
      ( const std::string&              path   ,
        const Decays::IMCDecay::Finder& finder ) ;
      /// constructor from the service, TES location and cuts
      TESCounter
      ( const std::string&              path   ,
        const Decays::IMCDecay::iTree&  tree   ) ;
      /// constructor from the service, TES location and cuts
      TESCounter
      ( const std::string&              path   ,
        const std::string&              decay  ) ;
<<<<<<< HEAD
      /// MANDATORY: virtual destructor
      virtual ~TESCounter() ;
=======
>>>>>>> 9f1d5bde
      /// MANDATORY: clone method ("virtual constructor")
      TESCounter* clone() const  override;
      /// MANDATORY: the only essential method:
      result_type operator() ( /* argument */ ) const  override;
      /// OPTIONAL: the nice printout
      std::ostream& fillStream ( std::ostream& o ) const  override;
      // ======================================================================
    private:
      // ======================================================================
      /// the default constructor is disabled
      TESCounter () ;                    // the default constructor is disabled
      // ======================================================================
    private:
      // ======================================================================
      /// the actual source
      SourceTES m_source ;                                 // the actual source
      // ======================================================================
    } ;
    // ========================================================================
  } //                                       end of namespace LoKi::MCParticles
  // ==========================================================================
  namespace MCVertices
  {
    // ========================================================================
    /** @class SourceTES
     *
     *  @see LoKi::Cuts::MCVSOURCE
     *  simple "source for the Monte Carlo vertices "
     *  @author Vanya BELYAEV Ivan.Belyaev@nikhef.nl
     *  @date 2010-06-04
     */
    class GAUDI_API SourceTES
      : public LoKi::BasicFunctors<const LHCb::MCVertex*>::Source
    {
      // ======================================================================
      typedef LoKi::BasicFunctors<const LHCb::MCVertex*>::Source _Source;
      // ======================================================================
    public:
      // ======================================================================
      /// constructor from the service, TES location and cuts
      SourceTES
      ( const std::string&              path = LHCb::MCVertexLocation::Default ,
        IDataProviderSvc*               svc  = 0                               ) ;
      /// constructor from the service, TES location and cuts
      SourceTES
      ( const std::string&              path       ,
        const LoKi::MCTypes::MCVCuts&   cuts       ,
        IDataProviderSvc*               svc  = 0   ) ;
<<<<<<< HEAD
      /// MANDATORY: virtual destructor
      virtual ~SourceTES() ;
=======
>>>>>>> 9f1d5bde
      /// MANDATORY: clone method ("virtual constructor")
      SourceTES* clone () const  override;
      /// MANDATORY: the only essential method:
      result_type operator() () const  override;
      /// OPTIONAL: the nice printout
      std::ostream& fillStream ( std::ostream& o ) const  override;
      // ======================================================================
    public:
      // ======================================================================
      /// get the path
      const std::string& path() const { return m_path ; }
      /// get the service
      const LoKi::Interface<IDataProviderSvc>& dataSvc() const
      { return m_dataSvc ; }
      // ======================================================================
    public:
      // ======================================================================
      /// set the  path
      void setPath    ( const std::string& value ) { m_path = value ; }
      /// set the  service
      void setDataSvc ( const                 IDataProviderSvc*  value )
      { m_dataSvc = value ; }
      /// set the  service
      void setDataSvc ( const LoKi::Interface<IDataProviderSvc>& value )
      { m_dataSvc = value ; }
      // ======================================================================
    private:
      // ======================================================================
      /// TES location of MCVertices
      std::string               m_path       ;    // TES location of MCVertices
      /// data provder service
      mutable LoKi::Interface<IDataProviderSvc>  m_dataSvc ;
      /// 'on-flight' filter
      LoKi::MCTypes::MCVCut     m_cut        ;            // 'on-flight' filter
      // ======================================================================
    } ;
    // ========================================================================
  } //                                       end of namespace LoKi::MCParticles
  // ==========================================================================
  namespace Cuts
  {
    // ========================================================================
    /** @typedef MCSOURCE
     *  simple ``source'' for MC-particles
     *
     *  @code
     *
     *   const MCSOURCE s1 = MCSOURCE ( "MC/Particles" ,   MCPT > 1 * GeV ) ;
     *   const MCSOURCE s2 = MCSOURCE ( "MC/Particles" , " D0 => K- pi+ " ) ;
     *
     *    const LHCb::MCParticle::ConstVector v1 = s1() ;
     *    const LHCb::MCParticle::ConstVector v2 = s2() ;
     *
     *  @endcode
     *
     *  @see LoKi::MCParticles::SourceTES
     *  @author Vanya BELYAEV Ivan.BElyaev@nikhef.nl
     */
    typedef LoKi::MCParticles::SourceTES                             MCSOURCE ;
    // ========================================================================
    /** @typedef MCVSOURCE
     *  simple ``source'' for MC-vertices
     *
     *  @code
     *
     *   const MCVSOURCE s = MCSOURCE ( "MC/Vertices" ,   MCVZ < 1 * meter ) ;
     *
     *   const LHCb::MCVertex::ConstVector v2 = s2() ;
     *
     *  @endcode
     *
     *  @see LoKi::MCParticles::SourceTES
     *  @author Vanya BELYAEV Ivan.BElyaev@nikhef.nl
     */
    typedef LoKi::MCParticles::SourceTES                             MCSOURCE ;
    // ========================================================================
  } //                                              end of namespace LoKi::Cuts
  // ==========================================================================
} //                                                      end of namespace LoKi
// ============================================================================
//                                                                      The END
// ============================================================================
#endif // LOKI_MCSOURCES_H
// ============================================================================<|MERGE_RESOLUTION|>--- conflicted
+++ resolved
@@ -73,11 +73,6 @@
       ( const std::string&              path       ,
         const std::string&              descriptor ,
         IDataProviderSvc*               svc  = 0   ) ;
-<<<<<<< HEAD
-      /// MANDATORY: virtual destructor
-      virtual ~SourceTES() ;
-=======
->>>>>>> 9f1d5bde
       /// MANDATORY: clone method ("virtual constructor")
       SourceTES* clone () const  override;
       /// MANDATORY: the only essential method:
@@ -170,11 +165,6 @@
       TESCounter
       ( const std::string&              path   ,
         const std::string&              decay  ) ;
-<<<<<<< HEAD
-      /// MANDATORY: virtual destructor
-      virtual ~TESCounter() ;
-=======
->>>>>>> 9f1d5bde
       /// MANDATORY: clone method ("virtual constructor")
       TESCounter* clone() const  override;
       /// MANDATORY: the only essential method:
@@ -223,11 +213,6 @@
       ( const std::string&              path       ,
         const LoKi::MCTypes::MCVCuts&   cuts       ,
         IDataProviderSvc*               svc  = 0   ) ;
-<<<<<<< HEAD
-      /// MANDATORY: virtual destructor
-      virtual ~SourceTES() ;
-=======
->>>>>>> 9f1d5bde
       /// MANDATORY: clone method ("virtual constructor")
       SourceTES* clone () const  override;
       /// MANDATORY: the only essential method:
