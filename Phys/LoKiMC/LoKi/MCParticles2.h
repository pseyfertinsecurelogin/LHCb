// ============================================================================
#ifndef LOKI_MCPARTICLES2_H
#define LOKI_MCPARTICLES2_H 1
// ============================================================================
// Include files
// ============================================================================
// PartProp
// ============================================================================
#include "Kernel/iNode.h"
// ============================================================================
// LoKi
// ============================================================================
#include "LoKi/MCChildSelector.h"
#include "LoKi/MCTypes.h"
// ============================================================================
namespace LoKi
{
  // ==========================================================================
  namespace MCParticles
  {
    // ========================================================================
    /** @class PolarizationAngle
     *  Simple functor that evaluates the polarization of daughter
     *  (vector) particle in the rest system of mother particle
     *
     *  It is defined for the following decay topologies:
     *
     *   -  1 ->  ... +  1 + ... + 1 + ....
     *   -  1 ->  ... +  ( 1 -> 1 + 1 ) +  ...
     *
     *  @see LoKi::Kinematics::decayAngle
     *  @see LoKi::Kinematics::cosDecayAngle
     *  @see IP2VVMCPartAngleCalculator
     *  @see IP2VVAngleCalculator
     *  @see IP2VVPartAngleCalculator
     *  @see LoKi::Cuts::MCCOSPOL
     *  @see LoKi::Particles::PolarizationAngle
     *  @see LoKi::Cuts::COSPOL
     *
     *  @author Vanya BELYAEV Ivan.Belyaev@nikhef.nl
     *  @date 2010-05-31
     */
    class GAUDI_API PolarizationAngle
      : public LoKi::BasicFunctors<const LHCb::MCParticle*>::Function
    {
    public:
      // ======================================================================
      /// constructor from child selector
      PolarizationAngle
      ( const LoKi::MCChild::Selector& daughter                    ,
        const LoKi::MCChild::Selector& parent                      ,
        const bool                     mother    = true            ) ;
      /// constructor from two trees
      PolarizationAngle
      ( const Decays::IMCDecay::iTree& daughter                    ,
        const Decays::IMCDecay::iTree& parent                      ,
        const bool                     mother    = true            ) ;
      /// constructor from two nodes
      PolarizationAngle
      ( const Decays::iNode&           daughter                    ,
        const Decays::iNode&           parent                      ,
        const bool                     mother    = true            ,
        const bool                     decayOnly = true            ) ;
      /// constructor from two functions
      PolarizationAngle
      ( const LoKi::MCTypes::MCCuts&   daughter                    ,
        const LoKi::MCTypes::MCCuts&   parent                      ,
        const bool                     mother    = true            ,
        const bool                     decayOnly = true            ) ;
      /// constructor from two trees
      PolarizationAngle
      ( const std::string&             daughter                    ,
        const std::string&             parent                      ,
        const bool                     mother    = true            ,
        const std::string&             factory   = "LoKi::MCDecay" ) ;
      /// MANDATORY: clone method ("virtual constructor")
      PolarizationAngle* clone() const  override;
      /// MANDATORY: the only one essential method
      result_type operator() ( argument p ) const  override;
      /// OPTIONAL: the nice printout
      std::ostream& fillStream ( std::ostream& s ) const  override;
      // ======================================================================
<<<<<<< HEAD
    private:
      // ======================================================================
      /// the default constructor is disabled
      PolarizationAngle () ;             // the default constructor is disabled
      // ======================================================================
=======
>>>>>>> 9f1d5bde
    protected:
      // ======================================================================
      /// get the proper decay components
      StatusCode getComponents12
      ( const LHCb::MCParticle*                 p   ,
        Decays::IMCDecay::iTree::Collection&    vct ) const ;
      /// valid trees?
      bool valid  () const { return m_first.valid  () && m_second.valid  () ; }
      // ======================================================================
    public:
      // ======================================================================
      /// the first child
      const LoKi::MCChild::Selector& child1 () const { return m_first  ; }
      /// the second tree
      const LoKi::MCChild::Selector& child2 () const { return m_second ; }
      // ======================================================================
    private:
      // ======================================================================
      /// rule to find the first  particle
      LoKi::MCChild::Selector m_first   ;   //  rule to find the first particle
      /// rule to find the second pa rticle
      LoKi::MCChild::Selector m_second  ;   // rule to find the second particle
      /// use (dauther-parent) or two-daughters rule ?
      bool                    m_mother  ;
      // ======================================================================
    } ;
    // ========================================================================
    /** @class SinChi
     *  Simple functor that evaluates the (sine) angle between the
     *  decay planes of daughter particles
     *
     *  @see LoKi::Kinematics::sinDecayAngleChi
     *  @see IP2VVAngleCalculator
     *  @see IP2VVPartAngleCalculator
     *  @see IP2VVMCPartAngleCalculator
     *  @see LoKi::Cuts::SINCHI
     *  @see LoKi::Cuts::MCSINCHI
     *
     *  @attention It is very important to know the structure
     *             of the decay for proper use of this functor
     *
     *  The angle is  calculated using the explicit
     *   Lorentz-invariant expression:
     *   \f[
     *   \sin \chi =
     *   \frac  {
     *   \epsilon_{\mu\nu\lambda\delta}
     *   L_D^{\mu}L_H^{\nu}H^{\lambda}M^{\delta} }
     *   { \sqrt{
	   *   \left[ -L_D^2 \right]\left[ -L_H^2 \right]
     *   \left[ \left( H\ cdot M\right)^2-H^2M^2 \right]
     *   }} = \frac {
     *   \epsilon_{\mu\nu\lambda\delta}
     *   d_1^{\mu}d_2^{\nu}h_1^{\lambda}h_2^{\delta}
     *   \left( \left( D \cdot H \right)^2 - D^2H^2 \right) }
     *   { \sqrt{
	   *   \left[ -L_D^2 \right]\left[ -L_H^2    \right]
     *   \left[ \left(H\cdot M\right)^2-H^2M^2 \right]
	   *   }},
     *  \f]
     *  where "4-normales" are defined as:
     *  \f$
     *  L_D^{\mu} = \epsilon_{\mu\nu\lambda\kappa}
     *                d_1^{\nu}d_2^{\lambda}\left(h_1+h_2\right)^{\kappa}
     *  \f$,
     *  \f$
     *  L_H^{\mu} = \epsilon_{\mu\lambda\delta\rho}
     *  h_1^{\lambda}h_2^{\delta}\left(d_1+d_2\right)^{\rho}
     *  \f$
     *  and   \f$ D = d_1 + d_2 \f$,
     *        \f$ H = h_1 + h_2 \f$,
     *        \f$ M = D + H = d_1 + d_2 + h_1+h_2 \f$.
     *
     *  The sign for <c>sin</c> is set according to
     *  Thomas Blake's code from
     *  P2VVAngleCalculator tool
     *  @see P2VVAngleCalculator
     *
     *  @author Vanya BELYAEV Ivan.Belyaev@nikhef.nl
     *  @date 2010-05-31
     */
    class GAUDI_API SinChi : public PolarizationAngle
    {
    public:
      // ======================================================================
      /// constructor from child-selector
      SinChi ( const LoKi::MCChild::Selector& particle1        ,
               const LoKi::MCChild::Selector& particle2        ,
               const LoKi::MCChild::Selector& particle3        ,
               const LoKi::MCChild::Selector& particle4        ) ;
      /// constructor form the trees
      SinChi ( const Decays::IMCDecay::iTree& particle1        ,
               const Decays::IMCDecay::iTree& particle2        ,
               const Decays::IMCDecay::iTree& particle3        ,
               const Decays::IMCDecay::iTree& particle4        ) ;
      /// constructor form the nodes
      SinChi ( const Decays::iNode&           particle1        ,
               const Decays::iNode&           particle2        ,
               const Decays::iNode&           particle3        ,
               const Decays::iNode&           particle4        ,
               const bool                     decayOnly = true ) ;
      /// constructor form the cuts
      SinChi ( const LoKi::MCTypes::MCCuts&   particle1        ,
               const LoKi::MCTypes::MCCuts&   particle2        ,
               const LoKi::MCTypes::MCCuts&   particle3        ,
               const LoKi::MCTypes::MCCuts&   particle4        ,
               const bool                     decayOnly = true ) ;
      /// constructor from the decay descriptors
      SinChi ( const std::string& particle1                   ,
               const std::string& particle2                   ,
               const std::string& particle3                   ,
               const std::string& particle4                   ,
               const std::string& factory   = "LoKi::MCDecay" ) ;
      /// MANDATORY: clone method ("virtual constructor")
      SinChi* clone() const  override;
      /// MANDATORY: the only one essential method
      result_type operator() ( argument p ) const  override;
      /// OPTIONAL: the nice printout
      std::ostream& fillStream ( std::ostream& s ) const  override;
      // ======================================================================
<<<<<<< HEAD
    private:
      // ======================================================================
      /// the default constructor is disabled
      SinChi () ;                        // the default constructor is disabled
      // ======================================================================
=======
>>>>>>> 9f1d5bde
    protected:
      // ======================================================================
      /// get the proper decay components
      StatusCode getComponents34
      ( const LHCb::MCParticle*                 p   ,
        Decays::IMCDecay::iTree::Collection&    vct ) const ;
      // ======================================================================
    public:
      // ======================================================================
      /// get the proper decay components
      StatusCode getComponents
      ( const LHCb::MCParticle*                 p   ,
        Decays::IMCDecay::iTree::Collection&    vct ) const ;
      // ======================================================================
    public:
      // ======================================================================
      const LoKi::MCChild::Selector& child3  () const { return m_tree3   ; }
      const LoKi::MCChild::Selector& child4  () const { return m_tree4   ; }
      // ======================================================================
    private:
      // ======================================================================
      /// the tree to find the third  particle
      LoKi::MCChild::Selector m_tree3 ; // the tree to find the third  particle
      /// the tree to find the fourth particle
      LoKi::MCChild::Selector m_tree4 ; // the tree to find the fourth particle
      // ======================================================================
    } ;
    // ========================================================================
    /** @class CosChi
     *  Simple functor that evaluates the (cosine) angle between the
     *  decay planes of daughter particles
     *
     *  @see LoKi::Kinematics::cosDecayAngleChi
     *  @see IP2VVAngleCalculator
     *  @see IP2VVPartAngleCalculator
     *  @see LoKi::Cuts::MCCOSCHI
     *
     *  The angle is evaluated using the explicit
     *  Lorenzt-invariant expression:
     *  \f[
     *  \cos \chi =
     *   - \frac{ L_D^{\mu} L_H^{\mu} }
     *     { \sqrt{ \left[ -L_D^2 \right]\left[ -L_H^2 \right] }},
     &   =
     *   - \frac{
	   *     \epsilon_{ijkl}d_1^{j}d_2^{k}\left(h_1+h_2\right)^l
     *     \epsilon_{imnp}h_1^{m}h_2^{n}\left(d_1+d_2\right)^p }
     *     { \sqrt{ \left[ -L_D^2 \right]\left[ -L_H^2 \right] }},
     *  \f$
     *  where "4-normales" are defined as:
     *  \f$
     *   L_D^{\mu} = \epsilon_{\mu\nu\lambda\kappa}
     *                d_1^{\nu}d_2^{\lambda}\left(h_1+h_2\right)^{\kappa}
     *  \f$
     *   and
     *  \f$
     *   L_H^{\mu} = \epsilon_{\mu\lambda\delta\rho}
     *                h_1^{\lambda}h_2^{\delta}\left(d_1+d_2\right)^{\rho}
     *  \f].
     *
     *  @attention It is very important to know the structure
     *             of the decay for proper use of this functor
     *
     *  @author Vanya BELYAEV Ivan.Belyaev@itep.ru
     *  @date 2010-02-21
     */
<<<<<<< HEAD
    class GAUDI_API CosChi : public SinChi
    {
    public:
=======
    struct GAUDI_API CosChi : SinChi
    {    
>>>>>>> 9f1d5bde
      // ======================================================================
      /// constructor from child-selector
      CosChi ( const LoKi::MCChild::Selector& particle1        ,
               const LoKi::MCChild::Selector& particle2        ,
               const LoKi::MCChild::Selector& particle3        ,
               const LoKi::MCChild::Selector& particle4        ) ;
      /// constructor form the trees
      CosChi ( const Decays::IMCDecay::iTree& particle1        ,
               const Decays::IMCDecay::iTree& particle2        ,
               const Decays::IMCDecay::iTree& particle3        ,
               const Decays::IMCDecay::iTree& particle4        ) ;
      /// constructor form the noeds
      CosChi ( const Decays::iNode&           particle1        ,
               const Decays::iNode&           particle2        ,
               const Decays::iNode&           particle3        ,
               const Decays::iNode&           particle4        ,
               const bool                     decayOnly = true ) ;
      /// constructor form the cuts
      CosChi ( const LoKi::MCTypes::MCCuts&   particle1        ,
               const LoKi::MCTypes::MCCuts&   particle2        ,
               const LoKi::MCTypes::MCCuts&   particle3        ,
               const LoKi::MCTypes::MCCuts&   particle4        ,
               const bool                     decayOnly = true ) ;
      /// constructor from the decay descriptors
      CosChi ( const std::string&   particle1 ,
               const std::string&   particle2 ,
               const std::string&   particle3 ,
               const std::string&   particle4 ,
               const std::string&   factory = "LoKi::MCDecay" ) ;
      /// MANDATORY: clone method ("virtual constructor")
      CosChi* clone() const  override;
      /// MANDATORY: the only one essential method
      result_type operator() ( argument p ) const  override;
      /// OPTIONAL: the nice printout
      std::ostream& fillStream ( std::ostream& s ) const  override;
      // ======================================================================
<<<<<<< HEAD
    private:
      // ======================================================================
      /// the default constructor is disabled
      CosChi () ;                        // the default constructor is disabled
      // ======================================================================
=======
>>>>>>> 9f1d5bde
    } ;
    // ========================================================================
    /** @class AngleChi
     *  Simple functor that evaluates the angle between the
     *  decay planes of daughter particles
     *
     *  @see LoKi::Kinematics::decayAngleChi
     *  @see LoKi::Kinematics::sinDecayAngleChi
     *  @see LoKi::Kinematics::cosDecayAngleChi
     *  @see IP2VVAngleCalculator
     *  @see IP2VVPartAngleCalculator
     *  @see LoKi::Cuts::MCANGLECHI
     *
     *  @attention It is very important to know the structure
     *             of the decay for proper use of this functor
     *
     *  @author Vanya BELYAEV Ivan.Belyaev@itep.ru
     *  @date 2010-02-21
     */
<<<<<<< HEAD
    class GAUDI_API AngleChi : public CosChi
    {
    public:
=======
    struct GAUDI_API AngleChi : CosChi
    {    
>>>>>>> 9f1d5bde
      // ======================================================================
      /// constructor from child-selector
      AngleChi ( const LoKi::MCChild::Selector& particle1        ,
                 const LoKi::MCChild::Selector& particle2        ,
                 const LoKi::MCChild::Selector& particle3        ,
                 const LoKi::MCChild::Selector& particle4        ) ;
      /// constructor from the trees
      AngleChi ( const Decays::IMCDecay::iTree& particle1        ,
                 const Decays::IMCDecay::iTree& particle2        ,
                 const Decays::IMCDecay::iTree& particle3        ,
                 const Decays::IMCDecay::iTree& particle4        ) ;
      /// constructor from the nodes
      AngleChi ( const Decays::iNode&           particle1        ,
                 const Decays::iNode&           particle2        ,
                 const Decays::iNode&           particle3        ,
                 const Decays::iNode&           particle4        ,
                 const bool                     decayOnly = true ) ;
      /// constructor form the cuts
      AngleChi ( const LoKi::MCTypes::MCCuts&   particle1        ,
                 const LoKi::MCTypes::MCCuts&   particle2        ,
                 const LoKi::MCTypes::MCCuts&   particle3        ,
                 const LoKi::MCTypes::MCCuts&   particle4        ,
                 const bool                     decayOnly = true ) ;
      /// constructor from the decay descriptors
      AngleChi ( const std::string& particle1 ,
                 const std::string& particle2 ,
                 const std::string& particle3 ,
                 const std::string& particle4 ,
                 const std::string& factory = "LoKi::MCDecay" ) ;
      /// MANDATORY: clone method ("virtual constructor")
      AngleChi* clone() const  override;
      /// MANDATORY: the only one essential method
      result_type operator() ( argument p ) const  override;
      /// OPTIONAL: the nice printout
      std::ostream& fillStream ( std::ostream& s ) const  override;
      // ======================================================================
<<<<<<< HEAD
    private:
      // ======================================================================
      /// the default constructor is disabled
      AngleChi () ;                      // the default constructor is disabled
      // ======================================================================
=======
>>>>>>> 9f1d5bde
    } ;
    // ========================================================================
    /** @class CosThetaTr
     *  Simple functor that evaluates the cosine of the
     *  transverse angel theta, \f$\cos \theta_{\mathrm{tr}}\f$,
     *
     *  The evaluation is performed using the explicit Lorentz-invariant
     *  expression:
     *  \f[
     *   \cos \theta_{\mathrm{tr}} =
     *    \frac{ \epsilon_{\mu\nu\lambda\kappa}
     *          d_1^{\mu}h_1^{\nu}h_2^{\lambda}L_H^{\kappa} }
     *    {
     *     \sqrt{  \left( d_1 \cdot D  \right) / D^2 - d_1^2 }
     *     \sqrt{  - L_H^2 }
     *    },
     *  \f]
     * where 4-normal \f$ L_H^{\mu}\f$ is defined as
     *  \f$
     *  L_H^{\mu} = \epsilon_{\mu\lambda\delta\rho}
     *  h_1^{\lambda}h_2^{\delta}\left(d_1+d_2\right)^{\rho}
     *  \f$, and \f$ D = d_1 + d_2 \f$.
     *
     *
     *  @see LoKi::Kinematics::cosThetaTr
     *  @see IP2VVAngleCalculator
     *  @see IP2VVPartAngleCalculator
     *  @see LoKi::Cuts::MCCOSTHETATR
     *
     *  @attention It is very important to know the structure
     *             of the decay for proper use of this functor
     *
     *  @author Vanya BELYAEV Ivan.Belyaev@itep.ru
     *  @date 2010-06-02
     */
    class GAUDI_API CosThetaTr : public AngleChi
    {
    public:
      // ======================================================================
      /// constructor from child-selector
      CosThetaTr ( const LoKi::MCChild::Selector& particle1        ,
                   const LoKi::MCChild::Selector& particle2        ,
                   const LoKi::MCChild::Selector& particle3        ,
                   const LoKi::MCChild::Selector& particle4        ) ;
      /// constructor from the trees
      CosThetaTr ( const Decays::IMCDecay::iTree& particle1        ,
                   const Decays::IMCDecay::iTree& particle2        ,
                   const Decays::IMCDecay::iTree& particle3        ,
                   const Decays::IMCDecay::iTree& particle4        ) ;
      /// constructor from the nodes
      CosThetaTr ( const Decays::iNode&           particle1        ,
                   const Decays::iNode&           particle2        ,
                   const Decays::iNode&           particle3        ,
                   const Decays::iNode&           particle4        ,
                   const bool                     decayOnly = true ) ;
      /// constructor form the cuts
      CosThetaTr ( const LoKi::MCTypes::MCCuts&   particle1        ,
                   const LoKi::MCTypes::MCCuts&   particle2        ,
                   const LoKi::MCTypes::MCCuts&   particle3        ,
                   const LoKi::MCTypes::MCCuts&   particle4        ,
                   const bool                     decayOnly = true ) ;
      /// constructor from the decay descriptors
      CosThetaTr ( const std::string& particle1 ,
                   const std::string& particle2 ,
                   const std::string& particle3 ,
                   const std::string& particle4 ,
                   const std::string& factory = "LoKi::MCDecay" ) ;
      /// MANDATORY: clone method ("virtual constructor")
      CosThetaTr* clone() const  override;
      /// MANDATORY: the only one essential method
      result_type operator() ( argument p ) const  override;
      /// OPTIONAL: the nice printout
      std::ostream& fillStream ( std::ostream& s ) const  override;
      // ======================================================================
<<<<<<< HEAD
    private:
      // ======================================================================
      /// the default constructor is disabled
      CosThetaTr () ;                    // the default constructor is disabled
      // ======================================================================
=======
>>>>>>> 9f1d5bde
    } ;
    // ========================================================================
    /** @class SinPhiTr
     *  Simple functor that evaluates the sine of the
     *  transverse angel phi, \f$\sin \phi_{\mathrm{tr}}\f$,
     *
     *  The evaluation is performed using the explicit Lorentz-invariant
     *  expression:
     *  \f[
     *   \sin \phi_{\mathrm{tr}} =
     *    - frac {
     *      \epsilon_{\mu\nu\lambda\kappa}
     *       d_1^{\mu}L_H^{\mu}D^{\lambda}H^{\kappa}
     *     }{
     *     \sqrt{ -L^2 }
     *     \sqrt{  D^2 }
     *     \sqrt{ \left( q \cdot D  \right) / D^2 - q^2 }
     *     \sqrt{ \left( M \cdot D  \right) / D^2 - M^2 }
     *     }
     *  \f]
     * where 4-normal \f$ L_H^{\mu}\f$ is defined as
     *  \f$
     *  L_H^{\mu} = \epsilon_{\mu\lambda\delta\rho}
     *  h_1^{\lambda}h_2^{\delta}\left(d_1+d_2\right)^{\rho}
     *  \f$,
     * \f$ D = d_1 + d_2 \f$,
     * \f$ H = h_1 + h_2 \f$,
     * \f$ M = D+ H \f$ and ``in-plane'' 4-vector \f$q\f$ is defined as
     *  \f$  q = d_1 - \frac{ d_1 \cdot L_H}{L_H^2}L_H \f$.
     *
     *  @see LoKi::Kinematics::sinPhiTr
     *  @see IP2VVAngleCalculator
     *  @see IP2VVPartAngleCalculator
     *  @see LoKi::Cuts::MCSINPHITR
     *
     *  @attention It is very important to know the structure
     *             of the decay for proper use of this functor
     *
     *  @author Vanya BELYAEV Ivan.Belyaev@itep.ru
     *  @date 2010-06-02
     */
<<<<<<< HEAD
    class GAUDI_API SinPhiTr : public CosThetaTr
    {
    public:
=======
    struct GAUDI_API SinPhiTr : CosThetaTr
    {    
>>>>>>> 9f1d5bde
      // ======================================================================
      /// constructor from child-selector
      SinPhiTr ( const LoKi::MCChild::Selector& particle1        ,
                 const LoKi::MCChild::Selector& particle2        ,
                 const LoKi::MCChild::Selector& particle3        ,
                 const LoKi::MCChild::Selector& particle4        ) ;
      /// constructor from the trees
      SinPhiTr ( const Decays::IMCDecay::iTree& particle1        ,
                 const Decays::IMCDecay::iTree& particle2        ,
                 const Decays::IMCDecay::iTree& particle3        ,
                 const Decays::IMCDecay::iTree& particle4        ) ;
      /// constructor from the nodes
      SinPhiTr ( const Decays::iNode&           particle1        ,
                 const Decays::iNode&           particle2        ,
                 const Decays::iNode&           particle3        ,
                 const Decays::iNode&           particle4        ,
                 const bool                     decayOnly = true ) ;
      /// constructor form the cuts
      SinPhiTr ( const LoKi::MCTypes::MCCuts&   particle1        ,
                 const LoKi::MCTypes::MCCuts&   particle2        ,
                 const LoKi::MCTypes::MCCuts&   particle3        ,
                 const LoKi::MCTypes::MCCuts&   particle4        ,
                 const bool                     decayOnly = true ) ;
      /// constructor from the decay descriptors
      SinPhiTr ( const std::string& particle1 ,
                 const std::string& particle2 ,
                 const std::string& particle3 ,
                 const std::string& particle4 ,
                 const std::string& factory = "LoKi::MCDecay" ) ;
      /// MANDATORY: clone method ("virtual constructor")
      SinPhiTr* clone() const  override;
      /// MANDATORY: the only one essential method
      result_type operator() ( argument p ) const  override;
      /// OPTIONAL: the nice printout
      std::ostream& fillStream ( std::ostream& s ) const  override;
      // ======================================================================
<<<<<<< HEAD
    private:
      // ======================================================================
      /// the default constructor is disabled
      SinPhiTr () ;                      // the default constructor is disabled
      // ======================================================================
=======
>>>>>>> 9f1d5bde
    } ;
    // ========================================================================
    /** @class CosPhiTr
     *  Simple functor that evaluates the cosine of the
     *  transverse angel phi, \f$\cos \phi_{\mathrm{tr}}\f$,
     *
     *  @see LoKi::Kinematics::cosPhiTr
     *  @see IP2VVAngleCalculator
     *  @see IP2VVPartAngleCalculator
     *  @see LoKi::Cuts::MCSINPHITR
     *
     *  @attention It is very important to know the structure
     *             of the decay for proper use of this functor
     *
     *  @author Vanya BELYAEV Ivan.Belyaev@itep.ru
     *  @date 2010-06-02
     */
<<<<<<< HEAD
    class GAUDI_API CosPhiTr : public SinPhiTr
    {
    public:
=======
    struct GAUDI_API CosPhiTr : SinPhiTr
    {    
>>>>>>> 9f1d5bde
      // ======================================================================
      /// constructor from child-selector
      CosPhiTr ( const LoKi::MCChild::Selector& particle1        ,
                 const LoKi::MCChild::Selector& particle2        ,
                 const LoKi::MCChild::Selector& particle3        ,
                 const LoKi::MCChild::Selector& particle4        ) ;
      /// constructor from the trees
      CosPhiTr ( const Decays::IMCDecay::iTree& particle1        ,
                 const Decays::IMCDecay::iTree& particle2        ,
                 const Decays::IMCDecay::iTree& particle3        ,
                 const Decays::IMCDecay::iTree& particle4        ) ;
      /// constructor from the nodes
      CosPhiTr ( const Decays::iNode&           particle1        ,
                 const Decays::iNode&           particle2        ,
                 const Decays::iNode&           particle3        ,
                 const Decays::iNode&           particle4        ,
                 const bool                     decayOnly = true ) ;
      /// constructor form the cuts
      CosPhiTr ( const LoKi::MCTypes::MCCuts&   particle1        ,
                 const LoKi::MCTypes::MCCuts&   particle2        ,
                 const LoKi::MCTypes::MCCuts&   particle3        ,
                 const LoKi::MCTypes::MCCuts&   particle4        ,
                 const bool                     decayOnly = true ) ;
      /// constructor from the decay descriptors
      CosPhiTr ( const std::string& particle1 ,
                 const std::string& particle2 ,
                 const std::string& particle3 ,
                 const std::string& particle4 ,
                 const std::string& factory = "LoKi::MCDecay" ) ;
      /// MANDATORY: clone method ("virtual constructor")
      CosPhiTr* clone() const  override;
      /// MANDATORY: the only one essential method
      result_type operator() ( argument p ) const  override;
      /// OPTIONAL: the nice printout
      std::ostream& fillStream ( std::ostream& s ) const  override;
      // ======================================================================
<<<<<<< HEAD
    private:
      // ======================================================================
      /// the default constructor is disabled
      CosPhiTr () ;                      // the default constructor is disabled
      // ======================================================================
=======
>>>>>>> 9f1d5bde
    } ;
    // ========================================================================
    /** @class AnglePhiTr
     *  Simple functor that evaluates the
     *  transverse angel phi, \f$\phi_{\mathrm{tr}}\f$,
     *
     *  @see LoKi::Kinematics::anglePhiTr
     *  @see IP2VVAngleCalculator
     *  @see IP2VVPartAngleCalculator
     *  @see LoKi::Cuts::MCSINPHITR
     *
     *  @attention It is very important to know the structure
     *             of the decay for proper use of this functor
     *
     *  @author Vanya BELYAEV Ivan.Belyaev@itep.ru
     *  @date 2010-06-02
     */
<<<<<<< HEAD
    class GAUDI_API AnglePhiTr : public CosPhiTr
    {
    public:
=======
    struct GAUDI_API AnglePhiTr : CosPhiTr
    {    
>>>>>>> 9f1d5bde
      // ======================================================================
      /// constructor from child-selector
      AnglePhiTr ( const LoKi::MCChild::Selector& particle1        ,
                   const LoKi::MCChild::Selector& particle2        ,
                   const LoKi::MCChild::Selector& particle3        ,
                   const LoKi::MCChild::Selector& particle4        ) ;
      /// constructor from the trees
      AnglePhiTr ( const Decays::IMCDecay::iTree& particle1        ,
                   const Decays::IMCDecay::iTree& particle2        ,
                   const Decays::IMCDecay::iTree& particle3        ,
                   const Decays::IMCDecay::iTree& particle4        ) ;
      /// constructor from the nodes
      AnglePhiTr ( const Decays::iNode&           particle1        ,
                   const Decays::iNode&           particle2        ,
                   const Decays::iNode&           particle3        ,
                   const Decays::iNode&           particle4        ,
                   const bool                     decayOnly = true ) ;
      /// constructor form the cuts
      AnglePhiTr ( const LoKi::MCTypes::MCCuts&   particle1        ,
                   const LoKi::MCTypes::MCCuts&   particle2        ,
                   const LoKi::MCTypes::MCCuts&   particle3        ,
                   const LoKi::MCTypes::MCCuts&   particle4        ,
                   const bool                     decayOnly = true ) ;
      /// constructor from the decay descriptors
      AnglePhiTr ( const std::string& particle1 ,
                   const std::string& particle2 ,
                   const std::string& particle3 ,
                   const std::string& particle4 ,
                   const std::string& factory = "LoKi::MCDecay" ) ;
      /// MANDATORY: clone method ("virtual constructor")
      AnglePhiTr* clone() const  override;
      /// MANDATORY: the only one essential method
      result_type operator() ( argument p ) const  override;
      /// OPTIONAL: the nice printout
      std::ostream& fillStream ( std::ostream& s ) const  override;
      // ======================================================================
<<<<<<< HEAD
    private:
      // ======================================================================
      /// the default constructor is disabled
      AnglePhiTr () ;                    // the default constructor is disabled
      // ======================================================================
=======
>>>>>>> 9f1d5bde
    } ;
    // ========================================================================
  } //                                       end of namespace LoKi::MCParticles
  // ==========================================================================
  namespace Cuts
  {
    // ========================================================================
    /** @typedef MCCOSPOL
     *
     *   Evaluate polarization of  J/psi from B-decays
     *   @code
     *
     *   const MCCOSPOL cosPol = MCCOSPOL (
     *             "Xb ==>  ( J/psi(1S) => ^mu+ mu- ) ... " ,
     *             "Xb ==> ^( J/psi(1S) =>  mu+ mu- ) ... " ) ;
     *
     *   const LHCb::MCParticle* mcp = ... ;
     *
     *   const double value = cosPol ( mcp ) ;
     *
     *   @endcode
     *
     *  @see LoKi::Kinematics::decayAngle
     *  @see LoKi::MCParticles::PolarizationAngle
     *  @see LoKi::Particles::PolarizationAngle
     *  @author Vaanya BELYAEV Ivan.Belyaev@nikhef.nl
     *  @date 2010-05-31
     */
    typedef LoKi::MCParticles::PolarizationAngle                     MCCOSPOL ;
    // ========================================================================
    /** @typedef MCSINCHI
     *  evaluator of sine of the angle chi
     *
     *   @code
     *
     *   const MCSINCHI sinChi = MCSINCHI (
     *             "Xb ==> ( J/psi(1S) => ^mu+  mu- ) ( phi(1020) =>  K+  K- ) " ,
     *             "Xb ==> ( J/psi(1S) =>  mu+ ^mu- ) ( phi(1020) =>  K+  K- ) " ,
     *             "Xb ==> ( J/psi(1S) =>  mu+  mu- ) ( phi(1020) => ^K+  K- ) " ,
     *             "Xb ==> ( J/psi(1S) =>  mu+  mu- ) ( phi(1020) =>  K+ ^K- ) " ) ;
     *
     *   const LHCb::MCParticle* mcp = ... ;
     *
     *   const double value = sinChi ( mcp ) ;
     *
     *   @endcode
     *
     *  The angle is  calculated using the explicit
     *   Lorentz-invariant expression:
     *
     *  \f$
     *   \sin \chi =
     *   \frac  {
     *   \epsilon_{\mu\nu\lambda\delta}
     *   L_D^{\mu}L_H^{\nu}H^{\lambda}M^{\delta} }
<<<<<<< HEAD
     *   { \sqrt{
	   *   \left[ -L_D^2 \right]\left[ -L_H^2 \right]
     *   \left[ \left( H\ cdot M\right)^2-H^2M^2 \right]
     *   }} = \frac {
     *   \epsilon_{\mu\nu\lambda\delta}
     *   d_1^{\mu}d_2^{\nu}h_1^{\lambda}h_2^{\delta}
     *   \left( \left( D \cdot H \right)^2 - D^2H^2 \right) }
     *   { \sqrt{
	   *   \left[ -L_D^2 \right]\left[ -L_H^2    \right]
     *   \left[ \left(H\cdot M\right)^2-H^2M^2 \right]
	   *   }},
     * \f$
=======
     *   { \sqrt{ 
	 *   \left[ -L_D^2 \right]\left[ -L_H^2 \right] 
     *   \left[ \left( H\ cdot M\right)^2-H^2M^2 \right] 
     *   }} = \frac { 
     *   \epsilon_{\mu\nu\lambda\delta}
     *   d_1^{\mu}d_2^{\nu}h_1^{\lambda}h_2^{\delta}
     *   \left( \left( D \cdot H \right)^2 - D^2H^2 \right) }
     *   { \sqrt{ 
	 *   \left[ -L_D^2 \right]\left[ -L_H^2    \right] 
     *   \left[ \left(H\cdot M\right)^2-H^2M^2 \right] 
	 *   }},
     * \f$ 
>>>>>>> 9f1d5bde
     *  where "4-normales" are defined as:
     *  \f$
     *  L_D^{\mu} = \epsilon_{\mu\nu\lambda\kappa}
     *                d_1^{\nu}d_2^{\lambda}\left(h_1+h_2\right)^{\kappa}
     *  \f$,
     *  \f$
     *  L_H^{\mu} = \epsilon_{\mu\lambda\delta\rho}
     *  h_1^{\lambda}h_2^{\delta}\left(d_1+d_2\right)^{\rho}
     *  \f$
     *  and   \f$ D = d_1 + d_2 \f$,
     *        \f$ H = h_1 + h_2 \f$,
     *        \f$ M = D + H = d_1 + d_2 + h_1+h_2 \f$.
     *
     *  The sign for <c>sin</c> is set according to
     *  Thomas Blake's code from
     *  P2VVAngleCalculator tool
     *  @see P2VVAngleCalculator
     *
     *  @see LoKi::Kinematics::sinDecayAngelChi
     *  @see LoKi::MCParticles::SinChi
     *  @see LoKi::Particles::SinChi
     *  @author Vanya BELYAEV Ivan.Belyaev@nikhef.nl
     *  @date 2010-05-31
     */
    typedef LoKi::MCParticles::SinChi                                MCSINCHI ;
    // ========================================================================
    /** @typedef MCCOSCHI
     *  evaluator of cosine of the angle chi
     *
     *
     *   @code
     *
     *   const MCCOSCHI cosChi = MCCOSCHI (
     *             "Xb ==> ( J/psi(1S) => ^mu+  mu- ) ( phi(1020) =>  K+  K- ) " ,
     *             "Xb ==> ( J/psi(1S) =>  mu+ ^mu- ) ( phi(1020) =>  K+  K- ) " ,
     *             "Xb ==> ( J/psi(1S) =>  mu+  mu- ) ( phi(1020) => ^K+  K- ) " ,
     *             "Xb ==> ( J/psi(1S) =>  mu+  mu- ) ( phi(1020) =>  K+ ^K- ) " ) ;
     *
     *   const LHCb::MCParticle* mcp = ... ;
     *
     *   const double value = cosChi ( mcp ) ;
     *
     *   @endcode
     *
     *  The angle is evaluated using the explicit
     *  Lorenzt-invariant expression:
     *  \f[
     *  \cos \chi =
     *   - \frac{ L_D^{\mu} L_H^{\mu} }
     *     { \sqrt{ \left[ -L_D^2 \right]\left[ -L_H^2 \right] }},
     &   =
<<<<<<< HEAD
     *   - \frac{
	   *     \epsilon_{ijkl}d_1^{j}d_2^{k}\left(h_1+h_2\right)^l
=======
     *   - \frac{ 
	 *     \epsilon_{ijkl}d_1^{j}d_2^{k}\left(h_1+h_2\right)^l
>>>>>>> 9f1d5bde
     *     \epsilon_{imnp}h_1^{m}h_2^{n}\left(d_1+d_2\right)^p }
     *     { \sqrt{ \left[ -L_D^2 \right]\left[ -L_H^2 \right] }},
     *  \f]
     *  where "4-normales" are defined as:
     *  \f$
     *   L_D^{\mu} = \epsilon_{\mu\nu\lambda\kappa}
     *                d_1^{\nu}d_2^{\lambda}\left(h_1+h_2\right)^{\kappa}
     *  \f$
     *   and
     *  \f$
     *   L_H^{\mu} = \epsilon_{\mu\lambda\delta\rho}
     *                h_1^{\lambda}h_2^{\delta}\left(d_1+d_2\right)^{\rho}
     *   \f$.
     *
     *  @see LoKi::MCParticles::CosChi
     *  @see LoKi::Particles::CosChi
     *  @author Vanya BELYAEV Ivan.Belyaev@nikhef.nl
     *  @date 2010-05-31
     */
    typedef LoKi::MCParticles::CosChi                                MCCOSCHI ;
    // ========================================================================
    /** @typedef MCANGLECHI
     *  evaluator of the angle chi
     *
     *   @code
     *
     *   const MCANGLECHI chi = MCCOSCHI (
     *             "Xb ==> ( J/psi(1S) => ^mu+  mu- ) ( phi(1020) =>  K+  K- ) " ,
     *             "Xb ==> ( J/psi(1S) =>  mu+ ^mu- ) ( phi(1020) =>  K+  K- ) " ,
     *             "Xb ==> ( J/psi(1S) =>  mu+  mu- ) ( phi(1020) => ^K+  K- ) " ,
     *             "Xb ==> ( J/psi(1S) =>  mu+  mu- ) ( phi(1020) =>  K+ ^K- ) " ) ;
     *
     *   const LHCb::MCParticle* mcp = ... ;
     *
     *   const double value = chi ( mcp ) ;
     *
     *   @endcode
     *
     *  @see LoKi::Kinematics::decayAngleChi
     *  @see LoKi::MCParticles::AngleChi
     *  @see LoKi::Particles::AngleChi
     *  @see LoKi::Cuts::MCSINCHI
     *  @see LoKi::Cuts::MCCOSCHI
     *  @author Vanya BELYAEV Ivan.Belyaev@nikhef.nl
     *  @date 2010-05-31
     */
    typedef LoKi::MCParticles::AngleChi                            MCANGLECHI ;
    // ========================================================================
    /** @typedef MCCOSTHETATR
     *  Simple evaluator of \f$ \cos \theta_{\mathrm{tr}}\f$
     *
     *   @code
     *
     *   const MCCOSTHETATR cosThetaTr = MCCOSTHETATR (
     *             "Xb ==> ( J/psi(1S) => ^mu+  mu- ) ( phi(1020) =>  K+  K- ) " ,
     *             "Xb ==> ( J/psi(1S) =>  mu+ ^mu- ) ( phi(1020) =>  K+  K- ) " ,
     *             "Xb ==> ( J/psi(1S) =>  mu+  mu- ) ( phi(1020) => ^K+  K- ) " ,
     *             "Xb ==> ( J/psi(1S) =>  mu+  mu- ) ( phi(1020) =>  K+ ^K- ) " ) ;
     *
     *   const LHCb::MCParticle* mcp = ... ;
     *
     *   const double value = cosThetaTr ( mcp ) ;
     *
     *   @endcode
     *
     *  The evaluation is performed using the explicit Lorentz-invariant
     *  expression:
     *  \f[
     *   \cos \theta_{\mathrm{tr}} =
     *    \frac{ \epsilon_{\mu\nu\lambda\kappa}
     *          d_1^{\mu}h_1^{\nu}h_2^{\lambda}L_H^{\kappa} }
     *    {
     *     \sqrt{  \left( d_1 \cdot D  \right) / D^2 - d_1^2 }
     *     \sqrt{  - L_H^2 }
     *    },
     *  \f]
     * where 4-normal \f$ L_H^{\mu}\f$ is defined as
     *  \f$
     *  L_H^{\mu} = \epsilon_{\mu\lambda\delta\rho}
     *  h_1^{\lambda}h_2^{\delta}\left(d_1+d_2\right)^{\rho}
     *  \f$, and \f$ D = d_1 + d_2 \f$.
     *
     *  @see LoKi::MCParticles::CosThetaTr
     *  @see LoKi::Kinematics::cosThetaTr
     *  @author Vanya BELYAEV Ivan.Belyaev@nikhef.nl
     *  @date 2010-06-02
     */
    typedef LoKi::MCParticles::CosThetaTr                        MCCOSTHETATR ;
    // ========================================================================
    /** @typedef MCSINPHITR
     *  Simple evaluator of \f$ \sin \phi_{\mathrm{tr}}\f$
     *
     *   @code
     *
     *   const MCSINPHITR sinPhiTr = MCSINPHITR (
     *             "Xb ==> ( J/psi(1S) => ^mu+  mu- ) ( phi(1020) =>  K+  K- ) " ,
     *             "Xb ==> ( J/psi(1S) =>  mu+ ^mu- ) ( phi(1020) =>  K+  K- ) " ,
     *             "Xb ==> ( J/psi(1S) =>  mu+  mu- ) ( phi(1020) => ^K+  K- ) " ,
     *             "Xb ==> ( J/psi(1S) =>  mu+  mu- ) ( phi(1020) =>  K+ ^K- ) " ) ;
     *
     *   const LHCb::MCParticle* mcp = ... ;
     *
     *   const double value = sinPhiTr ( mcp ) ;
     *
     *   @endcode
     *
     *  The evaluation is performed using the explicit Lorentz-invariant
     *  expression:
     *  \f[
     *   \sin \phi_{\mathrm{tr}} =
     *    - frac {
     *      \epsilon_{\mu\nu\lambda\kappa}
     *       d_1^{\mu}L_H^{\mu}D^{\lambda}H^{\kappa}
     *     }{
     *     \sqrt{ -L^2 }
     *     \sqrt{  D^2 }
     *     \sqrt{ \left( q \cdot D  \right) / D^2 - q^2 }
     *     \sqrt{ \left( M \cdot D  \right) / D^2 - M^2 }
     *     }
     *  \f]
     * where 4-normal \f$ L_H^{\mu}\f$ is defined as
     *  \f$
     *  L_H^{\mu} = \epsilon_{\mu\lambda\delta\rho}
     *  h_1^{\lambda}h_2^{\delta}\left(d_1+d_2\right)^{\rho}
     *  \f$,
     * \f$ D = d_1 + d_2 \f$,
     * \f$ H = h_1 + h_2 \f$,
     * \f$ M = D+ H \f$ and ``in-plane'' 4-vector \f$q\f$ is defined as
     *  \f$  q = d_1 - \frac{ d_1 \cdot L_H}{L_H^2}L_H \f$.
     *
     *  @see LoKi::MCParticles::SinPhiTr
     *  @see LoKi::Kinematics::sinPhiTr
     *  @author Vanya BELYAEV Ivan.Belyaev@nikhef.nl
     *  @date 2010-06-02
     */
    typedef LoKi::MCParticles::SinPhiTr                            MCSINPHITR ;
    // ========================================================================
    /** @typedef MCCOSPHITR
     *  Simple evaluator of \f$ \cos \phi_{\mathrm{tr}}\f$
     *
     *   @code
     *
     *   const MCCOSPHITR cosPhiTr = MCCOSPHITR (
     *             "Xb ==> ( J/psi(1S) => ^mu+  mu- ) ( phi(1020) =>  K+  K- ) " ,
     *             "Xb ==> ( J/psi(1S) =>  mu+ ^mu- ) ( phi(1020) =>  K+  K- ) " ,
     *             "Xb ==> ( J/psi(1S) =>  mu+  mu- ) ( phi(1020) => ^K+  K- ) " ,
     *             "Xb ==> ( J/psi(1S) =>  mu+  mu- ) ( phi(1020) =>  K+ ^K- ) " ) ;
     *
     *   const LHCb::MCParticle* mcp = ... ;
     *
     *   const double value = cosPhiTr ( mcp ) ;
     *
     *   @endcode
     *
     *  The evaluation is performed using the explicit Lorentz-invariant
     *  expression as angle between the ``in-plane'' vector \f$q\f$, and
     *  vector \f$H\f$ in rest frame of \f$D\f$, where
     *  \f$  q = d_1 - \frac{ d_1 \cdot L_H}{L_H^2}L_H \f$,
     *  the ``4-normal'' is defiend as
     *  \f$  L_H^{\mu} = \epsilon_{\mu\lambda\delta\rho}
     *  h_1^{\lambda}h_2^{\delta}\left(d_1+d_2\right)^{\rho}
     *  \f$, \f$ D = d_1 + d_2 \f$, \f$ H = h_1 + h_2 \f$.
     *
     *  @see LoKi::MCParticles::CosPhiTr
     *  @see LoKi::Kinematics::cosPhiTr
     *  @author Vanya BELYAEV Ivan.Belyaev@nikhef.nl
     *  @date 2010-06-02
     */
    typedef LoKi::MCParticles::CosPhiTr                            MCCOSPHITR ;
    // ========================================================================
    /** @typedef MCANGLEPHITR
     *  Simple evaluator of \f$ \phi_{\mathrm{tr}}\f$
     *
     *   @code
     *
     *   const MCANGLEPHITR phiTr = MCANGLEPHITR (
     *             "Xb ==> ( J/psi(1S) => ^mu+  mu- ) ( phi(1020) =>  K+  K- ) " ,
     *             "Xb ==> ( J/psi(1S) =>  mu+ ^mu- ) ( phi(1020) =>  K+  K- ) " ,
     *             "Xb ==> ( J/psi(1S) =>  mu+  mu- ) ( phi(1020) => ^K+  K- ) " ,
     *             "Xb ==> ( J/psi(1S) =>  mu+  mu- ) ( phi(1020) =>  K+ ^K- ) " ) ;
     *
     *   const LHCb::MCParticle* mcp = ... ;
     *
     *   const double value = phiTr ( mcp ) ;
     *
     *   @endcode
     *
     *  @see LoKi::MCParticles::AnglePhiTr
     *  @see LoKi::Kinematics::anglePhiTr
     *  @author Vanya BELYAEV Ivan.Belyaev@nikhef.nl
     *  @date 2010-06-02
     */
    typedef LoKi::MCParticles::AnglePhiTr                        MCANGLEPHITR ;
    // ========================================================================
  } //                                              end of namespace LoKi::Cuts
  // ==========================================================================
} //                                                      end of namespace LoKi
// ============================================================================
// The END
// ============================================================================
#endif // LOKI_MCPARTICLES2_H
// ============================================================================<|MERGE_RESOLUTION|>--- conflicted
+++ resolved
@@ -80,14 +80,6 @@
       /// OPTIONAL: the nice printout
       std::ostream& fillStream ( std::ostream& s ) const  override;
       // ======================================================================
-<<<<<<< HEAD
-    private:
-      // ======================================================================
-      /// the default constructor is disabled
-      PolarizationAngle () ;             // the default constructor is disabled
-      // ======================================================================
-=======
->>>>>>> 9f1d5bde
     protected:
       // ======================================================================
       /// get the proper decay components
@@ -208,14 +200,6 @@
       /// OPTIONAL: the nice printout
       std::ostream& fillStream ( std::ostream& s ) const  override;
       // ======================================================================
-<<<<<<< HEAD
-    private:
-      // ======================================================================
-      /// the default constructor is disabled
-      SinChi () ;                        // the default constructor is disabled
-      // ======================================================================
-=======
->>>>>>> 9f1d5bde
     protected:
       // ======================================================================
       /// get the proper decay components
@@ -282,14 +266,8 @@
      *  @author Vanya BELYAEV Ivan.Belyaev@itep.ru
      *  @date 2010-02-21
      */
-<<<<<<< HEAD
-    class GAUDI_API CosChi : public SinChi
+    struct GAUDI_API CosChi : SinChi
     {
-    public:
-=======
-    struct GAUDI_API CosChi : SinChi
-    {    
->>>>>>> 9f1d5bde
       // ======================================================================
       /// constructor from child-selector
       CosChi ( const LoKi::MCChild::Selector& particle1        ,
@@ -326,14 +304,6 @@
       /// OPTIONAL: the nice printout
       std::ostream& fillStream ( std::ostream& s ) const  override;
       // ======================================================================
-<<<<<<< HEAD
-    private:
-      // ======================================================================
-      /// the default constructor is disabled
-      CosChi () ;                        // the default constructor is disabled
-      // ======================================================================
-=======
->>>>>>> 9f1d5bde
     } ;
     // ========================================================================
     /** @class AngleChi
@@ -353,14 +323,8 @@
      *  @author Vanya BELYAEV Ivan.Belyaev@itep.ru
      *  @date 2010-02-21
      */
-<<<<<<< HEAD
-    class GAUDI_API AngleChi : public CosChi
+    struct GAUDI_API AngleChi : CosChi
     {
-    public:
-=======
-    struct GAUDI_API AngleChi : CosChi
-    {    
->>>>>>> 9f1d5bde
       // ======================================================================
       /// constructor from child-selector
       AngleChi ( const LoKi::MCChild::Selector& particle1        ,
@@ -397,14 +361,6 @@
       /// OPTIONAL: the nice printout
       std::ostream& fillStream ( std::ostream& s ) const  override;
       // ======================================================================
-<<<<<<< HEAD
-    private:
-      // ======================================================================
-      /// the default constructor is disabled
-      AngleChi () ;                      // the default constructor is disabled
-      // ======================================================================
-=======
->>>>>>> 9f1d5bde
     } ;
     // ========================================================================
     /** @class CosThetaTr
@@ -479,14 +435,6 @@
       /// OPTIONAL: the nice printout
       std::ostream& fillStream ( std::ostream& s ) const  override;
       // ======================================================================
-<<<<<<< HEAD
-    private:
-      // ======================================================================
-      /// the default constructor is disabled
-      CosThetaTr () ;                    // the default constructor is disabled
-      // ======================================================================
-=======
->>>>>>> 9f1d5bde
     } ;
     // ========================================================================
     /** @class SinPhiTr
@@ -528,14 +476,8 @@
      *  @author Vanya BELYAEV Ivan.Belyaev@itep.ru
      *  @date 2010-06-02
      */
-<<<<<<< HEAD
-    class GAUDI_API SinPhiTr : public CosThetaTr
+    struct GAUDI_API SinPhiTr : CosThetaTr
     {
-    public:
-=======
-    struct GAUDI_API SinPhiTr : CosThetaTr
-    {    
->>>>>>> 9f1d5bde
       // ======================================================================
       /// constructor from child-selector
       SinPhiTr ( const LoKi::MCChild::Selector& particle1        ,
@@ -572,14 +514,6 @@
       /// OPTIONAL: the nice printout
       std::ostream& fillStream ( std::ostream& s ) const  override;
       // ======================================================================
-<<<<<<< HEAD
-    private:
-      // ======================================================================
-      /// the default constructor is disabled
-      SinPhiTr () ;                      // the default constructor is disabled
-      // ======================================================================
-=======
->>>>>>> 9f1d5bde
     } ;
     // ========================================================================
     /** @class CosPhiTr
@@ -597,14 +531,8 @@
      *  @author Vanya BELYAEV Ivan.Belyaev@itep.ru
      *  @date 2010-06-02
      */
-<<<<<<< HEAD
-    class GAUDI_API CosPhiTr : public SinPhiTr
+    struct GAUDI_API CosPhiTr : SinPhiTr
     {
-    public:
-=======
-    struct GAUDI_API CosPhiTr : SinPhiTr
-    {    
->>>>>>> 9f1d5bde
       // ======================================================================
       /// constructor from child-selector
       CosPhiTr ( const LoKi::MCChild::Selector& particle1        ,
@@ -641,14 +569,6 @@
       /// OPTIONAL: the nice printout
       std::ostream& fillStream ( std::ostream& s ) const  override;
       // ======================================================================
-<<<<<<< HEAD
-    private:
-      // ======================================================================
-      /// the default constructor is disabled
-      CosPhiTr () ;                      // the default constructor is disabled
-      // ======================================================================
-=======
->>>>>>> 9f1d5bde
     } ;
     // ========================================================================
     /** @class AnglePhiTr
@@ -666,14 +586,8 @@
      *  @author Vanya BELYAEV Ivan.Belyaev@itep.ru
      *  @date 2010-06-02
      */
-<<<<<<< HEAD
-    class GAUDI_API AnglePhiTr : public CosPhiTr
+    struct GAUDI_API AnglePhiTr : CosPhiTr
     {
-    public:
-=======
-    struct GAUDI_API AnglePhiTr : CosPhiTr
-    {    
->>>>>>> 9f1d5bde
       // ======================================================================
       /// constructor from child-selector
       AnglePhiTr ( const LoKi::MCChild::Selector& particle1        ,
@@ -710,14 +624,6 @@
       /// OPTIONAL: the nice printout
       std::ostream& fillStream ( std::ostream& s ) const  override;
       // ======================================================================
-<<<<<<< HEAD
-    private:
-      // ======================================================================
-      /// the default constructor is disabled
-      AnglePhiTr () ;                    // the default constructor is disabled
-      // ======================================================================
-=======
->>>>>>> 9f1d5bde
     } ;
     // ========================================================================
   } //                                       end of namespace LoKi::MCParticles
@@ -773,33 +679,18 @@
      *   \frac  {
      *   \epsilon_{\mu\nu\lambda\delta}
      *   L_D^{\mu}L_H^{\nu}H^{\lambda}M^{\delta} }
-<<<<<<< HEAD
      *   { \sqrt{
-	   *   \left[ -L_D^2 \right]\left[ -L_H^2 \right]
+     *   \left[ -L_D^2 \right]\left[ -L_H^2 \right]
      *   \left[ \left( H\ cdot M\right)^2-H^2M^2 \right]
      *   }} = \frac {
      *   \epsilon_{\mu\nu\lambda\delta}
      *   d_1^{\mu}d_2^{\nu}h_1^{\lambda}h_2^{\delta}
      *   \left( \left( D \cdot H \right)^2 - D^2H^2 \right) }
      *   { \sqrt{
-	   *   \left[ -L_D^2 \right]\left[ -L_H^2    \right]
+     *   \left[ -L_D^2 \right]\left[ -L_H^2    \right]
      *   \left[ \left(H\cdot M\right)^2-H^2M^2 \right]
-	   *   }},
+     *   }},
      * \f$
-=======
-     *   { \sqrt{ 
-	 *   \left[ -L_D^2 \right]\left[ -L_H^2 \right] 
-     *   \left[ \left( H\ cdot M\right)^2-H^2M^2 \right] 
-     *   }} = \frac { 
-     *   \epsilon_{\mu\nu\lambda\delta}
-     *   d_1^{\mu}d_2^{\nu}h_1^{\lambda}h_2^{\delta}
-     *   \left( \left( D \cdot H \right)^2 - D^2H^2 \right) }
-     *   { \sqrt{ 
-	 *   \left[ -L_D^2 \right]\left[ -L_H^2    \right] 
-     *   \left[ \left(H\cdot M\right)^2-H^2M^2 \right] 
-	 *   }},
-     * \f$ 
->>>>>>> 9f1d5bde
      *  where "4-normales" are defined as:
      *  \f$
      *  L_D^{\mu} = \epsilon_{\mu\nu\lambda\kappa}
@@ -851,13 +742,8 @@
      *   - \frac{ L_D^{\mu} L_H^{\mu} }
      *     { \sqrt{ \left[ -L_D^2 \right]\left[ -L_H^2 \right] }},
      &   =
-<<<<<<< HEAD
      *   - \frac{
-	   *     \epsilon_{ijkl}d_1^{j}d_2^{k}\left(h_1+h_2\right)^l
-=======
-     *   - \frac{ 
-	 *     \epsilon_{ijkl}d_1^{j}d_2^{k}\left(h_1+h_2\right)^l
->>>>>>> 9f1d5bde
+     *     \epsilon_{ijkl}d_1^{j}d_2^{k}\left(h_1+h_2\right)^l
      *     \epsilon_{imnp}h_1^{m}h_2^{n}\left(d_1+d_2\right)^p }
      *     { \sqrt{ \left[ -L_D^2 \right]\left[ -L_H^2 \right] }},
      *  \f]
