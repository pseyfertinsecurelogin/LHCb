--- conflicted
+++ resolved
@@ -65,7 +65,7 @@
      *
      *  @code
      *
-     *   // " B0 --> pi+ pi- pi0 "
+     *-   // " B0 --> pi+ pi- pi0 "
      *
      *   using namespace Decays ;
      *   typedef Decays::Trees::MCExclusive::SubTrees Children ;
@@ -704,13 +704,7 @@
       /// constructor from the tree with optional stuff
       PhotosOptional
       ( const MCExclusive& right    ,
-<<<<<<< HEAD
         const TreeList&    optional ) ;
-      /// MANDATORY: virtual destructor
-      virtual ~PhotosOptional () {}
-=======
-        const TreeList&    optional ) ;          
->>>>>>> 9f1d5bde
       // ======================================================================
     public:
       // ======================================================================
