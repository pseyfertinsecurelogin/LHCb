--- conflicted
+++ resolved
@@ -366,18 +366,11 @@
 MCANGLEPHITR = LoKi.MCParticles.AnglePhiTr
 
 
-<<<<<<< HEAD
 ## @see LoKi::Cuts::MCSIGNAL
 MCSIGNAL     = LoKi.MCParticles.Signal     () 
 
 ## @see LoKi::Cuts::MCFROMSIGNAL
 MCFROMSIGNAL = LoKi.MCParticles.FromSignal () 
-=======
-## @see LoKi::Cuts::MCINCLUSIVE
-MCINCLUSIVE      = LoKi.MCParticles.FromInclusive 
-## @see LoKi::Cuts::MCFROMINCLUSIVE
-MCFROMINCLUSIVE  = LoKi.MCParticles.FromInclusive
->>>>>>> 11b1b121
 
 # =============================================================================
 if '__main__' == __name__ :
