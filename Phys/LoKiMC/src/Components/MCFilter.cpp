// ============================================================================
// Include files
// ============================================================================
<<<<<<< HEAD
#include "GaudiAlg/FilterPredicate.h"
// ============================================================================
// MCEvent 
=======
// MCEvent
>>>>>>> 2cf497f7
// ============================================================================
#include "Event/MCParticle.h"
// ============================================================================
// LoKi
// ============================================================================
#include "LoKi/FilterAlg.h"
#include "LoKi/MCTypes.h"
#include "LoKi/IMCHybridFactory.h"
// ============================================================================
/** @file
 *
 *  This file is a part of LoKi project -
 *    "C++ ToolKit  for Smart and Friendly Physics Analysis"
 *
 *  The package has been designed with the kind help from
 *  Galina PAKHLOVA and Sergey BARSUK.  Many bright ideas,
 *  contributions and advices from G.Raven, J.van Tilburg,
 *  A.Golutvin, P.Koppenburg have been used in the design.
 *
 */
// ============================================================================
<<<<<<< HEAD
namespace
{
  // ==========================================================================
  LoKi::BasicFunctors<LHCb::MCParticle::ConstVector>::BooleanConstant s_NONE =
    LoKi::BasicFunctors<LHCb::MCParticle::ConstVector>::BooleanConstant ( false ) ;
  // ==========================================================================
}
namespace LoKi 
=======
namespace LoKi
>>>>>>> 2cf497f7
{
  // ==========================================================================
  /** @class MCFilter
   *  Simple filtering algorithm bases on LoKi/Bender "hybrid" framework
   *  for filtering according to MC -information
   *  @author Vanya BELYAEV Ivan.Belyaev@cern.ch
   *  @date 2011-06-02
   */
<<<<<<< HEAD
  class MCFilter : public Gaudi::Functional::FilterPredicate<bool(const LHCb::MCParticle::Container&),
                                                             Gaudi::Functional::Traits::BaseClass_t<LoKi::FilterAlg> >
  {
  public:
    // ========================================================================
    /// the main method: execute
    bool operator() (const LHCb::MCParticle::Container& particles) const override;
    StatusCode finalize () override;
=======
  class MCFilter : public LoKi::FilterAlg
  {
    // ========================================================================
    /// friend factory for instantiation
    friend class AlgFactory<LoKi::MCFilter> ;
    // ========================================================================
  public:
    // ========================================================================
    /// the main method: execute
    StatusCode execute  ()  override;
    StatusCode finalize ()  override;
    // ========================================================================
  public:
>>>>>>> 2cf497f7
    // ========================================================================
    /** Decode the functor (use the factory)
     *  @see LoKi::FilterAlg
     *  @see LoKi::FilterAlg::decode
     *  @see LoKi::FilterAlg::i_decode
     */
    StatusCode decode () override
    {
      StatusCode sc = i_decode<LoKi::IMCHybridFactory> ( m_cut ) ;
      Assert ( sc.isSuccess() , "Unable to decode the functor!" ) ;
      return StatusCode::SUCCESS ;
    }
    // ========================================================================
<<<<<<< HEAD
    /** standard constructor 
     *  @see LoKi::FilterAlg 
     *  @see GaudiAlgorithm 
     *  @see      Algorithm 
=======
  protected:
    // ========================================================================
    /** standard constructor
     *  @see LoKi::FilterAlg
     *  @see GaudiAlgorithm
     *  @see      Algorithm
>>>>>>> 2cf497f7
     *  @see      AlgFactory
     *  @see     IAlgFactory
     *  @param name the algorithm instance name
     *  @param pSvc pointer to Service Locator
     */
    MCFilter
    ( const std::string& name ,    // the algorithm instance name
      ISvcLocator*       pSvc ) ; // pointer to the service locator
<<<<<<< HEAD
    // ========================================================================
    /// the default constructor is disabled 
    MCFilter () = delete;                // the default constructor is disabled
    /// the copy constructor is disabled 
    MCFilter ( const MCFilter& ) = delete;  // the copy constructor is disabled
    /// the assignement operator is disabled 
    MCFilter& operator=( const MCFilter& ) = delete;// the assignement is disabled
    // ========================================================================
  private:
    // ========================================================================
    /// the functor itself 
    LoKi::Types::MCCutVal m_cut = s_NONE; // the functor itself
    /// TES location of LHCb::MCParticle::Container object 
=======
    /// virtual and protected destructor
    virtual ~MCFilter () {} ;
    // ========================================================================
  private:
    // ========================================================================
    /// the default constructor is disabled
    MCFilter () ;                        // the default constructor is disabled
    /// the copy constructor is disabled
    MCFilter ( const MCFilter& ) ;          // the copy constructor is disabled
    /// the assignement operator is disabled
    MCFilter& operator=( const MCFilter& ) ;     // the assignement is disabled
    // ========================================================================
  private:
    // ========================================================================
    /// the functor itself
    LoKi::Types::MCCutVal m_cut ; // the functor itself
    /// TES location of LHCb::MCParticle::Container object
>>>>>>> 2cf497f7
    std::string m_location ;     // TES location of LHCb::MCParticle::Container
    // ========================================================================
  };
  // ==========================================================================
} //                                                      end of namespace LoKi
// ============================================================================
<<<<<<< HEAD
=======
namespace
{
  // ==========================================================================
  LoKi::BasicFunctors<LHCb::MCParticle::ConstVector>::BooleanConstant s_NONE =
    LoKi::BasicFunctors<LHCb::MCParticle::ConstVector>::BooleanConstant ( false ) ;
  // ==========================================================================
}
>>>>>>> 2cf497f7
// ============================================================================
/* standard constructor
 *  @see LoKi::FilterAlg
 *  @see GaudiAlgorithm
 *  @see      Algorithm
 *  @see      AlgFactory
 *  @see     IAlgFactory
 *  @param name the algorithm instance name
 *  @param pSvc pointer to Service Locator
 */
// ===========================================================================
LoKi::MCFilter::MCFilter
( const std::string& name , // the algorithm instance name
  ISvcLocator*       pSvc ) // pointer to the service locator
<<<<<<< HEAD
  : FilterPredicate ( name , pSvc ,
                      KeyValue{ "Location", LHCb::MCParticleLocation::Default } )
{
=======
  : LoKi::FilterAlg ( name , pSvc )
// the functor itself
  , m_cut      ( s_NONE )
// TES location of LHCb::MCParticle::Constainer object
  , m_location ( LHCb::MCParticleLocation::Default )
{
  //
  declareProperty
    ( "Location" ,
      m_location ,
      "TES location of LHCb::MCParticle::Container object" ) ;
  //
>>>>>>> 2cf497f7
  StatusCode sc = setProperty ( "Code" , "~MCEMPTY" ) ;
  Assert ( sc.isSuccess () , "Unable (re)set property 'Code'"    , sc ) ;
  sc = setProperty
    ( "Factory" , "LoKi::Hybrid::MCTool/MCFactory:PUBLIC" ) ;
  Assert ( sc.isSuccess () , "Unable (re)set property 'Factory'" , sc ) ;
}
// ============================================================================
// finalize
// ============================================================================
StatusCode LoKi::MCFilter::finalize ()
{
  m_cut = s_NONE ;
  return LoKi::FilterAlg::finalize () ;
}
// ============================================================================
// the main method: execute
// ============================================================================
<<<<<<< HEAD
bool LoKi::MCFilter::operator() (const LHCb::MCParticle::Container& particles) const // the main method
=======
StatusCode LoKi::MCFilter::execute () // the main method: execute
>>>>>>> 2cf497f7
{
  if ( updateRequired() )
  {
<<<<<<< HEAD
    StatusCode sc = const_cast<LoKi::MCFilter*>(this)->decode() ;
    Assert ( sc.isSuccess() , "Unable to decode the functor!" ) ;
  }
  //
  // copy all particles into single vector 
  // and use the functor
  // 
  const bool result = m_cut ( { particles.begin(), particles.end() } ) ;
=======
    StatusCode sc = decode() ;
    Assert ( sc.isSuccess() , "Unable to decode the functor!" ) ;
  }
  //
  // get MC information from TES
  //
  const LHCb::MCParticle::Container* particles =
    get<LHCb::MCParticle::Container>( m_location ) ;
  if ( 0 == particles ) { return StatusCode::FAILURE ; }
  //
  // copy all particles into single vector
  //
  LHCb::MCParticle::ConstVector parts ( particles -> begin () ,
                                        particles -> end   () ) ;
  //
  // use the functor
  //
  const bool result = m_cut ( parts ) ;
>>>>>>> 2cf497f7
  //
  // some statistics
  //
  counter ("#passed" ) += result ;
<<<<<<< HEAD
  // 
  return result;
}  
=======
  //
  // set the filter:
  //
  setFilterPassed ( result ) ;
  //
  return StatusCode::SUCCESS ;
}
>>>>>>> 2cf497f7
// ============================================================================
/// the factory (needed for instantiation)
DECLARE_NAMESPACE_ALGORITHM_FACTORY(LoKi,MCFilter)
// ============================================================================
// The END
// ============================================================================<|MERGE_RESOLUTION|>--- conflicted
+++ resolved
@@ -1,13 +1,9 @@
 // ============================================================================
 // Include files
 // ============================================================================
-<<<<<<< HEAD
 #include "GaudiAlg/FilterPredicate.h"
 // ============================================================================
-// MCEvent 
-=======
 // MCEvent
->>>>>>> 2cf497f7
 // ============================================================================
 #include "Event/MCParticle.h"
 // ============================================================================
@@ -29,7 +25,6 @@
  *
  */
 // ============================================================================
-<<<<<<< HEAD
 namespace
 {
   // ==========================================================================
@@ -37,10 +32,7 @@
     LoKi::BasicFunctors<LHCb::MCParticle::ConstVector>::BooleanConstant ( false ) ;
   // ==========================================================================
 }
-namespace LoKi 
-=======
 namespace LoKi
->>>>>>> 2cf497f7
 {
   // ==========================================================================
   /** @class MCFilter
@@ -49,7 +41,6 @@
    *  @author Vanya BELYAEV Ivan.Belyaev@cern.ch
    *  @date 2011-06-02
    */
-<<<<<<< HEAD
   class MCFilter : public Gaudi::Functional::FilterPredicate<bool(const LHCb::MCParticle::Container&),
                                                              Gaudi::Functional::Traits::BaseClass_t<LoKi::FilterAlg> >
   {
@@ -58,21 +49,6 @@
     /// the main method: execute
     bool operator() (const LHCb::MCParticle::Container& particles) const override;
     StatusCode finalize () override;
-=======
-  class MCFilter : public LoKi::FilterAlg
-  {
-    // ========================================================================
-    /// friend factory for instantiation
-    friend class AlgFactory<LoKi::MCFilter> ;
-    // ========================================================================
-  public:
-    // ========================================================================
-    /// the main method: execute
-    StatusCode execute  ()  override;
-    StatusCode finalize ()  override;
-    // ========================================================================
-  public:
->>>>>>> 2cf497f7
     // ========================================================================
     /** Decode the functor (use the factory)
      *  @see LoKi::FilterAlg
@@ -86,19 +62,10 @@
       return StatusCode::SUCCESS ;
     }
     // ========================================================================
-<<<<<<< HEAD
-    /** standard constructor 
-     *  @see LoKi::FilterAlg 
-     *  @see GaudiAlgorithm 
-     *  @see      Algorithm 
-=======
-  protected:
-    // ========================================================================
     /** standard constructor
      *  @see LoKi::FilterAlg
      *  @see GaudiAlgorithm
      *  @see      Algorithm
->>>>>>> 2cf497f7
      *  @see      AlgFactory
      *  @see     IAlgFactory
      *  @param name the algorithm instance name
@@ -107,55 +74,23 @@
     MCFilter
     ( const std::string& name ,    // the algorithm instance name
       ISvcLocator*       pSvc ) ; // pointer to the service locator
-<<<<<<< HEAD
     // ========================================================================
-    /// the default constructor is disabled 
-    MCFilter () = delete;                // the default constructor is disabled
-    /// the copy constructor is disabled 
+    /// the copy constructor is disabled
     MCFilter ( const MCFilter& ) = delete;  // the copy constructor is disabled
-    /// the assignement operator is disabled 
+    /// the assignement operator is disabled
     MCFilter& operator=( const MCFilter& ) = delete;// the assignement is disabled
     // ========================================================================
   private:
     // ========================================================================
-    /// the functor itself 
+    /// the functor itself
     LoKi::Types::MCCutVal m_cut = s_NONE; // the functor itself
-    /// TES location of LHCb::MCParticle::Container object 
-=======
-    /// virtual and protected destructor
-    virtual ~MCFilter () {} ;
-    // ========================================================================
-  private:
-    // ========================================================================
-    /// the default constructor is disabled
-    MCFilter () ;                        // the default constructor is disabled
-    /// the copy constructor is disabled
-    MCFilter ( const MCFilter& ) ;          // the copy constructor is disabled
-    /// the assignement operator is disabled
-    MCFilter& operator=( const MCFilter& ) ;     // the assignement is disabled
-    // ========================================================================
-  private:
-    // ========================================================================
-    /// the functor itself
-    LoKi::Types::MCCutVal m_cut ; // the functor itself
     /// TES location of LHCb::MCParticle::Container object
->>>>>>> 2cf497f7
     std::string m_location ;     // TES location of LHCb::MCParticle::Container
     // ========================================================================
   };
   // ==========================================================================
 } //                                                      end of namespace LoKi
 // ============================================================================
-<<<<<<< HEAD
-=======
-namespace
-{
-  // ==========================================================================
-  LoKi::BasicFunctors<LHCb::MCParticle::ConstVector>::BooleanConstant s_NONE =
-    LoKi::BasicFunctors<LHCb::MCParticle::ConstVector>::BooleanConstant ( false ) ;
-  // ==========================================================================
-}
->>>>>>> 2cf497f7
 // ============================================================================
 /* standard constructor
  *  @see LoKi::FilterAlg
@@ -170,24 +105,9 @@
 LoKi::MCFilter::MCFilter
 ( const std::string& name , // the algorithm instance name
   ISvcLocator*       pSvc ) // pointer to the service locator
-<<<<<<< HEAD
   : FilterPredicate ( name , pSvc ,
                       KeyValue{ "Location", LHCb::MCParticleLocation::Default } )
 {
-=======
-  : LoKi::FilterAlg ( name , pSvc )
-// the functor itself
-  , m_cut      ( s_NONE )
-// TES location of LHCb::MCParticle::Constainer object
-  , m_location ( LHCb::MCParticleLocation::Default )
-{
-  //
-  declareProperty
-    ( "Location" ,
-      m_location ,
-      "TES location of LHCb::MCParticle::Container object" ) ;
-  //
->>>>>>> 2cf497f7
   StatusCode sc = setProperty ( "Code" , "~MCEMPTY" ) ;
   Assert ( sc.isSuccess () , "Unable (re)set property 'Code'"    , sc ) ;
   sc = setProperty
@@ -205,60 +125,24 @@
 // ============================================================================
 // the main method: execute
 // ============================================================================
-<<<<<<< HEAD
 bool LoKi::MCFilter::operator() (const LHCb::MCParticle::Container& particles) const // the main method
-=======
-StatusCode LoKi::MCFilter::execute () // the main method: execute
->>>>>>> 2cf497f7
 {
-  if ( updateRequired() )
-  {
-<<<<<<< HEAD
+  if ( updateRequired() ) {
     StatusCode sc = const_cast<LoKi::MCFilter*>(this)->decode() ;
     Assert ( sc.isSuccess() , "Unable to decode the functor!" ) ;
   }
   //
-  // copy all particles into single vector 
+  // copy all particles into single vector
   // and use the functor
-  // 
+  //
   const bool result = m_cut ( { particles.begin(), particles.end() } ) ;
-=======
-    StatusCode sc = decode() ;
-    Assert ( sc.isSuccess() , "Unable to decode the functor!" ) ;
-  }
-  //
-  // get MC information from TES
-  //
-  const LHCb::MCParticle::Container* particles =
-    get<LHCb::MCParticle::Container>( m_location ) ;
-  if ( 0 == particles ) { return StatusCode::FAILURE ; }
-  //
-  // copy all particles into single vector
-  //
-  LHCb::MCParticle::ConstVector parts ( particles -> begin () ,
-                                        particles -> end   () ) ;
-  //
-  // use the functor
-  //
-  const bool result = m_cut ( parts ) ;
->>>>>>> 2cf497f7
   //
   // some statistics
   //
   counter ("#passed" ) += result ;
-<<<<<<< HEAD
-  // 
+  //
   return result;
-}  
-=======
-  //
-  // set the filter:
-  //
-  setFilterPassed ( result ) ;
-  //
-  return StatusCode::SUCCESS ;
 }
->>>>>>> 2cf497f7
 // ============================================================================
 /// the factory (needed for instantiation)
 DECLARE_NAMESPACE_ALGORITHM_FACTORY(LoKi,MCFilter)
