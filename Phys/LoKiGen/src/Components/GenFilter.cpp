// ============================================================================
// Include files
// ============================================================================
// GenEvent
// ============================================================================
#include "Event/HepMCEvent.h"
// ============================================================================
// LoKi
// ============================================================================
#include "LoKi/FilterAlg.h"
#include "LoKi/GenTypes.h"
#include "LoKi/IGenHybridFactory.h"
// ============================================================================
/** @file
 *
 *  This file is a part of LoKi project -
 *    "C++ ToolKit  for Smart and Friendly Physics Analysis"
 *
 *  The package has been designed with the kind help from
 *  Galina PAKHLOVA and Sergey BARSUK.  Many bright ideas,
 *  contributions and advices from G.Raven, J.van Tilburg,
 *  A.Golutvin, P.Koppenburg have been used in the design.
 *
 */
// ============================================================================
namespace LoKi
{
  // ==========================================================================
  /** @class ODINFilter
   *  Simple filtering algorithm bases on LoKi/Bender "hybrid" framework
   *  for filtering according to Generator (HepMC) information
   *  @author Vanya BELYAEV Ivan.Belyaev@cern.ch
   *  @date 2011-06-02
   */
  class GenFilter : public LoKi::FilterAlg
  {
    // ========================================================================
    /// friend factory for instantiation
    friend class AlgFactory<LoKi::GenFilter> ;
    // ========================================================================
  public:
    // ========================================================================
    /// the main method: execute
    StatusCode execute  ()  override;
    StatusCode finalize ()  override;
    // ========================================================================
  public:
    // ========================================================================
    /** Decode the functor (use the factory)
     *  @see LoKi::FilterAlg
     *  @see LoKi::FilterAlg::decode
     *  @see LoKi::FilterAlg::i_decode
     */
    StatusCode decode () override
    {
      StatusCode sc = i_decode<LoKi::IGenHybridFactory> ( m_cut ) ;
      Assert ( sc.isSuccess() , "Unable to decode the functor!" ) ;
      return StatusCode::SUCCESS ;
    }
    // ========================================================================
  protected:
    // ========================================================================
    /** standard constructor
     *  @see LoKi::FilterAlg
     *  @see GaudiAlgorithm
     *  @see      Algorithm
     *  @see      AlgFactory
     *  @see     IAlgFactory
     *  @param name the algorithm instance name
     *  @param pSvc pointer to Service Locator
     */
    GenFilter
    ( const std::string& name ,    // the algorithm instance name
      ISvcLocator*       pSvc ) ; // pointer to the service locator
<<<<<<< HEAD
    /// virtual and protected destructor
    virtual ~GenFilter () {}
    // ========================================================================
  private:
    // ========================================================================
    /// the default constructor is disabled
    GenFilter () ;                       // the default constructor is disabled
    /// the copy constructor is disabled
    GenFilter ( const GenFilter& ) ;        // the copy constructor is disabled
    /// the assignement operator is disabled
    GenFilter& operator=( const GenFilter& ) ;   // the assignement is disabled
=======
    // ========================================================================
    /// the copy constructor is disabled
    GenFilter ( const GenFilter& ) = delete; // the copy constructor is disabled
    /// the assignement operator is disabled
    GenFilter& operator=( const GenFilter& ) = delete ; // the assignement is disabled
>>>>>>> ec72c820
    // ========================================================================
  private:
    // ========================================================================
    /// the functor itself
    LoKi::Types::GCutVal m_cut ; // the functor itself
    /// TES location of LHCb::HepMCEvent::Container object
    std::string m_location ;     // TES location of LHCb::HepMCEvent::Container
    // ========================================================================
  };
  // ==========================================================================
} //                                                      end of namespace LoKi
// ============================================================================
namespace
{
  // ==========================================================================
<<<<<<< HEAD
  LoKi::BasicFunctors<LoKi::GenTypes::GenContainer>::BooleanConstant s_NONE =
    LoKi::BasicFunctors<LoKi::GenTypes::GenContainer>::BooleanConstant ( false ) ;
=======
  LoKi::BasicFunctors<LoKi::GenTypes::GenContainer>::BooleanConstant s_NONE = { false };
>>>>>>> ec72c820
  // ==========================================================================
}
// ============================================================================
/* standard constructor
 *  @see LoKi::FilterAlg
 *  @see GaudiAlgorithm
 *  @see      Algorithm
 *  @see      AlgFactory
 *  @see     IAlgFactory
 *  @param name the algorithm instance name
 *  @param pSvc pointer to Service Locator
 */
// ===========================================================================
LoKi::GenFilter::GenFilter
( const std::string& name , // the algorithm instance name
  ISvcLocator*       pSvc ) // pointer to the service locator
  : LoKi::FilterAlg ( name , pSvc )
// the functor itself
  , m_cut      ( s_NONE )
// TES location of LHCb::HEpMCEvent::Constainer object
  , m_location ( LHCb::HepMCEventLocation::Default )
{
  //
  declareProperty
    ( "Location" ,
      m_location ,
      "TES location of LHCb::HepMCEvent::Container object" ) ;
  //
  StatusCode sc = setProperty ( "Code" , "~GEMPTY" ) ;
  Assert ( sc.isSuccess () , "Unable (re)set property 'Code'"    , sc ) ;
  sc = setProperty
    ( "Factory" , "LoKi::Hybrid::GenTool/GenFactory:PUBLIC" ) ;
  Assert ( sc.isSuccess () , "Unable (re)set property 'Factory'" , sc ) ;
}
// ============================================================================
// finalize
// ============================================================================
StatusCode LoKi::GenFilter::finalize ()
{
  m_cut = s_NONE ;
  return LoKi::FilterAlg::finalize () ;
}
// ============================================================================
// the main method: execute
// ============================================================================
StatusCode LoKi::GenFilter::execute () // the main method: execute
{
  if ( updateRequired() )
  {
    StatusCode sc = decode() ;
    Assert ( sc.isSuccess() , "Unable to decode the functor!" ) ;
  }
  //
  // get HepMC information from TES
  //
  const LHCb::HepMCEvent::Container* events =
    get<LHCb::HepMCEvent::Container>( m_location ) ;
  if ( 0 == events ) { return StatusCode::FAILURE ; }
  //
  // copy all particles into single vector
  //
  LoKi::GenTypes::GenContainer particles ;
  for ( LHCb::HepMCEvent::Container::const_iterator ievent =
          events->begin() ; events->end() != ievent ; ++ievent )
  {
    const LHCb::HepMCEvent* event = *ievent ;
    if ( 0 == event ) { continue ; }                       // CONTINUE
    //
    const HepMC::GenEvent* evt =  event->pGenEvt() ;
    if ( 0 == evt   ) { continue ; }                       // CONTINUE
    //
    particles.insert ( particles.end          () ,
                       evt -> particles_begin () ,
                       evt -> particles_end   () ) ;
  }
  //
  // use the functor
  //
  const bool result = m_cut ( particles ) ;
  //
  // some statistics
  //
  counter ("#passed" ) += result ;
  //
  // set the filter:
  //
  setFilterPassed ( result ) ;
  //
  return StatusCode::SUCCESS ;
}
// ============================================================================
/// the factory (needed for instantiation)
DECLARE_NAMESPACE_ALGORITHM_FACTORY(LoKi,GenFilter)
// ============================================================================
// The END
// ============================================================================<|MERGE_RESOLUTION|>--- conflicted
+++ resolved
@@ -72,25 +72,11 @@
     GenFilter
     ( const std::string& name ,    // the algorithm instance name
       ISvcLocator*       pSvc ) ; // pointer to the service locator
-<<<<<<< HEAD
-    /// virtual and protected destructor
-    virtual ~GenFilter () {}
-    // ========================================================================
-  private:
-    // ========================================================================
-    /// the default constructor is disabled
-    GenFilter () ;                       // the default constructor is disabled
-    /// the copy constructor is disabled
-    GenFilter ( const GenFilter& ) ;        // the copy constructor is disabled
-    /// the assignement operator is disabled
-    GenFilter& operator=( const GenFilter& ) ;   // the assignement is disabled
-=======
     // ========================================================================
     /// the copy constructor is disabled
     GenFilter ( const GenFilter& ) = delete; // the copy constructor is disabled
     /// the assignement operator is disabled
     GenFilter& operator=( const GenFilter& ) = delete ; // the assignement is disabled
->>>>>>> ec72c820
     // ========================================================================
   private:
     // ========================================================================
@@ -106,12 +92,7 @@
 namespace
 {
   // ==========================================================================
-<<<<<<< HEAD
-  LoKi::BasicFunctors<LoKi::GenTypes::GenContainer>::BooleanConstant s_NONE =
-    LoKi::BasicFunctors<LoKi::GenTypes::GenContainer>::BooleanConstant ( false ) ;
-=======
   LoKi::BasicFunctors<LoKi::GenTypes::GenContainer>::BooleanConstant s_NONE = { false };
->>>>>>> ec72c820
   // ==========================================================================
 }
 // ============================================================================
