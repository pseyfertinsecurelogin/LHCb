--- conflicted
+++ resolved
@@ -68,19 +68,9 @@
       declareInterface<Decays::IGenDecay>  ( this ) ;
       declareInterface<Decays::IDecayNode> ( this ) ;
     }
-<<<<<<< HEAD
-    /// virtual & protected destructor
-    virtual ~GenDecay() {}                    // virtual & protected destructor
     // ========================================================================
   private:
     // ========================================================================
-    /// the default constructor is disabled
-    GenDecay ( ) ;                       // the default constructor is disabled
-=======
-    // ========================================================================
-  private:
-    // ========================================================================
->>>>>>> ec72c820
     /// the copy constructor is disabled
     GenDecay ( const GenDecay& ) ;          // the copy constructor is disabled
     /// the assignement operator is disabled
