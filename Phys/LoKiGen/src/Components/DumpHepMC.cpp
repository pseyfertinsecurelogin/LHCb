--- conflicted
+++ resolved
@@ -72,27 +72,12 @@
       declareProperty
         ( "Mode" , m_mode , "Printout mode, see LoKi::DecayChainBase::Mode" ) ;
     }
-<<<<<<< HEAD
-    /// virtual and protected desctructor
-    virtual ~DumpHepMC() {}
-    // ========================================================================
-  private:
-    // ========================================================================
-    /// the default constructor is disabled
-    // ========================================================================
-    DumpHepMC () ;                                    // no default constructor
-    /// copy constructor is disabled
-    DumpHepMC ( const DumpHepMC& right ) ;               // no copy constructor
-    /// assignment operator is disabled
-    DumpHepMC& operator=( const DumpHepMC& right ) ;          // no assignement
-=======
     // ========================================================================
   private:
     /// copy constructor is disabled
     DumpHepMC ( const DumpHepMC& right ) = delete;       // no copy constructor
     /// assignment operator is disabled
     DumpHepMC& operator=( const DumpHepMC& right ) = delete;  // no assignement
->>>>>>> ec72c820
     // ========================================================================
   private:
     // ========================================================================
