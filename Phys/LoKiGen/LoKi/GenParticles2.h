--- conflicted
+++ resolved
@@ -102,14 +102,6 @@
       result_type operator() ( argument p ) const  override;
       /// OPTIONAL: the nice printout
       std::ostream& fillStream ( std::ostream& s ) const  override;
-<<<<<<< HEAD
-      // ======================================================================
-    private:
-      // ======================================================================
-      /// the default constructor is disabled
-      PolarizationAngle () ;             // the default constructor is disabled
-=======
->>>>>>> ec72c820
       // ======================================================================
     protected:
       // ======================================================================
@@ -230,14 +222,6 @@
       result_type operator() ( argument p ) const  override;
       /// OPTIONAL: the nice printout
       std::ostream& fillStream ( std::ostream& s ) const  override;
-<<<<<<< HEAD
-      // ======================================================================
-    private:
-      // ======================================================================
-      /// the default constructor is disabled
-      SinChi () ;                        // the default constructor is disabled
-=======
->>>>>>> ec72c820
       // ======================================================================
     protected:
       // ======================================================================
@@ -342,14 +326,6 @@
       result_type operator() ( argument p ) const  override;
       /// OPTIONAL: the nice printout
       std::ostream& fillStream ( std::ostream& s ) const  override;
-<<<<<<< HEAD
-      // ======================================================================
-    private:
-      // ======================================================================
-      /// the default constructor is disabled
-      CosChi () ;                        // the default constructor is disabled
-=======
->>>>>>> ec72c820
       // ======================================================================
     } ;
     // ========================================================================
@@ -408,14 +384,6 @@
       result_type operator() ( argument p ) const  override;
       /// OPTIONAL: the nice printout
       std::ostream& fillStream ( std::ostream& s ) const  override;
-<<<<<<< HEAD
-      // ======================================================================
-    private:
-      // ======================================================================
-      /// the default constructor is disabled
-      AngleChi () ;                      // the default constructor is disabled
-=======
->>>>>>> ec72c820
       // ======================================================================
     } ;
     // ========================================================================
@@ -491,14 +459,6 @@
       /// OPTIONAL: the nice printout
       std::ostream& fillStream ( std::ostream& s ) const  override;
       // ======================================================================
-<<<<<<< HEAD
-    private:
-      // ======================================================================
-      /// the default constructor is disabled
-      CosThetaTr () ;                    // the default constructor is disabled
-      // ======================================================================
-=======
->>>>>>> ec72c820
     } ;
     // ========================================================================
     /** @class SinPhiTr
@@ -578,14 +538,6 @@
       result_type operator() ( argument p ) const  override;
       /// OPTIONAL: the nice printout
       std::ostream& fillStream ( std::ostream& s ) const  override;
-<<<<<<< HEAD
-      // ======================================================================
-    private:
-      // ======================================================================
-      /// the default constructor is disabled
-      SinPhiTr () ;                      // the default constructor is disabled
-=======
->>>>>>> ec72c820
       // ======================================================================
     } ;
     // ========================================================================
@@ -642,14 +594,6 @@
       result_type operator() ( argument p ) const  override;
       /// OPTIONAL: the nice printout
       std::ostream& fillStream ( std::ostream& s ) const  override;
-<<<<<<< HEAD
-      // ======================================================================
-    private:
-      // ======================================================================
-      /// the default constructor is disabled
-      CosPhiTr () ;                      // the default constructor is disabled
-=======
->>>>>>> ec72c820
       // ======================================================================
     } ;
     // ========================================================================
@@ -706,14 +650,6 @@
       result_type operator() ( argument p ) const  override;
       /// OPTIONAL: the nice printout
       std::ostream& fillStream ( std::ostream& s ) const  override;
-<<<<<<< HEAD
-      // ======================================================================
-    private:
-      // ======================================================================
-      /// the default constructor is disabled
-      AnglePhiTr () ;                    // the default constructor is disabled
-=======
->>>>>>> ec72c820
       // ======================================================================
     } ;
     // ========================================================================
