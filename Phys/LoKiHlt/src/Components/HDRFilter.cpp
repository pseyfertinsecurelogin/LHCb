// ============================================================================
// Include files
// ============================================================================
#include "GaudiAlg/FilterPredicate.h"
// ============================================================================
// HltEvent
// ============================================================================
#include "Event/HltDecReports.h"
// ============================================================================
// LoKi
// ============================================================================
#include "LoKi/FilterAlg.h"
#include "LoKi/HLTTypes.h"
#include "LoKi/IHltFactory.h"
// ============================================================================
// Boost
// ============================================================================
#include "boost/algorithm/string.hpp"
// ============================================================================
namespace LoKi
{
  // ==========================================================================
  /** @class HDRFilter
   *  Simple filtering algorithm bases on LoKi/Bender "hybrid" approach
   *  for filtering according to LHCb::HltDecReports
   *  @author Vanya BELYAEV Ivan.BElyaev@nikhef.nl
   *  @date 2008-09-23
   */
  class HDRFilter : public Gaudi::Functional::FilterPredicate<bool(const LHCb::HltDecReports&),
                                                              Gaudi::Functional::Traits::BaseClass_t<LoKi::FilterAlg>>
  {
  public:
    // ========================================================================
    /// the main method: execute
    bool operator()(const LHCb::HltDecReports&) const override;
    // ========================================================================
    /** Decode the functor (use the factory)
     *  @see LoKi::FilterAlg
     *  @see LoKi::FilterAlg::decode
     *  @see LoKi::FilterAlg::i_decode
     */
    StatusCode decode () override
    {
      StatusCode sc = i_decode<LoKi::Hybrid::IHltFactory> ( m_cut ) ;
      Assert ( sc.isSuccess() , "Unable to decode the functor!" ) ;
      return StatusCode::SUCCESS ;
    }
    // ========================================================================
    /** standard constructor
     *  @see LoKi::FilterAlg
     *  @see GaudiAlgorithm
     *  @see      Algorithm
     *  @see      AlgFactory
     *  @see     IAlgFactory
     *  @param name the algorithm instance name
     *  @param pSvc pointer to Service Locator
     */
    HDRFilter
    ( const std::string& name ,   // the algorithm instance name
      ISvcLocator*       pSvc ) ; // pointer to the service locator
    // ========================================================================
    /// the copy constructor is disabled
    HDRFilter ( const HDRFilter& ) = delete;
    /// the assignement operator is disabled
    HDRFilter& operator=( const HDRFilter& ) = delete;
    // ========================================================================
  private:
    // ========================================================================
    /// the functor itself
    LoKi::Types::HLT_Cut  m_cut = { LoKi::BasicFunctors<const LHCb::HltDecReports*>::BooleanConstant( false ) }  ;                         // the functor itself
    // ========================================================================
  };
  // ==========================================================================
} // end of namespace LoKi
// ============================================================================
namespace
{
  //
  inline bool _hlt1_ ( std::string name )
  {
    boost::to_upper ( name ) ;
    return std::string::npos != name.find ("HLT1" ) ;
  }
  //
  inline bool _hlt2_ ( std::string name )
  {
    boost::to_upper ( name ) ;
    return std::string::npos != name.find ("HLT2" ) ;
  }
  inline
  //
  bool _ok_ ( const std::string& n1 ,
              const std::string& n2 )
  {
    const bool h1_1 = _hlt1_ ( n1 ) ;
    const bool h1_2 = _hlt1_ ( n2 ) ;
    const bool h2_1 = _hlt2_ ( n1 ) ;
    const bool h2_2 = _hlt2_ ( n2 ) ;
    //
    return
      ( h1_1 && h1_2 && !h2_1 && !h2_2 ) ||
      ( h2_1 && h2_2 && !h1_1 && !h1_2 ) ;
  }
  bool _ok_ ( const std::string& n1 ,
              const std::string& n2 ,
              const std::string& n3 )
  {
    const bool h1_1 = _hlt1_ ( n1 ) ;
    const bool h1_2 = _hlt1_ ( n2 ) ;
    const bool h1_3 = _hlt1_ ( n3 ) ;
    const bool h2_1 = _hlt2_ ( n1 ) ;
    const bool h2_2 = _hlt2_ ( n2 ) ;
    const bool h2_3 = _hlt2_ ( n3 ) ;
    //
    return
      ( h1_1 && h1_2 && h1_3 && !h2_1 && !h2_2 && !h2_3 ) ||
      ( h2_1 && h2_2 && h2_3 && !h1_1 && !h1_2 && !h1_3 ) ;
  }
  // special case: Hlt2*Hlt1*
  inline bool special_case ( const std::string& name )
  {
    return
      4 < name.size()          &&
      boost::algorithm::starts_with(name,"Hlt2") &&
      _hlt1_ ( name ) ;
  }
  // ==========================================================================
  std::string location(const std::string& name) {
      // TES location of LHCb::HltDecReports
      std::string loc = LHCb::HltDecReportsLocation::Default;
      if ( special_case ( name ) )
      { loc =  LHCb::HltDecReportsLocation::Hlt2Default ; }
      else if ( std::string::npos != name.find ( "Hlt1"  ) ||
                std::string::npos != name.find ( "HLT1"  ) )
      { loc =  LHCb::HltDecReportsLocation::Hlt1Default ; }
      else if ( std::string::npos != name.find ( "Hlt2"  ) ||
                std::string::npos != name.find ( "HLT2"  ) )
      { loc =  LHCb::HltDecReportsLocation::Hlt2Default ; }
      else if ( std::string::npos != name.find ( "Strip" ) ||
                std::string::npos != name.find ( "STRIP" ) )
      { loc =  "Strip/Phys/DecReports"                  ; }
      return loc;
  }

} // ==========================================================================
// ============================================================================
/*  standard constructor
 *  @see LoKi::FilterAlg
 *  @see GaudiAlgorithm
 *  @see      Algorithm
 *  @see      AlgFactory
 *  @see     IAlgFactory
 *  @param name the algorithm instance name
 *  @param pSvc pointer to Service Locator
 */
// ============================================================================
LoKi::HDRFilter::HDRFilter
( const std::string& name , // the algorithm instance name
  ISvcLocator*       pSvc ) // pointer to the service locator
: FilterPredicate( name , pSvc, KeyValue{ "Location", location(name) } )
{
  // DAMN: this isn't going to (always) work: what if Location is set first - and the test fails,
  //       and then afterwards code() is updated by the property mgr?
  const Property& prop = getProperty ( "Location" );
  const_cast<Property&>(prop).declareUpdateHandler( [=](Property& prop) {
    const auto& nam = this->name();
    const auto& loc = dynamic_cast<DataObjectHandleProperty&>(prop).value().objKey();
  /// the special name
    if ( special_case ( nam ) )
  {
<<<<<<< HEAD
      std::string s ( nam , 5 ) ;
      if ( !_ok_ ( s       , loc ) )
    { Error    ( "Inconsistent setting of name&location/2"      ) ;  }
      if ( !_ok_ ( code()  , loc ) )
    { Error    ( "Inconsistent setting of code&location/2"      ) ;  }
      if ( !_ok_ ( s       , code() , loc ) )
    { Warning  ( "Inconsistent setting of name&code&location/2" ) ;  }
    } else if ( !_hlt1_ ( nam      )   &&
                !_hlt1_ ( this->code ()     )   &&
                !_hlt1_ ( loc  )   &&
                !_hlt2_ ( nam      )   &&
                !_hlt2_ ( this->code ()     )   &&
                !_hlt2_ ( loc  ) ) { /* stripping case? */ }
    else {
      if ( !_ok_ ( this->code () , loc ) )
    { Error    ( "Inconsistent setting of code&location      " ) ;  }
      if ( !_ok_ ( nam  , loc ) )
    { Warning  ( "Inconsistent setting of name&location      " ) ;  }
      if ( !_ok_ ( nam , this->code() , loc ) )
    { Warning  ( "Inconsistent setting of name&code&location " ) ;  }
=======
    std::string s ( name() , 5 ) ;
    if ( !_ok_ ( s       , m_location ) )
    { Error    ( "Inconsistent setting of name&location/2"      ).ignore() ;  }
    if ( !_ok_ ( code()  , m_location ) )
    { Error    ( "Inconsistent setting of code&location/2"      ).ignore() ;  }
    if ( !_ok_ ( s       , code() , m_location ) )
    { Warning  ( "Inconsistent setting of name&code&location/2" ).ignore() ;  }
  }
  else if ( !_hlt1_ ( name ()     )   &&
            !_hlt1_ ( code ()     )   &&
            !_hlt1_ ( m_location  )   &&
            !_hlt2_ ( name ()     )   &&
            !_hlt2_ ( code ()     )   &&
            !_hlt2_ ( m_location  ) ) { /* stripping case? */ }
  else
  {
    if ( !_ok_ ( code () , m_location ) )
    { Error    ( "Inconsistent setting of code&location      " ).ignore() ;  }
    if ( !_ok_ ( name () , m_location ) )
    { Warning  ( "Inconsistent setting of name&location      " ).ignore() ;  }
    if ( !_ok_ ( name() , code() , m_location ) )
    { Warning  ( "Inconsistent setting of name&code&location " ).ignore() ;  }
>>>>>>> 7cc52b75
  }
  });
  StatusCode sc = setProperty ( "Code" , "HLT_NONE" ) ;
  Assert ( sc.isSuccess () , "Unable (re)set property 'Code'"    , sc ) ;
  sc = setProperty
    ( "Factory" ,
      boost::algorithm::starts_with( name,  "Hlt1" ) ?
      "LoKi::Hybrid::HltFactory/Hlt1HltFactory:PUBLIC" :
      boost::algorithm::starts_with( name,  "Hlt2" ) ?
      "LoKi::Hybrid::HltFactory/Hlt2HltFactory:PUBLIC" :
      "LoKi::Hybrid::HltFactory/HltFactory:PUBLIC"     ) ;
  Assert ( sc.isSuccess () , "Unable (re)set property 'Factory'" , sc ) ;
  //
}
// ============================================================================
// the main method: execute
bool LoKi::HDRFilter::operator()(const LHCb::HltDecReports& hdr) const // the main method
{
  if ( updateRequired() ) {
    // @TODO/@FIXME: get rid of this const_cast...
    StatusCode sc = const_cast<LoKi::HDRFilter*>(this)->decode() ;
    Assert ( sc.isSuccess() , "Unable to decode the functor!" ) ;
  }
  //
  // use the functor
  const bool result = m_cut ( &hdr ) ;
  //
  // some statistics
  counter ("#passed" ) += result ;

  return result;
}
// ============================================================================
/// the factory (needed for instantiation)
DECLARE_NAMESPACE_ALGORITHM_FACTORY(LoKi,HDRFilter)
// ============================================================================
// The END
// ============================================================================<|MERGE_RESOLUTION|>--- conflicted
+++ resolved
@@ -168,28 +168,6 @@
   /// the special name
     if ( special_case ( nam ) )
   {
-<<<<<<< HEAD
-      std::string s ( nam , 5 ) ;
-      if ( !_ok_ ( s       , loc ) )
-    { Error    ( "Inconsistent setting of name&location/2"      ) ;  }
-      if ( !_ok_ ( code()  , loc ) )
-    { Error    ( "Inconsistent setting of code&location/2"      ) ;  }
-      if ( !_ok_ ( s       , code() , loc ) )
-    { Warning  ( "Inconsistent setting of name&code&location/2" ) ;  }
-    } else if ( !_hlt1_ ( nam      )   &&
-                !_hlt1_ ( this->code ()     )   &&
-                !_hlt1_ ( loc  )   &&
-                !_hlt2_ ( nam      )   &&
-                !_hlt2_ ( this->code ()     )   &&
-                !_hlt2_ ( loc  ) ) { /* stripping case? */ }
-    else {
-      if ( !_ok_ ( this->code () , loc ) )
-    { Error    ( "Inconsistent setting of code&location      " ) ;  }
-      if ( !_ok_ ( nam  , loc ) )
-    { Warning  ( "Inconsistent setting of name&location      " ) ;  }
-      if ( !_ok_ ( nam , this->code() , loc ) )
-    { Warning  ( "Inconsistent setting of name&code&location " ) ;  }
-=======
     std::string s ( name() , 5 ) ;
     if ( !_ok_ ( s       , m_location ) )
     { Error    ( "Inconsistent setting of name&location/2"      ).ignore() ;  }
@@ -212,7 +190,6 @@
     { Warning  ( "Inconsistent setting of name&location      " ).ignore() ;  }
     if ( !_ok_ ( name() , code() , m_location ) )
     { Warning  ( "Inconsistent setting of name&code&location " ).ignore() ;  }
->>>>>>> 7cc52b75
   }
   });
   StatusCode sc = setProperty ( "Code" , "HLT_NONE" ) ;
