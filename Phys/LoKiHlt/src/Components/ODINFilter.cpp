--- conflicted
+++ resolved
@@ -22,58 +22,30 @@
    *  @author Vanya BELYAEV Ivan.BElyaev@nikhef.nl
    *  @date 2008-09-23
    */
-<<<<<<< HEAD
   class ODINFilter : public Gaudi::Functional::FilterPredicate<bool(const LHCb::ODIN&),
                                     Gaudi::Functional::Traits::BaseClass_t<LoKi::FilterAlg>>
   {
   public:
     // ========================================================================
-    /// the main method: execute 
+    /// the main method: execute
     bool operator()(const LHCb::ODIN&) const override;
-=======
-  class ODINFilter : public LoKi::FilterAlg
-  {
-    // ========================================================================
-    /// friend factory for instantiation
-    friend class AlgFactory<LoKi::ODINFilter> ;
-    // ========================================================================
-  public:
-    // ========================================================================
-    /// the main method: execute
-    StatusCode execute () override;
-    // ========================================================================
-  public:
->>>>>>> 2cf497f7
     // ========================================================================
     /** Decode the functor (use the factory)
      *  @see LoKi::FilterAlg
      *  @see LoKi::FilterAlg::decode
      *  @see LoKi::FilterAlg::i_decode
      */
-<<<<<<< HEAD
     StatusCode decode () override
-=======
-    StatusCode decode ()  override
->>>>>>> 2cf497f7
     {
       StatusCode sc = i_decode<LoKi::Hybrid::IHltFactory> ( m_cut ) ;
       Assert ( sc.isSuccess() , "Unable to decode the functor!" ) ;
       return StatusCode::SUCCESS ;
     }
     // ========================================================================
-<<<<<<< HEAD
-    /** standard constructor 
-     *  @see LoKi::FilterAlg 
-     *  @see GaudiAlgorithm 
-     *  @see      Algorithm 
-=======
-  protected:
-    // ========================================================================
     /** standard constructor
      *  @see LoKi::FilterAlg
      *  @see GaudiAlgorithm
      *  @see      Algorithm
->>>>>>> 2cf497f7
      *  @see      AlgFactory
      *  @see     IAlgFactory
      *  @param name the algorithm instance name
@@ -82,24 +54,9 @@
     ODINFilter
     ( const std::string& name , // the algorithm instance name
       ISvcLocator*       pSvc ) // pointer to the service locator
-<<<<<<< HEAD
-      : FilterPredicate( name , pSvc ,
-                         KeyValue{"Location", LHCb::ODINLocation::Default } )
+    : FilterPredicate( name , pSvc ,
+                       KeyValue{"Location", LHCb::ODINLocation::Default } )
     {
-=======
-      : LoKi::FilterAlg ( name , pSvc )
-      // the functor itself
-      , m_cut ( LoKi::BasicFunctors<const LHCb::ODIN*>::BooleanConstant( false ) )
-      // TES location of LHCb::ODIN object
-      , m_location ( LHCb::ODINLocation::Default )
-    {
-      //
-      declareProperty
-        ( "Location" ,
-          m_location ,
-          "TES location of LHCb::ODIN object" ) ;
-      //
->>>>>>> 2cf497f7
       StatusCode sc = setProperty ( "Code" , "ODIN_NONE" ) ;
       Assert ( sc.isSuccess () , "Unable (re)set property 'Code'"    , sc ) ;
       sc = setProperty
@@ -110,90 +67,40 @@
           "LoKi::Hybrid::HltFactory/Hlt2HltFactory:PUBLIC" :
           "LoKi::Hybrid::HltFactory/HltFactory:PUBLIC"     ) ;
       Assert ( sc.isSuccess () , "Unable (re)set property 'Factory'" , sc ) ;
-<<<<<<< HEAD
-    } 
+    }
     // ========================================================================
-  private:
-    // ========================================================================
-    /// the default constructor is disabled 
-    ODINFilter () = delete ;                      // the default constructor is disabled
-    /// the copy constructor is disabled 
+    /// the copy constructor is disabled
     ODINFilter ( const ODINFilter& )  = delete;      // the copy constructor is disabled
-    /// the assignement operator is disabled 
+    /// the assignement operator is disabled
     ODINFilter& operator=( const ODINFilter& )  = delete; // the assignement is disabled
     // ========================================================================
   private:
     // ========================================================================
-    /// the functor itself 
+    /// the functor itself
     LoKi::Types::ODIN_Cut  m_cut = {  LoKi::BasicFunctors<const LHCb::ODIN*>::BooleanConstant( false ) } ;                        // the functor itself
-=======
-    }
-    /// virtual and protected destructor
-    virtual ~ODINFilter () {}
-    // ========================================================================
-  private:
-    // ========================================================================
-    /// the default constructor is disabled
-    ODINFilter () ;                      // the default constructor is disabled
-    /// the copy constructor is disabled
-    ODINFilter ( const ODINFilter& ) ;      // the copy constructor is disabled
-    /// the assignement operator is disabled
-    ODINFilter& operator=( const ODINFilter& ) ; // the assignement is disabled
-    // ========================================================================
-  private:
-    // ========================================================================
-    /// the functor itself
-    LoKi::Types::ODIN_Cut  m_cut ;                        // the functor itself
-    /// TES location of LHCb::ODIN object
-    std::string m_location ;               // TES location of LHCb::ODIN object
->>>>>>> 2cf497f7
     // ========================================================================
   };
   // ==========================================================================
 } // end of namespace LoKi
 // ============================================================================
-<<<<<<< HEAD
-// the main method: execute 
+// the main method: execute
 bool LoKi::ODINFilter::operator() (const LHCb::ODIN& odin) const // the main method: execute
-=======
-// the main method: execute
-StatusCode LoKi::ODINFilter::execute () // the main method: execute
->>>>>>> 2cf497f7
 {
   if ( updateRequired() )
   {
-<<<<<<< HEAD
     StatusCode sc = const_cast<LoKi::ODINFilter*>(this)->decode() ;
     Assert ( sc.isSuccess() , "Unable to decode the functor!" ) ;
   }
-  // use the functor 
-  // 
-  const bool result = m_cut ( &odin ) ;
-=======
-    StatusCode sc = decode() ;
-    Assert ( sc.isSuccess() , "Unable to decode the functor!" ) ;
-  }
-  // get LHCb::ODIN from TES
-  const LHCb::ODIN* odin = get<LHCb::ODIN> ( m_location ) ;
-  //
   // use the functor
   //
-  const bool result = m_cut ( odin ) ;
->>>>>>> 2cf497f7
+  const bool result = m_cut ( &odin ) ;
   //
   // some statistics
   counter ("#passed" ) += result ;
   //
   // set the filter:
-<<<<<<< HEAD
   return result;
-}  
-=======
-  setFilterPassed ( result ) ;
-  //
-  return StatusCode::SUCCESS ;
 }
->>>>>>> 2cf497f7
 // ============================================================================
 /// the factory (needed for instantiation)
 DECLARE_NAMESPACE_ALGORITHM_FACTORY(LoKi,ODINFilter)
