#ifndef CALODATAPROVIDERFROMTES_H
#define CALODATAPROVIDERFROMTES_H 1

// Include files
// from Gaudi
#include "GaudiAlg/GaudiTool.h"
#include "CaloDAQ/ICaloDataProvider.h"            // Interface
#include "GaudiKernel/IIncidentListener.h"
#include "GaudiKernel/IIncidentSvc.h"
#include "GaudiKernel/Incident.h"
#include "CaloDet/DeCalorimeter.h"
/** @class CaloDataProviderFromTES CaloDataProviderFromTES.h
 *
 *
 *  @author Olivier Deschamps
 *  @date   2008-08-22
 */
class CaloDataProviderFromTES : public extends< GaudiTool, ICaloDataProvider, IIncidentListener>
{

public:
  /// Standard constructor
  CaloDataProviderFromTES( const std::string& type,
                   const std::string& name,
                   const IInterface* parent);


  StatusCode initialize() override;
  StatusCode finalize() override;
  // =========================================================================
  /// Inform that a new incident has occurred
  virtual void handle(const Incident& /* inc */ ) override {
    m_getRaw = true;
  }
  // =========================================================================

  int    adc(LHCb::CaloCellID id,int def=0) override;
  double digit(LHCb::CaloCellID id,double def=0.) override;
  const CaloVector<LHCb::CaloAdc>& adcs(int source=-1,bool clean=true) override;
  const CaloVector<LHCb::CaloDigit>& digits(int source=-1,bool clean=true) override;
  const CaloVector<LHCb::CaloAdc>& adcs(std::vector<int> sources,bool clean=true) override;
  const CaloVector<LHCb::CaloDigit>& digits(std::vector<int> sources,bool clean=true) override;
  void clear() override;
  void cleanData(int feb) override;
  bool getBanks() override;
  ICaloDataProvider::CaloAdcPair adcRange() override{
    LHCb::CaloAdc min = (m_minADC.cellID() == LHCb::CaloCellID()) ? LHCb::CaloAdc(LHCb::CaloCellID(), 0) : m_minADC;
    LHCb::CaloAdc max = (m_maxADC.cellID() == LHCb::CaloCellID()) ? LHCb::CaloAdc(LHCb::CaloCellID(), 0) : m_maxADC;
    return std::make_pair(min,max) ;
  }
  ICaloDataProvider::CaloAdcPair pinRange() override{
    LHCb::CaloAdc min = (m_minPinADC.cellID() == LHCb::CaloCellID()) ? LHCb::CaloAdc(LHCb::CaloCellID(), 0) : m_minPinADC;
    LHCb::CaloAdc max = (m_maxPinADC.cellID() == LHCb::CaloCellID()) ? LHCb::CaloAdc(LHCb::CaloCellID(), 0) : m_maxPinADC;
    return std::make_pair(min,max) ;
  }
  bool ok() override{
    if(m_getRaw)getBanks();
    return m_ok;
  };


  //
  StatusCode  _setProperty(const std::string& p,const std::string& v) override {return  setProperty(p,v);}
  //
<<<<<<< HEAD
  void setBanks(const std::vector<LHCb::RawBank*>* /* bank */ ) override {} // harmless method
  LHCb::RawBankReadoutStatus& status() override {m_status=LHCb::RawBankReadoutStatus();return m_status; } // harmless method
=======
  void setBanks(const std::vector<LHCb::RawBank*>& /* bank */ ) override {}; // harmless method
  LHCb::RawBankReadoutStatus& status() override {m_status=LHCb::RawBankReadoutStatus();return m_status; }; // harmless method
>>>>>>> 9f1d5bde
  unsigned int nTell1s() override {return 0;} // harmless method
  void putStatusOnTES() override {return;} // harmless method
  DeCalorimeter* deCalo() override {return m_calo;}

private:
  bool checkSrc(int source);
  bool fromAdc(){
    std::string out( m_data );
    std::transform( m_data.begin() , m_data.end() , out.begin () , ::toupper ) ;
    if( out == "ADC" || out == "CALOADC" || out == "ADCS" || out == "CALOADCS")return true;
    return false;
  }
  bool fromDigit(){
    std::string out( m_data );
    std::transform( m_data.begin() , m_data.end() , out.begin () , ::toupper ) ;
    if( out == "DIGIT" || out == "CALODIGIT" || out == "DIGITS" || out == "CALODIGITS")return true;
    return false;
  }


  CaloVector<LHCb::CaloAdc>    m_adcs;
  CaloVector<LHCb::CaloDigit> m_digits;
  DeCalorimeter*   m_calo = nullptr;
  //
  std::string  m_detectorName;
  std::string m_raw;
  std::string m_data;
  std::string m_adcLoc;
  std::string m_digLoc;
  std::string m_loc;
  std::vector<int> m_readSources;
  LHCb::CaloDigits* m_digCont = nullptr;
  LHCb::CaloAdcs* m_adcCont = nullptr;
  bool m_ok = false;
  LHCb::CaloAdc m_minADC;
  LHCb::CaloAdc m_minPinADC;
  LHCb::CaloAdc m_maxADC;
  LHCb::CaloAdc m_maxPinADC;
  bool m_getRaw = false;
  LHCb::RawBankReadoutStatus m_status;
};
#endif // CALODATAPROVIDERFROMTES_H<|MERGE_RESOLUTION|>--- conflicted
+++ resolved
@@ -56,19 +56,14 @@
   bool ok() override{
     if(m_getRaw)getBanks();
     return m_ok;
-  };
+  }
 
 
   //
   StatusCode  _setProperty(const std::string& p,const std::string& v) override {return  setProperty(p,v);}
   //
-<<<<<<< HEAD
-  void setBanks(const std::vector<LHCb::RawBank*>* /* bank */ ) override {} // harmless method
+  void setBanks(const std::vector<LHCb::RawBank*>& /* bank */ ) override {} // harmless method
   LHCb::RawBankReadoutStatus& status() override {m_status=LHCb::RawBankReadoutStatus();return m_status; } // harmless method
-=======
-  void setBanks(const std::vector<LHCb::RawBank*>& /* bank */ ) override {}; // harmless method
-  LHCb::RawBankReadoutStatus& status() override {m_status=LHCb::RawBankReadoutStatus();return m_status; }; // harmless method
->>>>>>> 9f1d5bde
   unsigned int nTell1s() override {return 0;} // harmless method
   void putStatusOnTES() override {return;} // harmless method
   DeCalorimeter* deCalo() override {return m_calo;}
