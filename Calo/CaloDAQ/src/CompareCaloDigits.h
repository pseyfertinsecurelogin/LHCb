--- conflicted
+++ resolved
@@ -18,18 +18,8 @@
   /// Standard constructor
   CompareCaloDigits( const std::string& name, ISvcLocator* pSvcLocator );
 
-<<<<<<< HEAD
-  virtual StatusCode execute   ();    ///< Algorithm execution
-
-protected:
-  void compareContainers ( LHCb::CaloDigits* dig1,
-                           LHCb::CaloDigits* dig2,
-                           double tol);
-  
-=======
   StatusCode execute() override;    ///< Algorithm execution
 
->>>>>>> a384c8da
 private:
   void compareContainers ( const LHCb::CaloDigits& dig1,
                            const LHCb::CaloDigits& dig2,
