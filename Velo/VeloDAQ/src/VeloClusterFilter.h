--- conflicted
+++ resolved
@@ -27,14 +27,6 @@
 private:
   bool passesFilter(LHCb::VeloChannelID id) const;
 
-<<<<<<< HEAD
-protected:
-=======
-  std::string m_inputLiteClusterLocation;
-  std::string m_outputLiteClusterLocation;
-  std::string m_inputClusterLocation;
-  std::string m_outputClusterLocation;
->>>>>>> 0e79662e
   std::string m_filterCriterion;
   enum filter_t { ALL, LEFT, RIGHT, R, PHI, PU, OVERLAP } m_filter = ALL;
 
@@ -49,11 +41,7 @@
   int m_maxNRClustersCut;
   int m_maxNPhiClustersCut;
   int m_maxNClustersCut;
-<<<<<<< HEAD
- private:
-=======
 
->>>>>>> 0e79662e
   DeVelo* m_velo = nullptr;                  ///< Detector element
 };
 #endif // VELOCLUSTERFILTER_H