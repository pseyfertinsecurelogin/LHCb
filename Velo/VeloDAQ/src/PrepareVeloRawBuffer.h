--- conflicted
+++ resolved
@@ -72,17 +72,10 @@
 
   // size of raw bank in bytes, inclding the 4 byte header but
   // *without* the padding bytes at the end
-<<<<<<< HEAD
-  unsigned int m_bankSizeInBytes;
-
-  /// pointer to Velo Detector Element
-  DeVelo* m_velo;
-=======
   unsigned int m_bankSizeInBytes = 0;
 
   /// pointer to Velo Detector Element
   DeVelo* m_velo = nullptr;
->>>>>>> ec72c820
 
   /// list of sensor numbers to check for empty sensors
   std::vector<int> m_sensorNumbers;
