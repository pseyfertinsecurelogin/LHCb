--- conflicted
+++ resolved
@@ -30,13 +30,8 @@
 // Standard constructor, initializes variables
 //=============================================================================
 VeloClusterFilter::VeloClusterFilter( const std::string& name,
-<<<<<<< HEAD
-                                          ISvcLocator* pSvcLocator)
-  : GaudiAlgorithm ( name , pSvcLocator )
-=======
                                       ISvcLocator* pSvcLocator )
 : GaudiAlgorithm ( name , pSvcLocator )
->>>>>>> 0e79662e
 {
   declareProperty("InputClusterLocation", m_inputClusterDh);
   declareProperty("InputLiteClusterLocation", m_inputLiteClusterDh);
@@ -61,10 +56,7 @@
       this->m_filter = static_cast<filter_t>( std::distance( valid.begin(), i ));
     } ).useUpdateHandler();
 }
-<<<<<<< HEAD
 
-=======
->>>>>>> 0e79662e
 //=============================================================================
 // Initialization
 //=============================================================================
@@ -90,14 +82,8 @@
   int countPhiClusters=0;
   int totalClusters=0;
 
-<<<<<<< HEAD
   const LHCb::VeloClusters* clusters = m_inputClusterDh.get();
   const LHCb::VeloLiteCluster::FastContainer* liteClusters = m_inputLiteClusterDh.get();
-=======
-  const LHCb::VeloClusters* clusters = getIfExists<LHCb::VeloClusters>(m_inputClusterLocation);
-  const LHCb::VeloLiteCluster::FastContainer* liteClusters =
-    getIfExists<LHCb::VeloLiteCluster::FastContainer>(m_inputLiteClusterLocation);
->>>>>>> 0e79662e
   if( (!clusters) && (!liteClusters) ) {
     return Warning( "No velo clusters or liteClusters on the TES !!!" );
   }
@@ -106,13 +92,8 @@
 
     auto filteredClusters = std::make_unique< LHCb::VeloClusters> ();
     filteredClusters->reserve(clusters->size());
-<<<<<<< HEAD
-    
-    for (auto * cluster : *clusters ) {
-=======
 
     for (LHCb::VeloCluster* cluster : *clusters ) {
->>>>>>> 0e79662e
       if (passesFilter(cluster->channelID())) {
           filteredClusters->insert(cluster);
           incrementCounters(cluster->channelID(),countClusters,countRClusters,countPhiClusters);
@@ -121,21 +102,12 @@
     }
     m_outputClusterDh.put(filteredClusters.release());
   }
-<<<<<<< HEAD
-  
-  if( NULL != liteClusters ){
-    
-    LHCb::VeloLiteCluster::FastContainer filteredLiteClusters;
-    filteredLiteClusters.reserve(liteClusters->size());
-    
-=======
 
   if( liteClusters ){
 
-    LHCb::VeloLiteCluster::FastContainer* filteredLiteClusters = new LHCb::VeloLiteCluster::FastContainer();
-    filteredLiteClusters->reserve(liteClusters->size());
+    LHCb::VeloLiteCluster::FastContainer filteredLiteClusters;
+    filteredLiteClusters.reserve(liteClusters->size());
 
->>>>>>> 0e79662e
     for (LHCb::VeloLiteCluster::FastContainer::const_iterator ci =  liteClusters->begin(); ci != liteClusters->end(); ++ci) {
       if (passesFilter(ci->channelID())){
         filteredLiteClusters.push_back(*ci);
