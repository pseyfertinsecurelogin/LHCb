--- conflicted
+++ resolved
@@ -22,20 +22,14 @@
  *
  */
 
-class HCRawBankDecoder : public Gaudi::Functional::MultiTransformer<std::tuple<LHCb::HCDigits,LHCb::HCDigits>(const LHCb::RawEvent&, const LHCb::ODIN&),
-                                                                    Gaudi::Functional::Traits::BaseClass_t<GaudiHistoAlg>>
+class HCRawBankDecoder final : public Gaudi::Functional::MultiTransformer<std::tuple<LHCb::HCDigits,LHCb::HCDigits>(const LHCb::RawEvent&, const LHCb::ODIN&),
+                                                                          Gaudi::Functional::Traits::BaseClass_t<GaudiHistoAlg>>
 {
  public:
   /// Standard constructor
   HCRawBankDecoder(const std::string& name, ISvcLocator* pSvcLocator);
 
-<<<<<<< HEAD
-  ///< Algorithm initialization
-  StatusCode initialize() final;
-=======
   StatusCode initialize() override;  ///< Algorithm initialization
-  StatusCode execute() override;     ///< Algorithm execution
->>>>>>> 2cf497f7
 
   ///< The transform callable
   std::tuple<LHCb::HCDigits,LHCb::HCDigits>
