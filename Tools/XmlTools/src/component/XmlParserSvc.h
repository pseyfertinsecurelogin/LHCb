#ifndef DETDESCCNV_XMLPARSERSVC_H
#define DETDESCCNV_XMLPARSERSVC_H

// Include files
#include <map>
#include <mutex>

#include <xercesc/sax/ErrorHandler.hpp>
#include <xercesc/sax/SAXParseException.hpp>

#include <GaudiKernel/Service.h>
#include "GaudiKernel/MsgStream.h"

#include "XmlTools/IXmlParserSvc.h"

// Forward and external declarations
struct IXmlEntityResolver;
class IDetDataSvc;
class IToolSvc;
class IAlgTool;

template <class TYPE> class SvcFactory;


/** @class XmlParserSvc XmlParserSvc.h DetDescCnv/XmlParserSvc.h
 *
 * A parsing service for Xml files. Besides pure parsing, it also sperforms
 * some caching.
 *
 * @author Sebastien Ponce
 * @author Marco Clemencic
 */
class XmlParserSvc : public extends<Service, IXmlParserSvc>,
                     virtual public xercesc::ErrorHandler {

public:

  /**
   * Standard Constructor
   * @param name   String with service name
   * @param svc    Pointer to service locator interface
   */
  using base_class::base_class;

  /// Initialize the service
  StatusCode initialize() override;

  /// Finalize the service
  StatusCode finalize() override;

  ///////////////////////////////////////////////////
  // implementation of the IXmlParserSvc interface //
  ///////////////////////////////////////////////////

  /**
   * This method parses an xml file and produces the corresponding DOM
   * document. The actual document is kept in a cache and locked. The user must
   * call IXmlParserSvc::releaseDoc() when he does not need anymore the document.
   * @param fileName the name of the file to parse
   * @return the document issued from the parsing
   */
  IOVDOMDocument* parse (const char* fileName) override;

  /**
   * This method parses XML from a string and produces the corresponding DOM
   * document. Like for the DOMDocument generated from a file, this one has to be
   * released with IXmlParserSvc::releaseDoc() too.
   * @param source the string to parse
   * @return the document issued from the parsing
   */
  IOVDOMDocument* parseString (std::string source) override;

  /**
   * This clears the cache of previously parsed xml files.
   */
  void clearCache() override;

  /// Method to remove the lock from a document in the cache or to delete the document
  /// generated from a string.
  void releaseDoc(IOVDOMDocument* doc) override;

  //////////////////////////////////////////////////////
  // implementation of the SAX ErrorHandler interface //
  //////////////////////////////////////////////////////

  /**
   * Receives notification of a warning.
   * The parser will use this method to report conditions that are not errors
   * or fatal errors as defined by the XML 1.0 recommendation. The default
   * behaviour is to display the warning via the Message service.
   * @param exception the warning information encapsulated in a SAX parse
   * exception.
   */
  void warning( const xercesc::SAXParseException& exception ) override;

  /**
   * Receives notification of a recoverable error.
   * This corresponds to the definition of "error" in section 1.2 of the W3C
   * XML 1.0 Recommendation. For example, a validating parser would use
   * this callback to report the violation of a validity constraint. The default
   * behaviour is to display the error via the Message service.
   * @param exception the error information encapsulated in a SAX parse
   * exception.
   */
  void error( const xercesc::SAXParseException& exception ) override;

  /**
   * Receives notification of a non-recoverable error.
   * This corresponds to the definition of "fatal error" in section 1.2 of the
   * W3C XML 1.0 Recommendation. For example, a parser would use this callback
   * to report the violation of a well-formedness constraint. The default
   * behaviour is to display the error via the Message service.
   * @param exception the error information encapsulated in a SAX parse
   * exception.
   */
  void fatalError( const xercesc::SAXParseException& exception ) override;

  /**
   * Resets the Error handler object on its reuse.
   * This method helps in reseting the Error handler object implementational
   * defaults each time the Error handler is begun.
   * The default implementation does nothing
   */
  void resetErrors () override;


private:

  /**
   * Caches the new document, parsed from the given file
   * Since this adds an item into the cache, this may remove another
   * item if the cache was full
   * @param fileName the name of the file that was just parsed
   * @param document the document that is the result of the parsing
   */
  IOVDOMDocument* cacheItem (std::string fileName, std::unique_ptr<IOVDOMDocument> document);

  /**
   * this only increases the age of the cache.
   * It also checks that the age don't go back to 0. If it is the case,
   * it puts back every item birthDate to 0 also
   */
  void increaseCacheAge ();

  /// Return the pointer to the detector data service (loading it if not yet done).
  IDetDataSvc *detDataSvc();


private:

  /// the actual DOM parser
  //
  // from https://xerces.apache.org/xerces-c/faq-parse-3.html#faq-6:
  // Within an address space, an instance of the parser may be used without
  // restriction from a single thread, or an instance of the parser can be
  // accessed from multiple threads, provided the application guarantees that
  // only one thread has entered a method of the parser at any one time.
  //
  // i.e. we need to protect the parser with a mutex...
  //
  std::mutex m_parser_mtx;
  std::unique_ptr<xercesc::XercesDOMParser> m_parser;

  /**
   * this is a parameter that defines the cache behavior.
   * the default behavior is that an item is released if there is no more space
   * and if it has the smallest birthDate+cacheAgressivity*utility score.
   * Thus, a 0 value allows to have a FIFO cache behavior, while a bigger
   * value tends to keep only reused items.
   */
  Gaudi::Property<unsigned int> m_cacheBehavior { this, "CacheBehavior",  2 };

  /**
   * a structure containing a cached document, its birthDate and its utility.
   * The birthDate is the age of the cache when this item arrived.
   * The utility is the number of times this item was retrieved since it is
   * in the cache.
   * The rule is that an item is released if there is no more space,
   * if it has the smallest birthDate+cacheBehavior*utility score and is not locked.
   */
  struct cachedItem final {
    std::unique_ptr<IOVDOMDocument> document;
    unsigned int birthDate, utility;
    int lock;
  };

  /**
   * This is the type of the cache : a map of cachedItems,
   * indexed by a fileName, given as a standard string
   */
  typedef std::map<std::string, cachedItem> cacheType;

  /// a map for caching DOMDocuments
  cacheType m_cache;

  /**
   * The age of the cache : this is the number of operations done
   * on it, provided that an operation is either retrieving an element
   * or puting a new one (eventually removing another one but this is
   * not taken into account
   */
  unsigned int m_cacheAge = 0;

  /// The maximum number of cached documents
  Gaudi::Property<unsigned int> m_maxDocNbInCache { this, "MaxDocNbInCache", 10 };

  /// Name of the service which will provide the xercesc::EntityResolver pointer (option "EntityResolver").
  Gaudi::Property<std::string> m_resolverName { this, "EntityResolver", "",
                                                "Name of the tool providing the IXmlEntityResolver interface."};

  /// Pointer to the IXmlEntityResolver tool interface (for bookkeeping).
  IAlgTool *m_resolverTool = nullptr;

  /// Pointer to the IXmlEntityResolver.
  SmartIF<IXmlEntityResolver> m_resolver;

  /// Name of the service which will provide the event time (option "DetectorDataSvc", default = "DetectorDataSvc").
<<<<<<< HEAD
  Gaudi::Property<std::string> m_detDataSvcName { this, "DetectorDataSvc", "DetectorDataSvc" };
=======
  std::string m_detDataSvcName;
>>>>>>> 1612444e

  /// Pointer to the detector data service
  SmartIF<IDetDataSvc> m_detDataSvc;

  /// Pointer to the ToolSvc.
  SmartIF<IToolSvc> m_toolSvc;

  /// Flag to decide if we measure time...
  // Property to measure overall timing
  Gaudi::Property<bool> m_measureTime { this,  "MeasureTime", false };
  // Property to print timing for each parse
  Gaudi::Property<bool> m_printTime { this,  "PrintTime", false };
  double m_sumCpu = 0;
  double m_sumClock = 0;
};

#endif    // DETDESCCNV_XMLPARSERSVC_H<|MERGE_RESOLUTION|>--- conflicted
+++ resolved
@@ -215,11 +215,7 @@
   SmartIF<IXmlEntityResolver> m_resolver;
 
   /// Name of the service which will provide the event time (option "DetectorDataSvc", default = "DetectorDataSvc").
-<<<<<<< HEAD
   Gaudi::Property<std::string> m_detDataSvcName { this, "DetectorDataSvc", "DetectorDataSvc" };
-=======
-  std::string m_detDataSvcName;
->>>>>>> 1612444e
 
   /// Pointer to the detector data service
   SmartIF<IDetDataSvc> m_detDataSvc;
